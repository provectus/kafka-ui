<<<<<<< HEAD
import React, { PropsWithChildren, ReactElement } from 'react';
import { MemoryRouter, Route, StaticRouter } from 'react-router-dom';
=======
import React, { ReactElement } from 'react';
import { StaticRouter } from 'react-router-dom';
>>>>>>> ee102aa8
import { Provider } from 'react-redux';
import { ThemeProvider } from 'styled-components';
import theme from 'theme/theme';
import { render, RenderOptions, screen } from '@testing-library/react';
import { AnyAction, Store } from 'redux';
import { RootState } from 'redux/interfaces';
import { configureStore } from '@reduxjs/toolkit';
import rootReducer from 'redux/reducers';
import mockStoreCreator from 'redux/store/configureStore/mockStoreCreator';

<<<<<<< HEAD
interface TestRouterWrapperProps {
  pathname: string;
  urlParams: {
    [key: string]: string;
  };
}

export const TestRouterWrapper: React.FC<
  PropsWithChildren<TestRouterWrapperProps>
> = ({ children, pathname, urlParams }) => (
  <MemoryRouter
    initialEntries={[
      {
        key: 'test',
        pathname: Object.keys(urlParams).reduce(
          (acc, param) => acc.replace(`:${param}`, urlParams[param]),
          pathname
        ),
      },
    ]}
  >
    <Route path={pathname}>{children}</Route>
  </MemoryRouter>
);

export const containerRendersView = (
  container: React.ReactElement,
  // eslint-disable-next-line @typescript-eslint/no-explicit-any
  view: React.FC<any>
) => {
  describe('container', () => {
    it('renders view', async () => {
      let wrapper = mount(<div />);
      await act(async () => {
        wrapper = mount(
          <Provider store={appStore}>
            <StaticRouter>
              <ThemeProvider theme={theme}>{container}</ThemeProvider>
            </StaticRouter>
          </Provider>
        );
      });
      expect(wrapper.exists(view)).toBeTruthy();
    });
  });
};

export function mountWithTheme(child: ReactElement) {
  return mount(child, {
    wrappingComponent: ({ children }) => (
      <ThemeProvider theme={theme}>{children}</ThemeProvider>
    ),
  });
}

=======
>>>>>>> ee102aa8
interface CustomRenderOptions extends Omit<RenderOptions, 'wrapper'> {
  preloadedState?: Partial<RootState>;
  store?: Store<Partial<RootState>, AnyAction>;
  pathname?: string;
}

export function getByTextContent(textMatch: string | RegExp): HTMLElement {
  return screen.getByText((content, node) => {
    const hasText = (nod: Element) => nod.textContent === textMatch;
    const nodeHasText = hasText(node as Element);
    const childrenDontHaveText = Array.from(node?.children || []).every(
      (child) => !hasText(child)
    );
    return nodeHasText && childrenDontHaveText;
  });
}

const customRender = (
  ui: ReactElement,
  {
    preloadedState,
    store = configureStore<RootState>({
      reducer: rootReducer,
      preloadedState,
    }),
    pathname,
    ...renderOptions
  }: CustomRenderOptions = {}
) => {
  // overrides @testing-library/react render.
  const AllTheProviders: React.FC<PropsWithChildren<unknown>> = ({
    children,
  }) => {
    return (
      <ThemeProvider theme={theme}>
        <Provider store={store}>
          <StaticRouter location={{ pathname }}>{children}</StaticRouter>
        </Provider>
      </ThemeProvider>
    );
  };
  return render(ui, { wrapper: AllTheProviders, ...renderOptions });
};

export { customRender as render };

export class EventSourceMock {
  url: string;

  close: () => void;

  open: () => void;

  error: () => void;

  onmessage: () => void;

  constructor(url: string) {
    this.url = url;
    this.open = jest.fn();
    this.error = jest.fn();
    this.onmessage = jest.fn();
    this.close = jest.fn();
  }
}

export const getTypeAndPayload = (store: typeof mockStoreCreator) => {
  return store.getActions().map(({ type, payload }) => ({ type, payload }));
};

export const getAlertActions = (mockStore: typeof mockStoreCreator) =>
  getTypeAndPayload(mockStore).filter((currentAction: AnyAction) =>
    currentAction.type.startsWith('alerts')
  );<|MERGE_RESOLUTION|>--- conflicted
+++ resolved
@@ -1,10 +1,5 @@
-<<<<<<< HEAD
 import React, { PropsWithChildren, ReactElement } from 'react';
-import { MemoryRouter, Route, StaticRouter } from 'react-router-dom';
-=======
-import React, { ReactElement } from 'react';
 import { StaticRouter } from 'react-router-dom';
->>>>>>> ee102aa8
 import { Provider } from 'react-redux';
 import { ThemeProvider } from 'styled-components';
 import theme from 'theme/theme';
@@ -15,64 +10,6 @@
 import rootReducer from 'redux/reducers';
 import mockStoreCreator from 'redux/store/configureStore/mockStoreCreator';
 
-<<<<<<< HEAD
-interface TestRouterWrapperProps {
-  pathname: string;
-  urlParams: {
-    [key: string]: string;
-  };
-}
-
-export const TestRouterWrapper: React.FC<
-  PropsWithChildren<TestRouterWrapperProps>
-> = ({ children, pathname, urlParams }) => (
-  <MemoryRouter
-    initialEntries={[
-      {
-        key: 'test',
-        pathname: Object.keys(urlParams).reduce(
-          (acc, param) => acc.replace(`:${param}`, urlParams[param]),
-          pathname
-        ),
-      },
-    ]}
-  >
-    <Route path={pathname}>{children}</Route>
-  </MemoryRouter>
-);
-
-export const containerRendersView = (
-  container: React.ReactElement,
-  // eslint-disable-next-line @typescript-eslint/no-explicit-any
-  view: React.FC<any>
-) => {
-  describe('container', () => {
-    it('renders view', async () => {
-      let wrapper = mount(<div />);
-      await act(async () => {
-        wrapper = mount(
-          <Provider store={appStore}>
-            <StaticRouter>
-              <ThemeProvider theme={theme}>{container}</ThemeProvider>
-            </StaticRouter>
-          </Provider>
-        );
-      });
-      expect(wrapper.exists(view)).toBeTruthy();
-    });
-  });
-};
-
-export function mountWithTheme(child: ReactElement) {
-  return mount(child, {
-    wrappingComponent: ({ children }) => (
-      <ThemeProvider theme={theme}>{children}</ThemeProvider>
-    ),
-  });
-}
-
-=======
->>>>>>> ee102aa8
 interface CustomRenderOptions extends Omit<RenderOptions, 'wrapper'> {
   preloadedState?: Partial<RootState>;
   store?: Store<Partial<RootState>, AnyAction>;
