--- conflicted
+++ resolved
@@ -123,15 +123,11 @@
   }
 }
 
-<<<<<<< HEAD
-export const getAlertActions = (mockStore: typeof mockStoreCreator) =>
-  mockStore
-    .getActions()
-    .filter((currentAction: AnyAction) =>
-      currentAction.type.startsWith('alerts')
-    );
-=======
 export const getTypeAndPayload = (store: typeof mockStoreCreator) => {
   return store.getActions().map(({ type, payload }) => ({ type, payload }));
 };
->>>>>>> 0694ff1a
+
+export const getAlertActions = (mockStore: typeof mockStoreCreator) =>
+  getTypeAndPayload(mockStore).filter((currentAction: AnyAction) =>
+    currentAction.type.startsWith('alerts')
+  );