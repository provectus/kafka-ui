--- conflicted
+++ resolved
@@ -23,6 +23,10 @@
   clusterName: ClusterName,
   subject: SchemaName
 ) => `${clusterSchemasPath(clusterName)}/${subject}/latest`;
+export const clusterSchemaSchemaEditPath = (
+  clusterName: ClusterName,
+  subject: SchemaName
+) => `${clusterSchemasPath(clusterName)}/${subject}/edit`;
 
 // Topics
 export const clusterTopicsPath = (clusterName: ClusterName) =>
@@ -46,18 +50,6 @@
   topicName: TopicName
 ) => `${clusterTopicsPath(clusterName)}/${topicName}/edit`;
 
-<<<<<<< HEAD
-export const clusterSchemaPath = (
-  clusterName: ClusterName,
-  subject: SchemaName
-) => `${clusterSchemasPath(clusterName)}/${subject}/latest`;
-
-export const clusterSchemaSchemaEditPath = (
-  clusterName: ClusterName,
-  subject: SchemaName
-) => `${clusterSchemasPath(clusterName)}/${subject}/edit`;
-=======
 // Kafka Connect
 export const clusterConnectorsPath = (clusterName: ClusterName) =>
-  `${clusterPath(clusterName)}/connectors`;
->>>>>>> d471759b
+  `${clusterPath(clusterName)}/connectors`;