--- conflicted
+++ resolved
@@ -4,20 +4,12 @@
 
 declare module 'yup' {
   interface StringSchema<
-<<<<<<< HEAD
-    TType extends Maybe<string> = string | undefined,
-    TContext extends AnyObject = AnyObject,
-    TOut extends TType = TType
-  > extends yup.BaseSchema<TType, TContext, TOut> {
-    isJsonObject(message?: string): StringSchema<TType, TContext>;
-=======
     TType extends yup.Maybe<string> = string | undefined,
     TContext = yup.AnyObject,
     TDefault = undefined,
     TFlags extends yup.Flags = ''
   > extends yup.Schema<TType, TContext, TDefault, TFlags> {
     isJsonObject(): StringSchema<TType, TContext>;
->>>>>>> c153d6f6
   }
 }
 
