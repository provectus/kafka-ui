--- conflicted
+++ resolved
@@ -39,11 +39,7 @@
   },
   yellow: {
     '10': '#FFEECC',
-<<<<<<< HEAD
-    '20': '#ffff99',
-=======
     '20': '#FFDD57',
->>>>>>> 10e6160e
   },
   blue: {
     '10': '#e3f2fd',
