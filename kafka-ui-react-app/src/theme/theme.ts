--- conflicted
+++ resolved
@@ -1097,30 +1097,6 @@
     socialLink: Colors.neutral[30],
   },
   icons: {
-<<<<<<< HEAD
-    chevronDownIcon: Colors.neutral[90],
-    closeIcon: Colors.neutral[30],
-    deleteIcon: Colors.red[20],
-    warningIcon: Colors.yellow[20],
-    warningRedIcon: {
-      rectFill: Colors.red[10],
-      pathFill: Colors.red[50],
-    },
-    messageToggleIcon: {
-      normal: Colors.brand[50],
-      hover: Colors.brand[20],
-      active: Colors.brand[60],
-    },
-    verticalElipsisIcon: Colors.neutral[50],
-    liveIcon: {
-      circleBig: Colors.red[10],
-      circleSmall: Colors.red[50],
-    },
-    newFilterIcon: Colors.brand[50],
-    closeModalIcon: Colors.neutral[25],
-    savedIcon: Colors.brand[50],
-    dropdownArrowIcon: Colors.neutral[30],
-=======
     ...baseTheme.icons,
     editIcon: Colors.neutral[0],
     cancelIcon: Colors.neutral[0],
@@ -1132,7 +1108,6 @@
     sunIcon: Colors.neutral[0],
     infoIcon: Colors.neutral[70],
     savedIcon: Colors.brand[30],
->>>>>>> 1117b296
     git: {
       ...baseTheme.icons.git,
       hover: Colors.neutral[70],
