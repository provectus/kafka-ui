--- conflicted
+++ resolved
@@ -74,18 +74,20 @@
       L: '16px',
     },
   },
-<<<<<<< HEAD
   liStyles: {
     primary: {
       backgroundColor: {
         normal: Colors.neutral[0],
+        hover: Colors.neutral[5],
         active: Colors.neutral[10],
       },
       color: {
         normal: Colors.neutral[50],
+        hover: Colors.neutral[5],
         active: Colors.neutral[90],
       },
-=======
+    },
+  },
   secondaryTabStyles: {
     backgroundColor: {
       normal: Colors.neutral[0],
@@ -96,7 +98,6 @@
       normal: Colors.neutral[50],
       hover: Colors.neutral[90],
       active: Colors.neutral[90],
->>>>>>> 5205a212
     },
   },
 };
