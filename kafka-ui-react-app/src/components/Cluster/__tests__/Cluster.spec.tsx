import React from 'react';
import { Cluster, ClusterFeaturesEnum } from 'generated-sources';
import ClusterComponent from 'components/Cluster/Cluster';
import { screen, waitFor } from '@testing-library/react';
import { render, WithRoute } from 'lib/testHelpers';
import {
  clusterBrokersPath,
  clusterConnectorsPath,
  clusterConnectsPath,
  clusterConsumerGroupsPath,
  clusterKsqlDbPath,
  clusterPath,
  clusterSchemasPath,
  clusterTopicsPath,
} from 'lib/paths';
import { act } from 'react-dom/test-utils';
import fetchMock from 'fetch-mock';

import { onlineClusterPayload } from './fixtures';

const CLusterCompText = {
  Topics: 'Topics',
  Schemas: 'Schemas',
  Connect: 'Connect',
  Brokers: 'Brokers',
  ConsumerGroups: 'ConsumerGroups',
  KsqlDb: 'KsqlDb',
};

jest.mock('components/Topics/Topics', () => () => (
  <div>{CLusterCompText.Topics}</div>
));
jest.mock('components/Schemas/Schemas', () => () => (
  <div>{CLusterCompText.Schemas}</div>
));
jest.mock('components/Connect/Connect', () => () => (
  <div>{CLusterCompText.Connect}</div>
));
jest.mock('components/Brokers/Brokers', () => () => (
  <div>{CLusterCompText.Brokers}</div>
));
jest.mock('components/ConsumerGroups/ConsumerGroups', () => () => (
  <div>{CLusterCompText.ConsumerGroups}</div>
));
jest.mock('components/KsqlDb/KsqlDb', () => () => (
  <div>{CLusterCompText.KsqlDb}</div>
));

describe('Cluster', () => {
  afterEach(() => fetchMock.restore());

  const renderComponent = async (pathname: string, payload: Cluster[] = []) => {
    const mock = fetchMock.get('/api/clusters', payload);
    await act(() => {
      render(
        <WithRoute path={`${clusterPath()}/*`}>
          <ClusterComponent />
        </WithRoute>,
        { initialEntries: [pathname] }
      );
    });
    return waitFor(() => expect(mock.called()).toBeTruthy());
  };

  it('renders Brokers', async () => {
    await renderComponent(clusterBrokersPath('second'));
    expect(screen.getByText(CLusterCompText.Brokers)).toBeInTheDocument();
  });
  it('renders Topics', async () => {
<<<<<<< HEAD
    await act(() => renderComponent(clusterTopicsPath('second')));
    expect(screen.getByText(CLusterCompText.Topics)).toBeInTheDocument();
  });
  it('renders ConsumerGroups', async () => {
    await act(() => renderComponent(clusterConsumerGroupsPath('second')));
=======
    await renderComponent(clusterTopicsPath('second'));
    expect(screen.getByText(CLusterCompText.Topics)).toBeInTheDocument();
  });
  it('renders ConsumerGroups', async () => {
    await renderComponent(clusterConsumerGroupsPath('second'));
>>>>>>> 3e5093d1
    expect(
      screen.getByText(CLusterCompText.ConsumerGroups)
    ).toBeInTheDocument();
  });

  describe('configured features', () => {
<<<<<<< HEAD
    it('does not render Schemas if SCHEMA_REGISTRY is not configured', async () => {
      store.dispatch(
        fetchClusters.fulfilled(
          [
            {
              ...onlineClusterPayload,
              features: [],
            },
          ],
          '123'
        )
      );
      await act(() => renderComponent(clusterSchemasPath('second')));
      expect(
        screen.queryByText(CLusterCompText.Schemas)
      ).not.toBeInTheDocument();
    });
    it('renders Schemas if SCHEMA_REGISTRY is configured', async () => {
      store.dispatch(
        fetchClusters.fulfilled(
          [
            {
              ...onlineClusterPayload,
              features: [ClusterFeaturesEnum.SCHEMA_REGISTRY],
            },
          ],
          '123'
        )
      );
      await act(() =>
        renderComponent(clusterSchemasPath(onlineClusterPayload.name))
      );
      expect(screen.getByText(CLusterCompText.Schemas)).toBeInTheDocument();
    });
    it('renders Connect if KAFKA_CONNECT is configured', async () => {
      store.dispatch(
        fetchClusters.fulfilled(
          [
            {
              ...onlineClusterPayload,
              features: [ClusterFeaturesEnum.KAFKA_CONNECT],
            },
          ],
          'requestId'
        )
      );
      await act(() =>
        renderComponent(clusterConnectsPath(onlineClusterPayload.name))
      );
      expect(screen.getByText(CLusterCompText.Connect)).toBeInTheDocument();
    });
    it('renders KSQL if KSQL_DB is configured', async () => {
      store.dispatch(
        fetchClusters.fulfilled(
          [
            {
              ...onlineClusterPayload,
              features: [ClusterFeaturesEnum.KSQL_DB],
            },
          ],
          'requestId'
        )
      );
      await act(() =>
        renderComponent(clusterKsqlDbPath(onlineClusterPayload.name))
      );
      expect(screen.getByText(CLusterCompText.KsqlDb)).toBeInTheDocument();
    });
=======
    const itCorrectlyHandlesConfiguredSchema = (
      feature: ClusterFeaturesEnum,
      text: string,
      path: string
    ) => {
      it(`renders Schemas if ${feature} is configured`, async () => {
        await renderComponent(path, [
          {
            ...onlineClusterPayload,
            features: [feature],
          },
        ]);
        expect(screen.getByText(text)).toBeInTheDocument();
      });

      it(`does not render Schemas if ${feature} is not configured`, async () => {
        await renderComponent(path, [
          { ...onlineClusterPayload, features: [] },
        ]);
        expect(screen.queryByText(text)).not.toBeInTheDocument();
      });
    };

    itCorrectlyHandlesConfiguredSchema(
      ClusterFeaturesEnum.SCHEMA_REGISTRY,
      CLusterCompText.Schemas,
      clusterSchemasPath(onlineClusterPayload.name)
    );
    itCorrectlyHandlesConfiguredSchema(
      ClusterFeaturesEnum.KAFKA_CONNECT,
      CLusterCompText.Connect,
      clusterConnectsPath(onlineClusterPayload.name)
    );
    itCorrectlyHandlesConfiguredSchema(
      ClusterFeaturesEnum.KAFKA_CONNECT,
      CLusterCompText.Connect,
      clusterConnectorsPath(onlineClusterPayload.name)
    );
    itCorrectlyHandlesConfiguredSchema(
      ClusterFeaturesEnum.KSQL_DB,
      CLusterCompText.KsqlDb,
      clusterKsqlDbPath(onlineClusterPayload.name)
    );
>>>>>>> 3e5093d1
  });
});<|MERGE_RESOLUTION|>--- conflicted
+++ resolved
@@ -67,95 +67,17 @@
     expect(screen.getByText(CLusterCompText.Brokers)).toBeInTheDocument();
   });
   it('renders Topics', async () => {
-<<<<<<< HEAD
-    await act(() => renderComponent(clusterTopicsPath('second')));
-    expect(screen.getByText(CLusterCompText.Topics)).toBeInTheDocument();
-  });
-  it('renders ConsumerGroups', async () => {
-    await act(() => renderComponent(clusterConsumerGroupsPath('second')));
-=======
     await renderComponent(clusterTopicsPath('second'));
     expect(screen.getByText(CLusterCompText.Topics)).toBeInTheDocument();
   });
   it('renders ConsumerGroups', async () => {
     await renderComponent(clusterConsumerGroupsPath('second'));
->>>>>>> 3e5093d1
     expect(
       screen.getByText(CLusterCompText.ConsumerGroups)
     ).toBeInTheDocument();
   });
 
   describe('configured features', () => {
-<<<<<<< HEAD
-    it('does not render Schemas if SCHEMA_REGISTRY is not configured', async () => {
-      store.dispatch(
-        fetchClusters.fulfilled(
-          [
-            {
-              ...onlineClusterPayload,
-              features: [],
-            },
-          ],
-          '123'
-        )
-      );
-      await act(() => renderComponent(clusterSchemasPath('second')));
-      expect(
-        screen.queryByText(CLusterCompText.Schemas)
-      ).not.toBeInTheDocument();
-    });
-    it('renders Schemas if SCHEMA_REGISTRY is configured', async () => {
-      store.dispatch(
-        fetchClusters.fulfilled(
-          [
-            {
-              ...onlineClusterPayload,
-              features: [ClusterFeaturesEnum.SCHEMA_REGISTRY],
-            },
-          ],
-          '123'
-        )
-      );
-      await act(() =>
-        renderComponent(clusterSchemasPath(onlineClusterPayload.name))
-      );
-      expect(screen.getByText(CLusterCompText.Schemas)).toBeInTheDocument();
-    });
-    it('renders Connect if KAFKA_CONNECT is configured', async () => {
-      store.dispatch(
-        fetchClusters.fulfilled(
-          [
-            {
-              ...onlineClusterPayload,
-              features: [ClusterFeaturesEnum.KAFKA_CONNECT],
-            },
-          ],
-          'requestId'
-        )
-      );
-      await act(() =>
-        renderComponent(clusterConnectsPath(onlineClusterPayload.name))
-      );
-      expect(screen.getByText(CLusterCompText.Connect)).toBeInTheDocument();
-    });
-    it('renders KSQL if KSQL_DB is configured', async () => {
-      store.dispatch(
-        fetchClusters.fulfilled(
-          [
-            {
-              ...onlineClusterPayload,
-              features: [ClusterFeaturesEnum.KSQL_DB],
-            },
-          ],
-          'requestId'
-        )
-      );
-      await act(() =>
-        renderComponent(clusterKsqlDbPath(onlineClusterPayload.name))
-      );
-      expect(screen.getByText(CLusterCompText.KsqlDb)).toBeInTheDocument();
-    });
-=======
     const itCorrectlyHandlesConfiguredSchema = (
       feature: ClusterFeaturesEnum,
       text: string,
@@ -199,6 +121,5 @@
       CLusterCompText.KsqlDb,
       clusterKsqlDbPath(onlineClusterPayload.name)
     );
->>>>>>> 3e5093d1
   });
 });