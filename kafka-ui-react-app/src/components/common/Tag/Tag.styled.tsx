--- conflicted
+++ resolved
@@ -1,12 +1,8 @@
 import styled from 'styled-components';
 
 interface Props {
-<<<<<<< HEAD
   className?: string;
   color: 'green' | 'gray' | 'yellow' | 'red' | 'white' | 'blue';
-=======
-  color: 'green' | 'gray' | 'yellow' | 'red' | 'white';
->>>>>>> 6828a412
 }
 
 export const Tag = styled.p<Props>`
