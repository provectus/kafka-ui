--- conflicted
+++ resolved
@@ -44,28 +44,12 @@
       <div
         class="c0"
       >
-<<<<<<< HEAD
         <button
-          aria-controls="dropdown-menu"
-          aria-haspopup="true"
           class="c1"
           type="button"
         >
           My Test Label
         </button>
-=======
-        <styled.button
-          onClick={[Function]}
-        >
-          <button
-            className="c1"
-            onClick={[Function]}
-            type="button"
-          >
-            My Test Label
-          </button>
-        </styled.button>
->>>>>>> f58d7482
       </div>
       <div
         class="dropdown-menu"
@@ -75,9 +59,8 @@
         <div
           class="dropdown-content has-text-left"
         >
-<<<<<<< HEAD
           <a
-            class="dropdown-item is-link"
+            class="c2 dropdown-item is-link"
             href="#end"
             role="menuitem"
             type="button"
@@ -85,57 +68,18 @@
             Child 1
           </a>
           <a
-            class="dropdown-item is-link"
+            class="c2 dropdown-item is-link"
             href="#end"
             role="menuitem"
             type="button"
           >
             Child 2
           </a>
-=======
-          <styled.a
-            $isDanger={false}
-            className="dropdown-item is-link"
-            onClick={[Function]}
-          >
-            <a
-              className="c2 dropdown-item is-link"
-              href="#end"
-              onClick={[Function]}
-              role="menuitem"
-              type="button"
-            >
-              Child 1
-            </a>
-          </styled.a>
-        </DropdownItem>
-        <DropdownItem
-          onClick={[MockFunction]}
-        >
-          <styled.a
-            $isDanger={false}
-            className="dropdown-item is-link"
-            onClick={[Function]}
-          >
-            <a
-              className="c2 dropdown-item is-link"
-              href="#end"
-              onClick={[Function]}
-              role="menuitem"
-              type="button"
-            >
-              Child 2
-            </a>
-          </styled.a>
-        </DropdownItem>
-        <DropdownDivider>
->>>>>>> f58d7482
           <hr
             class="dropdown-divider"
           />
-<<<<<<< HEAD
           <a
-            class="dropdown-item is-link"
+            class="c2 dropdown-item is-link"
             href="#end"
             role="menuitem"
             type="button"
@@ -143,28 +87,6 @@
             Child 3
           </a>
         </div>
-=======
-        </DropdownDivider>
-        <DropdownItem
-          onClick={[MockFunction]}
-        >
-          <styled.a
-            $isDanger={false}
-            className="dropdown-item is-link"
-            onClick={[Function]}
-          >
-            <a
-              className="c2 dropdown-item is-link"
-              href="#end"
-              onClick={[Function]}
-              role="menuitem"
-              type="button"
-            >
-              Child 3
-            </a>
-          </styled.a>
-        </DropdownItem>
->>>>>>> f58d7482
       </div>
     </div>
   </div>
