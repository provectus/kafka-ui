--- conflicted
+++ resolved
@@ -20,15 +20,6 @@
   useNavigate: () => mockedUsedNavigate,
 }));
 
-<<<<<<< HEAD
-type Datum = {
-  timestamp: number;
-  text: string;
-  selectable: boolean;
-  size: number;
-  tag: string;
-};
-=======
 // This is needed by ESLint.
 jest.mock('react-hook-form', () => ({
   useFormContext: () => ({
@@ -40,8 +31,7 @@
   }),
 }));
 
-type Datum = typeof data[0];
->>>>>>> 4d20cb69
+type Datum = (typeof data)[0];
 
 const data = [
   {
