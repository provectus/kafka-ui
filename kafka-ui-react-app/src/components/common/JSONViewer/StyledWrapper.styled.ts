import styled from 'styled-components';

export const StyledWrapper = styled.div`
  background-color: #f9fafa;
  padding: 8px 16px;
<<<<<<< HEAD
  max-height: 575px;
  overflow-y: hidden;
  overflow-wrap: anywhere;
=======
>>>>>>> 1696b9b9
`;<|MERGE_RESOLUTION|>--- conflicted
+++ resolved
@@ -3,10 +3,4 @@
 export const StyledWrapper = styled.div`
   background-color: #f9fafa;
   padding: 8px 16px;
-<<<<<<< HEAD
-  max-height: 575px;
-  overflow-y: hidden;
-  overflow-wrap: anywhere;
-=======
->>>>>>> 1696b9b9
 `;