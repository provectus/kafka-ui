--- conflicted
+++ resolved
@@ -12,6 +12,7 @@
   isLive?: boolean;
   minWidth?: string;
   value?: string | number;
+  defaultValue?: string | number;
   placeholder?: string;
   disabled?: boolean;
   onChange?: (option: string | number) => void;
@@ -27,6 +28,7 @@
   id,
   options = [],
   value,
+  defaultValue,
   selectSize = 'L',
   placeholder = '',
   isLive,
@@ -68,8 +70,9 @@
           {...props}
         >
           <S.SelectedOption role="option" tabIndex={0}>
-            {options.find((option) => option.value === selectedOption)?.label ||
-              placeholder}
+            {options.find(
+              (option) => option.value === (defaultValue || selectedOption)
+            )?.label || placeholder}
           </S.SelectedOption>
           {showOptions && (
             <S.OptionList>
@@ -93,15 +96,15 @@
           role="listbox"
           selectSize={selectSize}
           isLive={isLive}
-<<<<<<< HEAD
           disabled={disabled}
           onClick={showOptionsHandler}
           onKeyDown={showOptionsHandler}
           {...props}
         >
           <S.SelectedOption tabIndex={0} role="option">
-            {options.find((option) => option.value === selectedOption)?.label ||
-              placeholder}
+            {options.find(
+              (option) => option.value === (defaultValue || selectedOption)
+            )?.label || placeholder}
           </S.SelectedOption>
           {showOptions && (
             <S.OptionList>
@@ -119,11 +122,6 @@
               ))}
             </S.OptionList>
           )}
-=======
-          {...props}
-        >
-          {children}
->>>>>>> 8c99cdfb
         </S.Select>
       )}
     </div>
