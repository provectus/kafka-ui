--- conflicted
+++ resolved
@@ -1,10 +1,6 @@
 import { TopicMessageSchema } from 'generated-sources';
 import Ajv, { DefinedError } from 'ajv/dist/2020';
-<<<<<<< HEAD
-import { upperFirst } from 'lodash';
-=======
 import upperFirst from 'lodash/upperFirst';
->>>>>>> 3e5093d1
 
 const validateBySchema = (
   value: string,
