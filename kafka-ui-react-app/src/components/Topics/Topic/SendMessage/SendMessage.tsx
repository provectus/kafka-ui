import React from 'react';
import { useForm, Controller } from 'react-hook-form';
import { RouteParamsClusterTopic } from 'lib/paths';
import { Button } from 'components/common/Button/Button';
import Editor from 'components/common/Editor/Editor';
import Select, { SelectOption } from 'components/common/Select/Select';
import Switch from 'components/common/Switch/Switch';
import useAppParams from 'lib/hooks/useAppParams';
import { showAlert } from 'lib/errorHandling';
import { useSendMessage, useTopicDetails } from 'lib/hooks/api/topics';
import { InputLabel } from 'components/common/Input/InputLabel.styled';
import { useSerdes } from 'lib/hooks/api/topicMessages';
import { SerdeUsage } from 'generated-sources';

import * as S from './SendMessage.styled';
import {
  getDefaultValues,
  getPartitionOptions,
  getSerdeOptions,
  validateBySchema,
} from './utils';

interface FormType {
  key: string;
  content: string;
  headers: string;
  partition: number;
  keySerde: string;
  valueSerde: string;
  keepContents: boolean;
}

const SendMessage: React.FC<{ closeSidebar: () => void }> = ({
  closeSidebar,
}) => {
  const { clusterName, topicName } = useAppParams<RouteParamsClusterTopic>();
  const { data: topic } = useTopicDetails({ clusterName, topicName });
  const { data: serdes = {} } = useSerdes({
    clusterName,
    topicName,
    use: SerdeUsage.SERIALIZE,
  });
  const sendMessage = useSendMessage({ clusterName, topicName });

  const defaultValues = React.useMemo(() => getDefaultValues(serdes), [serdes]);
  const partitionOptions: SelectOption[] = React.useMemo(
    () => getPartitionOptions(topic?.partitions || []),
    [topic]
  );
  const {
    handleSubmit,
    formState: { isSubmitting },
    control,
    setValue,
  } = useForm<FormType>({
    mode: 'onChange',
    defaultValues: {
      ...defaultValues,
      partition: Number(partitionOptions[0].value),
      keepContents: false,
    },
  });

  const submit = async ({
    keySerde,
    valueSerde,
    key,
    content,
    headers,
    partition,
    keepContents,
  }: FormType) => {
    let errors: string[] = [];

    if (keySerde) {
      const selectedKeySerde = serdes.key?.find((k) => k.name === keySerde);
      errors = validateBySchema(key, selectedKeySerde?.schema, 'key');
    }

    if (valueSerde) {
      const selectedValue = serdes.value?.find((v) => v.name === valueSerde);
      errors = [
        ...errors,
        ...validateBySchema(content, selectedValue?.schema, 'content'),
      ];
    }

    let parsedHeaders;
    if (headers) {
      try {
        parsedHeaders = JSON.parse(headers);
      } catch (error) {
        errors.push('Wrong header format');
      }
    }

    if (errors.length > 0) {
      showAlert('error', {
        id: `${clusterName}-${topicName}-createTopicMessageError`,
        title: 'Validation Error',
        message: (
          <ul>
            {errors.map((e) => (
              <li key={e}>{e}</li>
            ))}
          </ul>
        ),
      });
      return;
    }
<<<<<<< HEAD
    await sendMessage.mutateAsync({
      key: key || null,
      content: content || null,
      headers: parsedHeaders,
      partition: partition || 0,
      keySerde,
      valueSerde,
    });
    if (!keepContents) {
      setValue('key', '');
      setValue('content', '');
      closeSidebar();
=======
    try {
      await sendMessage.mutateAsync({
        key: key || null,
        content: content || null,
        headers: parsedHeaders,
        partition: partition || 0,
        keySerde,
        valueSerde,
      });
      onSubmit();
    } catch (e) {
      // do nothing
>>>>>>> 1117b296
    }
  };

  return (
    <S.Wrapper>
      <form onSubmit={handleSubmit(submit)}>
        <S.Columns>
          <S.Column>
            <InputLabel>Partition</InputLabel>
            <Controller
              control={control}
              name="partition"
              render={({ field: { name, onChange, value } }) => (
                <Select
                  id="selectPartitionOptions"
                  aria-labelledby="selectPartitionOptions"
                  name={name}
                  onChange={onChange}
                  minWidth="100%"
                  options={partitionOptions}
                  value={value}
                />
              )}
            />
          </S.Column>
          <S.Column>
            <InputLabel>Key Serde</InputLabel>
            <Controller
              control={control}
              name="keySerde"
              render={({ field: { name, onChange, value } }) => (
                <Select
                  id="selectKeySerdeOptions"
                  aria-labelledby="selectKeySerdeOptions"
                  name={name}
                  onChange={onChange}
                  minWidth="100%"
                  options={getSerdeOptions(serdes.key || [])}
                  value={value}
                />
              )}
            />
          </S.Column>
          <S.Column>
            <InputLabel>Value Serde</InputLabel>
            <Controller
              control={control}
              name="valueSerde"
              render={({ field: { name, onChange, value } }) => (
                <Select
                  id="selectValueSerdeOptions"
                  aria-labelledby="selectValueSerdeOptions"
                  name={name}
                  onChange={onChange}
                  minWidth="100%"
                  options={getSerdeOptions(serdes.value || [])}
                  value={value}
                />
              )}
            />
          </S.Column>
          <S.Column>
            <InputLabel>Keep the contents</InputLabel>
            <Controller
              control={control}
              name="keepContents"
              render={({ field: { name, onChange, value } }) => (
                <Switch name={name} onChange={onChange} checked={value} />
              )}
            />
          </S.Column>
        </S.Columns>

        <S.Columns>
          <S.Column>
            <InputLabel>Key</InputLabel>
            <Controller
              control={control}
              name="key"
              render={({ field: { name, onChange, value } }) => (
                <Editor
                  readOnly={isSubmitting}
                  name={name}
                  onChange={onChange}
                  value={value}
                />
              )}
            />
          </S.Column>
          <S.Column>
            <InputLabel>Value</InputLabel>
            <Controller
              control={control}
              name="content"
              render={({ field: { name, onChange, value } }) => (
                <Editor
                  readOnly={isSubmitting}
                  name={name}
                  onChange={onChange}
                  value={value}
                />
              )}
            />
          </S.Column>
        </S.Columns>
        <S.Columns>
          <S.Column>
            <InputLabel>Headers</InputLabel>
            <Controller
              control={control}
              name="headers"
              render={({ field: { name, onChange } }) => (
                <Editor
                  readOnly={isSubmitting}
                  defaultValue="{}"
                  name={name}
                  onChange={onChange}
                  height="200px"
                />
              )}
            />
          </S.Column>
        </S.Columns>
        <Button
          buttonSize="M"
          buttonType="primary"
          type="submit"
          disabled={isSubmitting}
        >
          Produce Message
        </Button>
      </form>
    </S.Wrapper>
  );
};

export default SendMessage;<|MERGE_RESOLUTION|>--- conflicted
+++ resolved
@@ -108,20 +108,6 @@
       });
       return;
     }
-<<<<<<< HEAD
-    await sendMessage.mutateAsync({
-      key: key || null,
-      content: content || null,
-      headers: parsedHeaders,
-      partition: partition || 0,
-      keySerde,
-      valueSerde,
-    });
-    if (!keepContents) {
-      setValue('key', '');
-      setValue('content', '');
-      closeSidebar();
-=======
     try {
       await sendMessage.mutateAsync({
         key: key || null,
@@ -131,10 +117,13 @@
         keySerde,
         valueSerde,
       });
-      onSubmit();
+      if (!keepContents) {
+        setValue('key', '');
+        setValue('content', '');
+        closeSidebar();
+      }
     } catch (e) {
       // do nothing
->>>>>>> 1117b296
     }
   };
 
