--- conflicted
+++ resolved
@@ -22,20 +22,11 @@
   getPartitionsByTopicName,
   getTopicMessageSchemaFetched,
 } from 'redux/reducers/topics/selectors';
-<<<<<<< HEAD
 import Select, { SelectOption } from 'components/common/Select/Select';
-=======
 import useAppParams from 'lib/hooks/useAppParams';
->>>>>>> a90aa52a
 
 import validateMessage from './validateMessage';
 import * as S from './SendMessage.styled';
-
-<<<<<<< HEAD
-interface RouterParams {
-  clusterName: ClusterName;
-  topicName: TopicName;
-}
 
 type FieldValues = Partial<{
   key: string;
@@ -44,8 +35,6 @@
   partition: number | string;
 }>;
 
-=======
->>>>>>> a90aa52a
 const SendMessage: React.FC = () => {
   const dispatch = useAppDispatch();
   const { clusterName, topicName } = useAppParams<RouteParamsClusterTopic>();
