--- conflicted
+++ resolved
@@ -72,14 +72,8 @@
     const field = screen.getByRole('spinbutton', {
       name: 'Min In Sync Replicas Min In Sync Replicas',
     });
-<<<<<<< HEAD
-
-    await act(() => userEvent.type(field, '1'));
-    await act(() => userEvent.click(btn));
-=======
     await userEvent.type(field, '1');
     await userEvent.click(btn);
->>>>>>> c153d6f6
     expect(updateTopicMock).toHaveBeenCalledTimes(1);
     expect(mockNavigate).toHaveBeenCalledWith('../');
   });
