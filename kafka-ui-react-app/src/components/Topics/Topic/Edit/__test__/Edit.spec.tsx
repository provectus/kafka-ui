--- conflicted
+++ resolved
@@ -116,13 +116,7 @@
 
       renderComponent({ updateTopic: updateTopicMock }, undefined);
 
-<<<<<<< HEAD
-      const btn = screen.getAllByText(/submit/i)[0];
-      expect(btn).toBeDisabled();
-=======
       const btn = screen.getAllByText(/Save/i)[0];
-      expect(btn).toBeEnabled();
->>>>>>> 002e4db3
 
       await act(() => {
         userEvent.type(
@@ -130,6 +124,7 @@
           '1'
         );
       });
+
       await act(() => {
         userEvent.click(btn);
       });
