import { connect } from 'react-redux';
import { ClusterName, RootState, TopicName } from 'redux/interfaces';
import { withRouter, RouteComponentProps } from 'react-router-dom';
<<<<<<< HEAD
import { clearTopicMessages } from 'redux/actions';

=======
import { deleteTopic } from 'redux/actions';
>>>>>>> ca4b3f12
import Details from './Details';

interface RouteProps {
  clusterName: ClusterName;
  topicName: TopicName;
}

type OwnProps = RouteComponentProps<RouteProps>;

const mapStateToProps = (
  state: RootState,
  {
    match: {
      params: { topicName, clusterName },
    },
  }: OwnProps
) => ({
  clusterName,
  topicName,
});

const mapDispatchToProps = {
<<<<<<< HEAD
  clearTopicMessages,
=======
  deleteTopic,
>>>>>>> ca4b3f12
};

export default withRouter(
  connect(mapStateToProps, mapDispatchToProps)(Details)
);<|MERGE_RESOLUTION|>--- conflicted
+++ resolved
@@ -1,12 +1,8 @@
 import { connect } from 'react-redux';
 import { ClusterName, RootState, TopicName } from 'redux/interfaces';
 import { withRouter, RouteComponentProps } from 'react-router-dom';
-<<<<<<< HEAD
-import { clearTopicMessages } from 'redux/actions';
+import { deleteTopic, clearTopicMessages } from 'redux/actions';
 
-=======
-import { deleteTopic } from 'redux/actions';
->>>>>>> ca4b3f12
 import Details from './Details';
 
 interface RouteProps {
@@ -29,11 +25,7 @@
 });
 
 const mapDispatchToProps = {
-<<<<<<< HEAD
-  clearTopicMessages,
-=======
   deleteTopic,
->>>>>>> ca4b3f12
 };
 
 export default withRouter(
