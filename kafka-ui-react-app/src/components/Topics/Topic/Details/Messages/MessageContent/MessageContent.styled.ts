--- conflicted
+++ resolved
@@ -1,12 +1,7 @@
 import styled from 'styled-components';
 
-<<<<<<< HEAD
-export const MessageContentWrapper = styled.tr`
+export const Wrapper = styled.tr`
   background-color: ${({ theme }) => theme.topicMetaDataStyles.backgroundColor};
-=======
-export const Wrapper = styled.tr`
-  background-color: ${Colors.neutral[5]};
->>>>>>> 86dad044
   & > td {
     padding: 16px;
     &:first-child {
