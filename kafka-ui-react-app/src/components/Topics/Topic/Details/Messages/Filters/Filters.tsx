--- conflicted
+++ resolved
@@ -372,13 +372,10 @@
     query,
     seekDirection,
   ]);
-<<<<<<< HEAD
-=======
 
   React.useEffect(() => {
     setIsTailing(isLive);
   }, [isLive]);
->>>>>>> 51438d4d
 
   return (
     <S.FiltersWrapper>
