// Jest Snapshot v1, https://goo.gl/fbAQLP

exports[`Filters component matches the snapshot 1`] = `
<body>
  <div>
    <div
<<<<<<< HEAD
      class="sc-fubCzh daXMck"
=======
      class="sc-iBPTik dZQJlN"
>>>>>>> ea816fa7
    >
      <div>
        <div
          class="sc-fubCzh hdDORc"
        >
          <div
            class="sc-hKgJUU hNtsdb"
          >
            <i
              class="sc-bdfBQB gNwdVP fas fa-search"
            />
            <input
              class="sc-gsTEea exLrMT sc-hKgJUU hNtsdb"
              id="searchText"
              placeholder="Search"
              type="text"
              value=""
            />
          </div>
          <div
            class="sc-pGacB gClcpR"
          >
            <div
              class="select-wrapper sc-gKseQn kBxyGw"
            >
              <select
                class="sc-jSgvzq haAyUX"
                id="selectSeekType"
              >
                <option
                  value="OFFSET"
                >
                  Offset
                </option>
                <option
                  value="TIMESTAMP"
                >
                  Timestamp
                </option>
              </select>
            </div>
            <div
              class="sc-hKgJUU hNtsdb offset-selector"
            >
              <input
                class="sc-gsTEea kpJMyZ sc-hKgJUU hNtsdb offset-selector"
                id="offset"
                type="text"
                value=""
              />
            </div>
          </div>
          <div
            class="rmsc multi-select"
          >
            <div
              aria-labelledby="Select partitions"
              aria-readonly="true"
              class="dropdown-container"
              tabindex="0"
            >
              <div
                class="dropdown-heading"
              >
                <div
                  class="dropdown-heading-value"
                >
                  <span>
                    All items are selected.
                  </span>
                </div>
                <button
                  aria-label="Clear Selected"
                  class="clear-selected-button"
                  type="button"
                >
                  <svg
                    class="dropdown-search-clear-icon gray"
                    fill="none"
                    height="24"
                    stroke="currentColor"
                    stroke-width="2"
                    width="24"
                  >
                    <line
                      x1="18"
                      x2="6"
                      y1="6"
                      y2="18"
                    />
                    <line
                      x1="6"
                      x2="18"
                      y1="6"
                      y2="18"
                    />
                  </svg>
                </button>
                <svg
                  class="dropdown-heading-dropdown-arrow gray"
                  fill="none"
                  height="24"
                  stroke="currentColor"
                  stroke-width="2"
                  width="24"
                >
                  <path
                    d="M6 9L12 15 18 9"
                  />
                </svg>
              </div>
            </div>
          </div>
          <button
            class="sc-iBPTik dlEKnS"
            style="font-weight: 500;"
            type="submit"
          >
            Submit
          </button>
        </div>
        <div
          class="select-wrapper sc-gKseQn kBxyGw"
        >
          <select
            class="sc-jSgvzq haAyUX"
          >
            <option
              value="FORWARD"
            >
              Latest first
            </option>
            <option
              value="BACKWARD"
            >
              Newest first
            </option>
          </select>
        </div>
      </div>
      <div
        class="sc-jrAFXE jxpOcQ"
      >
        <p
          style="font-size: 14px;"
        />
        <div
          class="sc-kEjbQP dufThU"
          title="Elapsed Time"
        >
          <div
            class="sc-iqHYmW CqIes"
          >
            <i
              class="far fa-clock"
            />
          </div>
          <span>
            0
             ms
          </span>
        </div>
        <div
          class="sc-kEjbQP dufThU"
          title="Bytes Consumed"
        >
          <div
            class="sc-iqHYmW CqIes"
          >
            <i
              class="fas fa-arrow-down"
            />
          </div>
          <span>
            0Bytes
          </span>
        </div>
        <div
          class="sc-kEjbQP dufThU"
          title="Messages Consumed"
        >
          <div
            class="sc-iqHYmW CqIes"
          >
            <i
              class="far fa-file-alt"
            />
          </div>
          <span>
             messages
          </span>
        </div>
      </div>
    </div>
  </div>
</body>
`;

exports[`Filters component when fetching matches the snapshot 1`] = `
<body>
  <div>
    <div
<<<<<<< HEAD
      class="sc-fubCzh daXMck"
=======
      class="sc-iBPTik dZQJlN"
>>>>>>> ea816fa7
    >
      <div>
        <div
          class="sc-fubCzh hdDORc"
        >
          <div
            class="sc-hKgJUU hNtsdb"
          >
            <i
              class="sc-bdfBQB gNwdVP fas fa-search"
            />
            <input
              class="sc-gsTEea exLrMT sc-hKgJUU hNtsdb"
              id="searchText"
              placeholder="Search"
              type="text"
              value=""
            />
          </div>
          <div
            class="sc-pGacB gClcpR"
          >
            <div
              class="select-wrapper sc-gKseQn kBxyGw"
            >
              <select
                class="sc-jSgvzq haAyUX"
                id="selectSeekType"
              >
                <option
                  value="OFFSET"
                >
                  Offset
                </option>
                <option
                  value="TIMESTAMP"
                >
                  Timestamp
                </option>
              </select>
            </div>
            <div
              class="sc-hKgJUU hNtsdb offset-selector"
            >
              <input
                class="sc-gsTEea kpJMyZ sc-hKgJUU hNtsdb offset-selector"
                id="offset"
                type="text"
                value=""
              />
            </div>
          </div>
          <div
            class="rmsc multi-select"
          >
            <div
              aria-labelledby="Select partitions"
              aria-readonly="true"
              class="dropdown-container"
              tabindex="0"
            >
              <div
                class="dropdown-heading"
              >
                <div
                  class="dropdown-heading-value"
                >
                  <span>
                    All items are selected.
                  </span>
                </div>
                <button
                  aria-label="Clear Selected"
                  class="clear-selected-button"
                  type="button"
                >
                  <svg
                    class="dropdown-search-clear-icon gray"
                    fill="none"
                    height="24"
                    stroke="currentColor"
                    stroke-width="2"
                    width="24"
                  >
                    <line
                      x1="18"
                      x2="6"
                      y1="6"
                      y2="18"
                    />
                    <line
                      x1="6"
                      x2="18"
                      y1="6"
                      y2="18"
                    />
                  </svg>
                </button>
                <svg
                  class="dropdown-heading-dropdown-arrow gray"
                  fill="none"
                  height="24"
                  stroke="currentColor"
                  stroke-width="2"
                  width="24"
                >
                  <path
                    d="M6 9L12 15 18 9"
                  />
                </svg>
              </div>
            </div>
          </div>
          <button
            class="sc-iBPTik dlEKnS"
            style="font-weight: 500;"
            type="button"
          >
            Cancel
          </button>
        </div>
        <div
          class="select-wrapper sc-gKseQn kBxyGw"
        >
          <select
            class="sc-jSgvzq haAyUX"
          >
            <option
              value="FORWARD"
            >
              Latest first
            </option>
            <option
              value="BACKWARD"
            >
              Newest first
            </option>
          </select>
        </div>
      </div>
      <div
        class="sc-jrAFXE jxpOcQ"
      >
        <p
          style="font-size: 14px;"
        />
        <div
          class="sc-kEjbQP dufThU"
          title="Elapsed Time"
        >
          <div
            class="sc-iqHYmW CqIes"
          >
            <i
              class="far fa-clock"
            />
          </div>
          <span>
            0
             ms
          </span>
        </div>
        <div
          class="sc-kEjbQP dufThU"
          title="Bytes Consumed"
        >
          <div
            class="sc-iqHYmW CqIes"
          >
            <i
              class="fas fa-arrow-down"
            />
          </div>
          <span>
            0Bytes
          </span>
        </div>
        <div
          class="sc-kEjbQP dufThU"
          title="Messages Consumed"
        >
          <div
            class="sc-iqHYmW CqIes"
          >
            <i
              class="far fa-file-alt"
            />
          </div>
          <span>
             messages
          </span>
        </div>
      </div>
    </div>
  </div>
</body>
`;<|MERGE_RESOLUTION|>--- conflicted
+++ resolved
@@ -4,15 +4,11 @@
 <body>
   <div>
     <div
-<<<<<<< HEAD
-      class="sc-fubCzh daXMck"
-=======
-      class="sc-iBPTik dZQJlN"
->>>>>>> ea816fa7
+      class="sc-fubCzh gHORJs"
     >
       <div>
         <div
-          class="sc-fubCzh hdDORc"
+          class="sc-pGacB eRSVNn"
         >
           <div
             class="sc-hKgJUU hNtsdb"
@@ -29,7 +25,7 @@
             />
           </div>
           <div
-            class="sc-pGacB gClcpR"
+            class="sc-jrAFXE kATteI"
           >
             <div
               class="select-wrapper sc-gKseQn kBxyGw"
@@ -150,17 +146,17 @@
         </div>
       </div>
       <div
-        class="sc-jrAFXE jxpOcQ"
+        class="sc-kEjbQP joATfJ"
       >
         <p
           style="font-size: 14px;"
         />
         <div
-          class="sc-kEjbQP dufThU"
+          class="sc-iqHYmW lgmfQM"
           title="Elapsed Time"
         >
           <div
-            class="sc-iqHYmW CqIes"
+            class="sc-crrszt kcjOBt"
           >
             <i
               class="far fa-clock"
@@ -172,11 +168,11 @@
           </span>
         </div>
         <div
-          class="sc-kEjbQP dufThU"
+          class="sc-iqHYmW lgmfQM"
           title="Bytes Consumed"
         >
           <div
-            class="sc-iqHYmW CqIes"
+            class="sc-crrszt kcjOBt"
           >
             <i
               class="fas fa-arrow-down"
@@ -187,11 +183,11 @@
           </span>
         </div>
         <div
-          class="sc-kEjbQP dufThU"
+          class="sc-iqHYmW lgmfQM"
           title="Messages Consumed"
         >
           <div
-            class="sc-iqHYmW CqIes"
+            class="sc-crrszt kcjOBt"
           >
             <i
               class="far fa-file-alt"
@@ -211,15 +207,11 @@
 <body>
   <div>
     <div
-<<<<<<< HEAD
-      class="sc-fubCzh daXMck"
-=======
-      class="sc-iBPTik dZQJlN"
->>>>>>> ea816fa7
+      class="sc-fubCzh gHORJs"
     >
       <div>
         <div
-          class="sc-fubCzh hdDORc"
+          class="sc-pGacB eRSVNn"
         >
           <div
             class="sc-hKgJUU hNtsdb"
@@ -236,7 +228,7 @@
             />
           </div>
           <div
-            class="sc-pGacB gClcpR"
+            class="sc-jrAFXE kATteI"
           >
             <div
               class="select-wrapper sc-gKseQn kBxyGw"
@@ -357,17 +349,17 @@
         </div>
       </div>
       <div
-        class="sc-jrAFXE jxpOcQ"
+        class="sc-kEjbQP joATfJ"
       >
         <p
           style="font-size: 14px;"
         />
         <div
-          class="sc-kEjbQP dufThU"
+          class="sc-iqHYmW lgmfQM"
           title="Elapsed Time"
         >
           <div
-            class="sc-iqHYmW CqIes"
+            class="sc-crrszt kcjOBt"
           >
             <i
               class="far fa-clock"
@@ -379,11 +371,11 @@
           </span>
         </div>
         <div
-          class="sc-kEjbQP dufThU"
+          class="sc-iqHYmW lgmfQM"
           title="Bytes Consumed"
         >
           <div
-            class="sc-iqHYmW CqIes"
+            class="sc-crrszt kcjOBt"
           >
             <i
               class="fas fa-arrow-down"
@@ -394,11 +386,11 @@
           </span>
         </div>
         <div
-          class="sc-kEjbQP dufThU"
+          class="sc-iqHYmW lgmfQM"
           title="Messages Consumed"
         >
           <div
-            class="sc-iqHYmW CqIes"
+            class="sc-crrszt kcjOBt"
           >
             <i
               class="far fa-file-alt"
