import React from 'react';
import { ClusterName, TopicName } from 'redux/interfaces';
import { Topic, TopicDetails } from 'generated-sources';
import { NavLink, Switch, Route, Link, useHistory } from 'react-router-dom';
import {
  clusterTopicSettingsPath,
  clusterTopicPath,
  clusterTopicMessagesPath,
  clusterTopicsPath,
  clusterTopicEditPath,
} from 'lib/paths';
import ClusterContext from 'components/contexts/ClusterContext';
import ConfirmationModal from 'components/common/ConfirmationModal/ConfirmationModal';
import OverviewContainer from './Overview/OverviewContainer';
import MessagesContainer from './Messages/MessagesContainer';
import SettingsContainer from './Settings/SettingsContainer';

interface Props extends Topic, TopicDetails {
  clusterName: ClusterName;
  topicName: TopicName;
<<<<<<< HEAD
  clearTopicMessages(clusterName: ClusterName, topicName: TopicName): void;
}

const Details: React.FC<Props> = ({
  clusterName,
  topicName,
  clearTopicMessages,
}) => {
=======
  deleteTopic: (clusterName: ClusterName, topicName: TopicName) => void;
}

const Details: React.FC<Props> = ({ clusterName, topicName, deleteTopic }) => {
  const history = useHistory();
>>>>>>> ca4b3f12
  const { isReadOnly } = React.useContext(ClusterContext);
  const [
    isDeleteTopicConfirmationVisible,
    setDeleteTopicConfirmationVisible,
  ] = React.useState(false);
  const deleteTopicHandler = React.useCallback(() => {
    deleteTopic(clusterName, topicName);
    history.push(clusterTopicsPath(clusterName));
  }, [clusterName, topicName]);

  const clearTopicMessagesHandler = React.useCallback(() => {
    clearTopicMessages(clusterName, topicName);
  }, [clusterName, topicName]);

  return (
    <div className="box">
      <nav className="navbar" role="navigation">
        <div className="navbar-start">
          <NavLink
            exact
            to={clusterTopicPath(clusterName, topicName)}
            className="navbar-item is-tab"
            activeClassName="is-active is-primary"
          >
            Overview
          </NavLink>
          <NavLink
            exact
            to={clusterTopicMessagesPath(clusterName, topicName)}
            className="navbar-item is-tab"
            activeClassName="is-active"
          >
            Messages
          </NavLink>
          <NavLink
            exact
            to={clusterTopicSettingsPath(clusterName, topicName)}
            className="navbar-item is-tab"
            activeClassName="is-active"
          >
            Settings
          </NavLink>
        </div>
<<<<<<< HEAD
        <div className="navbar-end buttons">
          {!isReadOnly && (
            <>
              <button
                type="button"
                className="button is-danger"
                onClick={clearTopicMessagesHandler}
              >
                Clear All Messages
              </button>
              <Link
                to={clusterTopicsTopicEditPath(clusterName, topicName)}
                className="button"
              >
                Edit settings
              </Link>
            </>
          )}
=======
        <div className="navbar-end">
          <div className="buttons">
            {!isReadOnly && (
              <>
                <button
                  className="button is-danger"
                  type="button"
                  onClick={() => setDeleteTopicConfirmationVisible(true)}
                >
                  Delete Topic
                </button>

                <Link
                  to={clusterTopicEditPath(clusterName, topicName)}
                  className="button"
                >
                  Edit settings
                </Link>

                <ConfirmationModal
                  isOpen={isDeleteTopicConfirmationVisible}
                  onCancel={() => setDeleteTopicConfirmationVisible(false)}
                  onConfirm={deleteTopicHandler}
                >
                  Are you sure want to remove <b>{topicName}</b> topic?
                </ConfirmationModal>
              </>
            )}
          </div>
>>>>>>> ca4b3f12
        </div>
      </nav>
      <br />
      <Switch>
        <Route
          exact
          path="/ui/clusters/:clusterName/topics/:topicName/messages"
          component={MessagesContainer}
        />
        <Route
          exact
          path="/ui/clusters/:clusterName/topics/:topicName/settings"
          component={SettingsContainer}
        />
        <Route
          exact
          path="/ui/clusters/:clusterName/topics/:topicName"
          component={OverviewContainer}
        />
      </Switch>
    </div>
  );
};

export default Details;<|MERGE_RESOLUTION|>--- conflicted
+++ resolved
@@ -18,22 +18,12 @@
 interface Props extends Topic, TopicDetails {
   clusterName: ClusterName;
   topicName: TopicName;
-<<<<<<< HEAD
+  deleteTopic: (clusterName: ClusterName, topicName: TopicName) => void;
   clearTopicMessages(clusterName: ClusterName, topicName: TopicName): void;
-}
-
-const Details: React.FC<Props> = ({
-  clusterName,
-  topicName,
-  clearTopicMessages,
-}) => {
-=======
-  deleteTopic: (clusterName: ClusterName, topicName: TopicName) => void;
 }
 
 const Details: React.FC<Props> = ({ clusterName, topicName, deleteTopic }) => {
   const history = useHistory();
->>>>>>> ca4b3f12
   const { isReadOnly } = React.useContext(ClusterContext);
   const [
     isDeleteTopicConfirmationVisible,
@@ -42,10 +32,6 @@
   const deleteTopicHandler = React.useCallback(() => {
     deleteTopic(clusterName, topicName);
     history.push(clusterTopicsPath(clusterName));
-  }, [clusterName, topicName]);
-
-  const clearTopicMessagesHandler = React.useCallback(() => {
-    clearTopicMessages(clusterName, topicName);
   }, [clusterName, topicName]);
 
   return (
@@ -77,26 +63,6 @@
             Settings
           </NavLink>
         </div>
-<<<<<<< HEAD
-        <div className="navbar-end buttons">
-          {!isReadOnly && (
-            <>
-              <button
-                type="button"
-                className="button is-danger"
-                onClick={clearTopicMessagesHandler}
-              >
-                Clear All Messages
-              </button>
-              <Link
-                to={clusterTopicsTopicEditPath(clusterName, topicName)}
-                className="button"
-              >
-                Edit settings
-              </Link>
-            </>
-          )}
-=======
         <div className="navbar-end">
           <div className="buttons">
             {!isReadOnly && (
@@ -126,7 +92,6 @@
               </>
             )}
           </div>
->>>>>>> ca4b3f12
         </div>
       </nav>
       <br />
