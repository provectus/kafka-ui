--- conflicted
+++ resolved
@@ -2,12 +2,8 @@
 import { RootState, TopicName, ClusterName } from 'redux/interfaces';
 import { getTopicByName } from 'redux/reducers/topics/selectors';
 import { withRouter, RouteComponentProps } from 'react-router-dom';
-<<<<<<< HEAD
-
-=======
 import { clearTopicMessages } from 'redux/actions';
->>>>>>> c86c955a
-import Overview from './Overview';
+import Overview from 'components/Topics/Topic/Details/Overview/Overview';
 
 interface RouteProps {
   clusterName: ClusterName;
