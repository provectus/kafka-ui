// Jest Snapshot v1, https://goo.gl/fbAQLP

exports[`Details when it has readonly flag does not render the Action button a Topic 1`] = `
<Component
  theme={
    Object {
      "buttonStyles": Object {
        "fontSize": Object {
          "L": "16px",
          "M": "14px",
          "S": "14px",
        },
        "height": Object {
          "L": "40px",
          "M": "32px",
          "S": "24px",
        },
        "primary": Object {
          "backgroundColor": Object {
            "active": "#1414B8",
            "hover": "#1717CF",
            "normal": "#4F4FFF",
          },
          "color": "#FFFFFF",
          "invertedColors": Object {
            "active": "#1414B8",
            "hover": "#1717CF",
            "normal": "#4F4FFF",
          },
        },
        "secondary": Object {
          "backgroundColor": Object {
            "active": "#D5DADD",
            "hover": "#E3E6E8",
            "normal": "#F1F2F3",
          },
          "color": "#171A1C",
          "invertedColors": Object {
            "active": "#171A1C",
            "hover": "#454F54",
            "normal": "#73848C",
          },
        },
      },
      "menuStyles": Object {
        "backgroundColor": Object {
          "active": "#E3E6E8",
          "hover": "#F1F2F3",
          "normal": "#FFFFFF",
        },
        "color": Object {
          "active": "#171A1C",
          "hover": "#73848C",
          "normal": "#73848C",
        },
      },
      "paginationStyles": Object {
        "borderColor": Object {
          "active": "#454F54",
          "disabled": "#C7CED1",
          "hover": "#73848C",
          "normal": "#ABB5BA",
        },
        "color": Object {
          "active": "#171A1C",
          "disabled": "#C7CED1",
          "hover": "#171A1C",
          "normal": "#171A1C",
        },
      },
      "primaryTabStyles": Object {
        "borderColor": Object {
          "active": "#4F4FFF",
          "hover": "transparent",
          "normal": "transparent",
        },
        "color": Object {
          "active": "#171A1C",
          "hover": "#171A1C",
          "normal": "#73848C",
        },
      },
      "secondaryTabStyles": Object {
        "backgroundColor": Object {
          "active": "#E3E6E8",
          "hover": "#F1F2F3",
          "normal": "#FFFFFF",
        },
        "color": Object {
          "active": "#171A1C",
          "hover": "#171A1C",
          "normal": "#73848C",
        },
      },
      "selectStyles": Object {
        "borderColor": Object {
          "active": "#454F54",
          "disabled": "#E3E6E8",
          "hover": "#73848C",
          "normal": "#ABB5BA",
        },
        "color": Object {
          "active": "#171A1C",
          "disabled": "#ABB5BA",
          "hover": "#171A1C",
          "normal": "#171A1C",
        },
      },
      "tagStyles": Object {
        "backgroundColor": Object {
          "gray": "#E3E6E8",
          "green": "#D6F5E0",
          "yellow": "#FFEECC",
        },
        "color": "#171A1C",
      },
      "thStyles": Object {
        "backgroundColor": Object {
          "normal": "#FFFFFF",
        },
        "color": Object {
          "normal": "#73848C",
        },
        "previewColor": Object {
          "normal": "#4F4FFF",
        },
      },
    }
  }
>
  <Provider
    store={
      Object {
        "@@observable": [Function],
        "dispatch": [Function],
        "getState": [Function],
        "replaceReducer": [Function],
        "subscribe": [Function],
      }
    }
  >
    <StaticRouter>
      <Router
        history={
          Object {
            "action": "POP",
            "block": [Function],
            "createHref": [Function],
            "go": [Function],
            "goBack": [Function],
            "goForward": [Function],
            "listen": [Function],
            "location": Object {
              "hash": "",
              "pathname": "/",
              "search": "",
              "state": undefined,
            },
            "push": [Function],
            "replace": [Function],
          }
        }
        staticContext={Object {}}
      >
        <Details
          clearTopicMessages={[MockFunction]}
          clusterName="local"
          deleteTopic={[MockFunction]}
          isDeleted={false}
          isInternal={true}
          name="__internal.topic"
          topicName="__internal.topic"
        >
          <div>
            <Styled(PageHeading)
              text="__internal.topic"
            >
              <PageHeading
                className="sc-dlfnuX knYiCm"
                text="__internal.topic"
              >
                <div
                  className="sc-dlfnuX knYiCm"
                >
                  <h1>
                    __internal.topic
                  </h1>
                  <div>
                    <styled.div>
                      <div
                        className="sc-iUuxjF lnbHJl"
                      >
                        <Route
                          exact={true}
                          path="/ui/clusters/:clusterName/topics/:topicName/messages"
                        />
                      </div>
                    </styled.div>
                  </div>
                </div>
              </PageHeading>
            </Styled(PageHeading)>
            <ConfirmationModal
              isOpen={false}
              onCancel={[Function]}
              onConfirm={[Function]}
            />
            <styled.nav
              role="navigation"
            >
              <nav
<<<<<<< HEAD
                className="sc-jSgvzq loMnuM"
=======
                className="sc-bZSRNg fihiIK"
>>>>>>> c2ac033a
                role="navigation"
              >
                <NavLink
                  activeClassName="is-active is-primary"
                  exact={true}
                  to="/ui/clusters/local/topics/__internal.topic"
                >
                  <Link
                    aria-current={null}
                    to={
                      Object {
                        "hash": "",
                        "pathname": "/ui/clusters/local/topics/__internal.topic",
                        "search": "",
                        "state": null,
                      }
                    }
                  >
                    <LinkAnchor
                      aria-current={null}
                      href="/ui/clusters/local/topics/__internal.topic"
                      navigate={[Function]}
                    >
                      <a
                        aria-current={null}
                        href="/ui/clusters/local/topics/__internal.topic"
                        onClick={[Function]}
                      >
                        Overview
                      </a>
                    </LinkAnchor>
                  </Link>
                </NavLink>
                <NavLink
                  activeClassName="is-active"
                  exact={true}
                  to="/ui/clusters/local/topics/__internal.topic/messages"
                >
                  <Link
                    aria-current={null}
                    to={
                      Object {
                        "hash": "",
                        "pathname": "/ui/clusters/local/topics/__internal.topic/messages",
                        "search": "",
                        "state": null,
                      }
                    }
                  >
                    <LinkAnchor
                      aria-current={null}
                      href="/ui/clusters/local/topics/__internal.topic/messages"
                      navigate={[Function]}
                    >
                      <a
                        aria-current={null}
                        href="/ui/clusters/local/topics/__internal.topic/messages"
                        onClick={[Function]}
                      >
                        Messages
                      </a>
                    </LinkAnchor>
                  </Link>
                </NavLink>
                <NavLink
                  activeClassName="is-active"
                  exact={true}
                  to="/ui/clusters/local/topics/__internal.topic/consumer-groups"
                >
                  <Link
                    aria-current={null}
                    to={
                      Object {
                        "hash": "",
                        "pathname": "/ui/clusters/local/topics/__internal.topic/consumer-groups",
                        "search": "",
                        "state": null,
                      }
                    }
                  >
                    <LinkAnchor
                      aria-current={null}
                      href="/ui/clusters/local/topics/__internal.topic/consumer-groups"
                      navigate={[Function]}
                    >
                      <a
                        aria-current={null}
                        href="/ui/clusters/local/topics/__internal.topic/consumer-groups"
                        onClick={[Function]}
                      >
                        Consumers
                      </a>
                    </LinkAnchor>
                  </Link>
                </NavLink>
                <NavLink
                  activeClassName="is-active"
                  exact={true}
                  to="/ui/clusters/local/topics/__internal.topic/settings"
                >
                  <Link
                    aria-current={null}
                    to={
                      Object {
                        "hash": "",
                        "pathname": "/ui/clusters/local/topics/__internal.topic/settings",
                        "search": "",
                        "state": null,
                      }
                    }
                  >
                    <LinkAnchor
                      aria-current={null}
                      href="/ui/clusters/local/topics/__internal.topic/settings"
                      navigate={[Function]}
                    >
                      <a
                        aria-current={null}
                        href="/ui/clusters/local/topics/__internal.topic/settings"
                        onClick={[Function]}
                      >
                        Settings
                      </a>
                    </LinkAnchor>
                  </Link>
                </NavLink>
              </nav>
            </styled.nav>
            <Switch />
          </div>
        </Details>
      </Router>
    </StaticRouter>
  </Provider>
</Component>
`;<|MERGE_RESOLUTION|>--- conflicted
+++ resolved
@@ -209,11 +209,7 @@
               role="navigation"
             >
               <nav
-<<<<<<< HEAD
                 className="sc-jSgvzq loMnuM"
-=======
-                className="sc-bZSRNg fihiIK"
->>>>>>> c2ac033a
                 role="navigation"
               >
                 <NavLink
