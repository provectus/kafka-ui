// Jest Snapshot v1, https://goo.gl/fbAQLP

exports[`Details when it has readonly flag does not render the Action button a Topic 1`] = `
<Component
  theme={
    Object {
      "buttonStyles": Object {
        "fontSize": Object {
          "L": "16px",
          "M": "14px",
          "S": "14px",
        },
        "height": Object {
          "L": "40px",
          "M": "32px",
          "S": "24px",
        },
        "primary": Object {
          "backgroundColor": Object {
            "active": "#1414B8",
            "hover": "#1717CF",
            "normal": "#4F4FFF",
          },
          "color": "#FFFFFF",
          "invertedColors": Object {
            "active": "#1414B8",
            "hover": "#1717CF",
            "normal": "#4F4FFF",
          },
        },
        "secondary": Object {
          "backgroundColor": Object {
            "active": "#D5DADD",
            "hover": "#E3E6E8",
            "normal": "#F1F2F3",
          },
          "color": "#171A1C",
          "invertedColors": Object {
            "active": "#171A1C",
            "hover": "#454F54",
            "normal": "#73848C",
          },
        },
      },
      "menuStyles": Object {
        "backgroundColor": Object {
          "active": "#E3E6E8",
          "hover": "#F1F2F3",
          "normal": "#FFFFFF",
        },
        "color": Object {
          "active": "#171A1C",
          "hover": "#73848C",
          "normal": "#73848C",
        },
      },
      "paginationStyles": Object {
        "borderColor": Object {
          "active": "#454F54",
          "disabled": "#C7CED1",
          "hover": "#73848C",
          "normal": "#ABB5BA",
        },
        "color": Object {
          "active": "#171A1C",
          "disabled": "#C7CED1",
          "hover": "#171A1C",
          "normal": "#171A1C",
        },
      },
      "primaryTabStyles": Object {
        "borderColor": Object {
          "active": "#4F4FFF",
          "hover": "transparent",
          "normal": "transparent",
        },
        "color": Object {
          "active": "#171A1C",
          "hover": "#171A1C",
          "normal": "#73848C",
        },
      },
      "secondaryTabStyles": Object {
        "backgroundColor": Object {
          "active": "#E3E6E8",
          "hover": "#F1F2F3",
          "normal": "#FFFFFF",
        },
        "color": Object {
          "active": "#171A1C",
          "hover": "#171A1C",
          "normal": "#73848C",
        },
      },
      "selectStyles": Object {
        "borderColor": Object {
          "active": "#454F54",
          "disabled": "#E3E6E8",
          "hover": "#73848C",
          "normal": "#ABB5BA",
        },
        "color": Object {
          "active": "#171A1C",
          "disabled": "#ABB5BA",
          "hover": "#171A1C",
          "normal": "#171A1C",
        },
      },
      "tagStyles": Object {
        "backgroundColor": Object {
          "gray": "#E3E6E8",
          "green": "#D6F5E0",
          "yellow": "#FFEECC",
        },
        "color": "#171A1C",
      },
      "thStyles": Object {
        "backgroundColor": Object {
          "normal": "#FFFFFF",
        },
        "color": Object {
          "normal": "#73848C",
        },
        "previewColor": Object {
          "normal": "#4F4FFF",
        },
      },
    }
  }
>
  <Provider
    store={
      Object {
        "@@observable": [Function],
        "dispatch": [Function],
        "getState": [Function],
        "replaceReducer": [Function],
        "subscribe": [Function],
      }
    }
  >
    <StaticRouter>
      <Router
        history={
          Object {
            "action": "POP",
            "block": [Function],
            "createHref": [Function],
            "go": [Function],
            "goBack": [Function],
            "goForward": [Function],
            "listen": [Function],
            "location": Object {
              "hash": "",
              "pathname": "/",
              "search": "",
              "state": undefined,
            },
            "push": [Function],
            "replace": [Function],
          }
        }
        staticContext={Object {}}
      >
        <Details
          clearTopicMessages={[MockFunction]}
          clusterName="local"
          deleteTopic={[MockFunction]}
          isDeleted={false}
          isInternal={true}
          name="__internal.topic"
          topicName="__internal.topic"
        >
          <div>
            <Styled(PageHeading)
              text="__internal.topic"
            >
              <PageHeading
                className="sc-dlfnuX knYiCm"
                text="__internal.topic"
              >
                <div
                  className="sc-dlfnuX knYiCm"
                >
                  <h1>
                    __internal.topic
                  </h1>
                  <div>
                    <styled.div>
                      <div
<<<<<<< HEAD
                        className="sc-fKFxtB iIrnFZ"
=======
                        className="sc-bZSRNg gvNExU"
>>>>>>> ea816fa7
                      >
                        <Route
                          exact={true}
                          path="/ui/clusters/:clusterName/topics/:topicName/messages"
                        />
                      </div>
                    </styled.div>
                  </div>
                </div>
              </PageHeading>
            </Styled(PageHeading)>
            <ConfirmationModal
              isOpen={false}
              onCancel={[Function]}
              onConfirm={[Function]}
            />
            <styled.nav
              role="navigation"
            >
              <nav
<<<<<<< HEAD
                className="sc-kfzBvY jPsLI"
=======
                className="sc-jcVcSv kGlKET"
>>>>>>> ea816fa7
                role="navigation"
              >
                <NavLink
                  activeClassName="is-active is-primary"
                  exact={true}
                  to="/ui/clusters/local/topics/__internal.topic"
                >
                  <Link
                    aria-current={null}
                    to={
                      Object {
                        "hash": "",
                        "pathname": "/ui/clusters/local/topics/__internal.topic",
                        "search": "",
                        "state": null,
                      }
                    }
                  >
                    <LinkAnchor
                      aria-current={null}
                      href="/ui/clusters/local/topics/__internal.topic"
                      navigate={[Function]}
                    >
                      <a
                        aria-current={null}
                        href="/ui/clusters/local/topics/__internal.topic"
                        onClick={[Function]}
                      >
                        Overview
                      </a>
                    </LinkAnchor>
                  </Link>
                </NavLink>
                <NavLink
                  activeClassName="is-active"
                  exact={true}
                  to="/ui/clusters/local/topics/__internal.topic/messages"
                >
                  <Link
                    aria-current={null}
                    to={
                      Object {
                        "hash": "",
                        "pathname": "/ui/clusters/local/topics/__internal.topic/messages",
                        "search": "",
                        "state": null,
                      }
                    }
                  >
                    <LinkAnchor
                      aria-current={null}
                      href="/ui/clusters/local/topics/__internal.topic/messages"
                      navigate={[Function]}
                    >
                      <a
                        aria-current={null}
                        href="/ui/clusters/local/topics/__internal.topic/messages"
                        onClick={[Function]}
                      >
                        Messages
                      </a>
                    </LinkAnchor>
                  </Link>
                </NavLink>
                <NavLink
                  activeClassName="is-active"
                  exact={true}
                  to="/ui/clusters/local/topics/__internal.topic/consumer-groups"
                >
                  <Link
                    aria-current={null}
                    to={
                      Object {
                        "hash": "",
                        "pathname": "/ui/clusters/local/topics/__internal.topic/consumer-groups",
                        "search": "",
                        "state": null,
                      }
                    }
                  >
                    <LinkAnchor
                      aria-current={null}
                      href="/ui/clusters/local/topics/__internal.topic/consumer-groups"
                      navigate={[Function]}
                    >
                      <a
                        aria-current={null}
                        href="/ui/clusters/local/topics/__internal.topic/consumer-groups"
                        onClick={[Function]}
                      >
                        Consumers
                      </a>
                    </LinkAnchor>
                  </Link>
                </NavLink>
                <NavLink
                  activeClassName="is-active"
                  exact={true}
                  to="/ui/clusters/local/topics/__internal.topic/settings"
                >
                  <Link
                    aria-current={null}
                    to={
                      Object {
                        "hash": "",
                        "pathname": "/ui/clusters/local/topics/__internal.topic/settings",
                        "search": "",
                        "state": null,
                      }
                    }
                  >
                    <LinkAnchor
                      aria-current={null}
                      href="/ui/clusters/local/topics/__internal.topic/settings"
                      navigate={[Function]}
                    >
                      <a
                        aria-current={null}
                        href="/ui/clusters/local/topics/__internal.topic/settings"
                        onClick={[Function]}
                      >
                        Settings
                      </a>
                    </LinkAnchor>
                  </Link>
                </NavLink>
              </nav>
            </styled.nav>
            <Switch />
          </div>
        </Details>
      </Router>
    </StaticRouter>
  </Provider>
</Component>
`;<|MERGE_RESOLUTION|>--- conflicted
+++ resolved
@@ -188,11 +188,7 @@
                   <div>
                     <styled.div>
                       <div
-<<<<<<< HEAD
-                        className="sc-fKFxtB iIrnFZ"
-=======
-                        className="sc-bZSRNg gvNExU"
->>>>>>> ea816fa7
+                        className="sc-iUuxjF lnbHJl"
                       >
                         <Route
                           exact={true}
@@ -213,11 +209,7 @@
               role="navigation"
             >
               <nav
-<<<<<<< HEAD
-                className="sc-kfzBvY jPsLI"
-=======
-                className="sc-jcVcSv kGlKET"
->>>>>>> ea816fa7
+                className="sc-bZSRNg fihiIK"
                 role="navigation"
               >
                 <NavLink
