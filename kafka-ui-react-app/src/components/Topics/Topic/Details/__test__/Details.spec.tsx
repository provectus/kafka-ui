import React from 'react';
import { screen } from '@testing-library/react';
import userEvent from '@testing-library/user-event';
import ClusterContext from 'components/contexts/ClusterContext';
import Details from 'components/Topics/Topic/Details/Details';
import { internalTopicPayload } from 'redux/reducers/topics/__test__/fixtures';
import { render } from 'lib/testHelpers';
import { clusterTopicPath } from 'lib/paths';

describe('Details', () => {
  const mockDelete = jest.fn();
  const mockClusterName = 'local';
  const mockClearTopicMessages = jest.fn();
  const mockInternalTopicPayload = internalTopicPayload.internal;

  const setupComponent = (pathname: string) =>
    render(
      <ClusterContext.Provider
        value={{
          isReadOnly: false,
          hasKafkaConnectConfigured: true,
          hasSchemaRegistryConfigured: true,
          isTopicDeletionAllowed: true,
        }}
      >
        <Details
          clusterName={mockClusterName}
          topicName={internalTopicPayload.name}
          name={internalTopicPayload.name}
          isInternal={false}
          deleteTopic={mockDelete}
          clearTopicMessages={mockClearTopicMessages}
          isDeleted={false}
          isDeletePolicy
        />
      </ClusterContext.Provider>,
      { pathname }
    );

  describe('when it has readonly flag', () => {
    it('does not render the Action button a Topic', () => {
<<<<<<< HEAD
      const { baseElement } = render(
        <ClusterContext.Provider
          value={{
            isReadOnly: true,
            hasKafkaConnectConfigured: true,
            hasSchemaRegistryConfigured: true,
            isTopicDeletionAllowed: true,
          }}
        >
          <Details
            clusterName={mockClusterName}
            topicName={internalTopicPayload.name}
            name={internalTopicPayload.name}
            isInternal={mockInternalTopicPayload}
            deleteTopic={mockDelete}
            clearTopicMessages={mockClearTopicMessages}
            isDeleted={false}
          />
        </ClusterContext.Provider>
=======
      const component = mount(
        <ThemeProvider theme={theme}>
          <Provider store={store}>
            <StaticRouter>
              <ClusterContext.Provider
                value={{
                  isReadOnly: true,
                  hasKafkaConnectConfigured: true,
                  hasSchemaRegistryConfigured: true,
                  isTopicDeletionAllowed: true,
                }}
              >
                <Details
                  clusterName={mockClusterName}
                  topicName={internalTopicPayload.name}
                  name={internalTopicPayload.name}
                  isInternal={mockInternalTopicPayload}
                  deleteTopic={mockDelete}
                  clearTopicMessages={mockClearTopicMessages}
                  isDeleted={false}
                  isDeletePolicy
                />
              </ClusterContext.Provider>
            </StaticRouter>
          </Provider>
        </ThemeProvider>
>>>>>>> f6daa8c6
      );

      expect(screen.queryByText('Produce Message')).not.toBeInTheDocument();
      expect(baseElement).toMatchSnapshot();
    });
  });

  it('shows a confirmation popup on deleting topic messages', () => {
    setupComponent(
      clusterTopicPath(mockClusterName, internalTopicPayload.name)
    );
    const { getByText } = screen;
    const clearMessagesButton = getByText(/Clear messages/i);
    userEvent.click(clearMessagesButton);

    expect(
      getByText(/Are you sure want to clear topic messages?/i)
    ).toBeInTheDocument();
  });
});<|MERGE_RESOLUTION|>--- conflicted
+++ resolved
@@ -39,7 +39,6 @@
 
   describe('when it has readonly flag', () => {
     it('does not render the Action button a Topic', () => {
-<<<<<<< HEAD
       const { baseElement } = render(
         <ClusterContext.Provider
           value={{
@@ -57,36 +56,9 @@
             deleteTopic={mockDelete}
             clearTopicMessages={mockClearTopicMessages}
             isDeleted={false}
+            isDeletePolicy
           />
         </ClusterContext.Provider>
-=======
-      const component = mount(
-        <ThemeProvider theme={theme}>
-          <Provider store={store}>
-            <StaticRouter>
-              <ClusterContext.Provider
-                value={{
-                  isReadOnly: true,
-                  hasKafkaConnectConfigured: true,
-                  hasSchemaRegistryConfigured: true,
-                  isTopicDeletionAllowed: true,
-                }}
-              >
-                <Details
-                  clusterName={mockClusterName}
-                  topicName={internalTopicPayload.name}
-                  name={internalTopicPayload.name}
-                  isInternal={mockInternalTopicPayload}
-                  deleteTopic={mockDelete}
-                  clearTopicMessages={mockClearTopicMessages}
-                  isDeleted={false}
-                  isDeletePolicy
-                />
-              </ClusterContext.Provider>
-            </StaticRouter>
-          </Provider>
-        </ThemeProvider>
->>>>>>> f6daa8c6
       );
 
       expect(screen.queryByText('Produce Message')).not.toBeInTheDocument();
