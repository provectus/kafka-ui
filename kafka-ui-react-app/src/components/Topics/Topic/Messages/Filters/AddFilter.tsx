import React from 'react';
import * as S from 'components/Topics/Topic/Messages/Filters/Filters.styled';
import { MessageFilters } from 'components/Topics/Topic/Messages/Filters/Filters';
import { FilterEdit } from 'components/Topics/Topic/Messages/Filters/FilterModal';
import SavedFilters from 'components/Topics/Topic/Messages/Filters/SavedFilters';
import SavedIcon from 'components/common/Icons/SavedIcon';
import QuestionIcon from 'components/common/Icons/QuestionIcon';
import useModal from 'lib/hooks/useModal';

import AddEditFilterContainer from './AddEditFilterContainer';
import InfoModal from './InfoModal';

export interface FilterModalProps {
  toggleIsOpen(): void;
  filters: MessageFilters[];
  addFilter(values: MessageFilters): void;
  deleteFilter(index: number): void;
  activeFilterHandler(activeFilter: MessageFilters, index: number): void;
  toggleEditModal(): void;
  editFilter(value: FilterEdit): void;
<<<<<<< HEAD
  isSavedFiltersOpen: boolean;
  onClickSavedFilters(newValue: boolean): void;
=======
  activeFilter?: MessageFilters;
>>>>>>> 1134ec5d
}

export interface AddMessageFilters extends MessageFilters {
  saveFilter: boolean;
}

const AddFilter: React.FC<FilterModalProps> = ({
  toggleIsOpen,
  filters,
  addFilter,
  deleteFilter,
  activeFilterHandler,
  toggleEditModal,
  editFilter,
<<<<<<< HEAD
  isSavedFiltersOpen,
  onClickSavedFilters,
=======
  activeFilter,
>>>>>>> 1134ec5d
}) => {
  const { isOpen, toggle } = useModal();

  const onSubmit = React.useCallback(
    async (values: AddMessageFilters) => {
      const data = { ...values };
      if (data.saveFilter) {
        addFilter(data);
      } else {
        // other case is not applying the filter
        const dataCodeLabel =
          data.code.length > 16 ? `${data.code.slice(0, 16)}...` : data.code;
        data.name = data.name || dataCodeLabel;

        activeFilterHandler(data, -1);
        toggleIsOpen();
      }
    },
    [activeFilterHandler, addFilter, toggleIsOpen]
  );
  return (
    <>
      <S.FilterTitle>
        Add filter
        <div>
          <S.QuestionIconContainer
            type="button"
            aria-label="info"
            onClick={toggle}
          >
            <QuestionIcon />
          </S.QuestionIconContainer>
          {isOpen && <InfoModal toggleIsOpen={toggle} />}
        </div>
      </S.FilterTitle>
      {isSavedFiltersOpen ? (
        <SavedFilters
          deleteFilter={deleteFilter}
          activeFilterHandler={activeFilterHandler}
          closeModal={toggleIsOpen}
          onGoBack={() => onClickSavedFilters(!onClickSavedFilters)}
          filters={filters}
          onEdit={(index: number, filter: MessageFilters) => {
            toggleEditModal();
            editFilter({ index, filter });
          }}
          activeFilter={activeFilter}
        />
      ) : (
        <>
          <S.SavedFiltersTextContainer
            onClick={() => onClickSavedFilters(!isSavedFiltersOpen)}
          >
            <SavedIcon /> <S.SavedFiltersText>Saved Filters</S.SavedFiltersText>
          </S.SavedFiltersTextContainer>
          <AddEditFilterContainer
            cancelBtnHandler={toggleIsOpen}
            submitBtnText="Add filter"
            submitCallback={onSubmit}
            isAdd
          />
        </>
      )}
    </>
  );
};

export default AddFilter;<|MERGE_RESOLUTION|>--- conflicted
+++ resolved
@@ -18,12 +18,9 @@
   activeFilterHandler(activeFilter: MessageFilters, index: number): void;
   toggleEditModal(): void;
   editFilter(value: FilterEdit): void;
-<<<<<<< HEAD
   isSavedFiltersOpen: boolean;
   onClickSavedFilters(newValue: boolean): void;
-=======
   activeFilter?: MessageFilters;
->>>>>>> 1134ec5d
 }
 
 export interface AddMessageFilters extends MessageFilters {
@@ -38,12 +35,9 @@
   activeFilterHandler,
   toggleEditModal,
   editFilter,
-<<<<<<< HEAD
   isSavedFiltersOpen,
   onClickSavedFilters,
-=======
   activeFilter,
->>>>>>> 1134ec5d
 }) => {
   const { isOpen, toggle } = useModal();
 
