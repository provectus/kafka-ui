import Input from 'components/common/Input/Input';
import Select from 'components/common/Select/Select';
import styled, { css } from 'styled-components';
import DatePicker from 'react-datepicker';

interface SavedFilterProps {
  selected: boolean;
}
interface MessageLoadingProps {
  isLive: boolean;
}

interface MessageLoadingSpinnerProps {
  isFetching: boolean;
}

export const FiltersWrapper = styled.div`
  display: flex;
  flex-direction: column;
  padding-left: 16px;
  padding-right: 16px;

  & > div:first-child {
    display: flex;
    justify-content: space-between;
    padding-top: 2px;
    align-items: flex-end;
  }
`;

export const FilterInputs = styled.div`
  display: flex;
  gap: 8px;
  align-items: flex-end;
  width: 90%;
  flex-wrap: wrap;
`;

export const SeekTypeSelectorWrapper = styled.div`
  display: flex;
  & .select-wrapper {
    width: 40% !important;
    & > select {
      border-radius: 4px 0 0 4px !important;
    }
  }
`;

export const OffsetSelector = styled(Input)`
  border-radius: 0 4px 4px 0 !important;
  &::placeholder {
    color: ${({ theme }) => theme.input.color.normal};
  }
`;

export const DatePickerInput = styled(DatePicker)`
  height: 32px;
  border: 1px ${({ theme }) => theme.select.borderColor.normal} solid;
  border-left: none;
  border-radius: 0 4px 4px 0;
  font-size: 14px;
  width: 100%;
  padding-left: 12px;
  background-color: ${({ theme }) => theme.input.backgroundColor.normal};
  color: ${({ theme }) => theme.input.color.normal};
  &::placeholder {
    color: ${({ theme }) => theme.input.color.normal};
  }

  background-image: url('data:image/svg+xml,%3Csvg width="10" height="6" viewBox="0 0 10 6" fill="none" xmlns="http://www.w3.org/2000/svg"%3E%3Cpath d="M1 1L5 5L9 1" stroke="%23454F54"/%3E%3C/svg%3E%0A') !important;
  background-repeat: no-repeat !important;
  background-position-x: 96% !important;
  background-position-y: 55% !important;
  appearance: none !important;

  &:hover {
    cursor: pointer;
  }
  &:focus {
    outline: none;
  }
`;

export const FiltersMetrics = styled.div`
  display: flex;
  justify-content: flex-end;
  align-items: center;
  gap: 22px;
  padding-top: 16px;
  padding-bottom: 16px;
`;
export const Message = styled.div`
  font-size: 14px;
  color: ${({ theme }) => theme.metrics.filters.color.normal};
`;
export const Metric = styled.div`
  color: ${({ theme }) => theme.metrics.filters.color.normal};
  font-size: 12px;
  display: flex;
`;

export const MetricsIcon = styled.div`
  color: ${({ theme }) => theme.metrics.filters.color.icon};
  padding-right: 6px;
  height: 12px;
`;

export const ClearAll = styled.div`
  color: ${({ theme }) => theme.metrics.filters.color.normal};
  font-size: 12px;
  cursor: pointer;
  line-height: 32px;
  margin-left: 8px;
`;

export const ButtonContainer = styled.div`
  width: 100%;
  display: flex;
  justify-content: center;
  margin-top: 20px;
`;

export const ListItem = styled.li`
  font-size: 12px;
  font-weight: 400;
  margin: 4px 0;
  line-height: 1.5;
  color: ${({ theme }) => theme.table.td.color.normal};
`;

export const InfoParagraph = styled.div`
  font-size: 12px;
  font-weight: 400;
  line-height: 1.5;
  margin-bottom: 10px;
  color: ${({ theme }) => theme.table.td.color.normal};
`;

export const MessageFilterModal = styled.div`
  height: auto;
  width: 560px;
  border-radius: 8px;
  background: ${({ theme }) => theme.modal.backgroundColor};
  position: absolute;
  left: 25%;
  border: 1px solid ${({ theme }) => theme.modal.border.contrast};
  box-shadow: ${({ theme }) => theme.modal.shadow};
  padding: 16px;
  z-index: 1;
`;

export const InfoModal = styled.div`
  height: auto;
  width: 560px;
  border-radius: 8px;
  background: ${({ theme }) => theme.modal.backgroundColor};
  position: absolute;
  left: 25%;
  border: 1px solid ${({ theme }) => theme.modal.border.contrast};
  box-shadow: ${({ theme }) => theme.modal.shadow};
  padding: 32px;
  z-index: 1;
`;

export const QuestionIconContainer = styled.button`
  cursor: pointer;
  padding: 0;
  background: none;
  border: none;
`;

export const FilterTitle = styled.h3`
  line-height: 32px;
  font-size: 20px;
  margin-bottom: 40px;
  position: relative;
  display: flex;
  align-items: center;
  justify-content: space-between;
  color: ${({ theme }) => theme.modal.color};
  &:after {
    content: '';
    width: calc(100% + 32px);
    height: 1px;
    position: absolute;
    top: 40px;
    left: -16px;
    display: inline-block;
    background-color: ${({ theme }) => theme.modal.border.top};
  }
`;

export const CreatedFilter = styled.p`
  margin: 25px 0 10px;
  font-size: 14px;
  line-height: 20px;
<<<<<<< HEAD
  color: ${({ theme }) => theme.savedFilter.color};
=======
  color: ${({ theme }) => theme.list.meta.color};
>>>>>>> 51f89cb9
`;

export const NoSavedFilter = styled.p`
  color: ${({ theme }) => theme.savedFilter.color};
`;
export const SavedFiltersContainer = styled.div`
  overflow-y: auto;
  height: 195px;
  justify-content: space-around;
  padding-left: 10px;
`;

export const SavedFilterName = styled.div`
  font-size: 14px;
  line-height: 20px;
  color: ${({ theme }) => theme.savedFilter.filterName};
`;

export const FilterButtonWrapper = styled.div`
  display: flex;
  justify-content: flex-end;
  margin-top: 10px;
  gap: 10px;
  padding-top: 16px;
  position: relative;
  &:before {
    content: '';
    width: calc(100% + 32px);
    height: 1px;
    position: absolute;
    top: 0;
    left: -16px;
    display: inline-block;
    background-color: ${({ theme }) => theme.modal.border.bottom};
  }
`;

export const ActiveSmartFilterWrapper = styled.div`
  padding: 8px 0 5px;
  display: flex;
  gap: 10px;
  align-items: center;
  justify-content: flex-start;
`;

export const DeleteSavedFilter = styled.div.attrs({ role: 'deleteIcon' })`
  margin-top: 2px;
  cursor: pointer;
  color: ${({ theme }) => theme.icons.deleteIcon};
`;

export const FilterEdit = styled.div`
  font-weight: 500;
  font-size: 14px;
  line-height: 20px;
`;

export const FilterOptions = styled.div`
  display: none;
  width: 50px;
  justify-content: space-between;
  color: ${({ theme }) => theme.editFilter.textColor};
`;

export const SavedFilter = styled.div.attrs({
  role: 'savedFilter',
})<SavedFilterProps>`
  display: flex;
  justify-content: space-between;
  padding-right: 5px;
  height: 32px;
  align-items: center;
  cursor: pointer;
  border-top: 1px solid ${({ theme }) => theme.panelColor.borderTop};
  &:hover ${FilterOptions} {
    display: flex;
  }
  &:hover {
    background: ${({ theme }) => theme.layout.stuffColor};
  }
  background: ${({ selected, theme }) =>
    selected ? theme.layout.stuffColor : theme.modal.backgroundColor};
`;

export const ActiveSmartFilter = styled.div`
  border-radius: 4px;
  min-width: 115px;
  height: 24px;
  background: ${({ theme }) => theme.savedFilter.backgroundColor};
  font-size: 14px;
  line-height: 20px;
  display: flex;
  align-items: center;
  justify-content: space-between;
  color: ${({ theme }) => theme.savedFilter.color};
  padding: 16px 8px;
`;

export const DeleteSavedFilterIcon = styled.div`
  color: ${({ theme }) => theme.icons.closeIcon};
  display: flex;
  align-items: center;
  padding-left: 6px;
  height: 24px;
  cursor: pointer;
  margin-left: 4px;
`;

export const MessageLoading = styled.div.attrs({
  role: 'contentLoader',
})<MessageLoadingProps>`
  color: ${({ theme }) => theme.heading.h3.color};
  font-size: ${({ theme }) => theme.heading.h3.fontSize};
  display: ${({ isLive }) => (isLive ? 'flex' : 'none')};
  justify-content: space-around;
  width: 250px;
`;

export const StopLoading = styled.div`
  color: ${({ theme }) => theme.pageLoader.borderColor};
  font-size: ${({ theme }) => theme.heading.h3.fontSize};
  cursor: pointer;
`;

export const MessageLoadingSpinner = styled.div<MessageLoadingSpinnerProps>`
  display: ${({ isFetching }) => (isFetching ? 'block' : 'none')};
  border: 3px solid ${({ theme }) => theme.pageLoader.borderColor};
  border-bottom: 3px solid ${({ theme }) => theme.pageLoader.borderBottomColor};
  border-radius: 50%;
  width: 20px;
  height: 20px;
  animation: spin 1.3s linear infinite;

  @keyframes spin {
    0% {
      transform: rotate(0deg);
    }
    100% {
      transform: rotate(360deg);
    }
  }
`;

export const SavedFiltersTextContainer = styled.div.attrs({
  role: 'savedFilterText',
})`
  display: flex;
  align-items: center;
  cursor: pointer;
  margin-bottom: 15px;
`;

const textStyle = css`
  font-size: 14px;
  color: ${({ theme }) => theme.editFilter.textColor};
  font-weight: 500;
`;

export const SavedFiltersText = styled.div`
  ${textStyle};
  margin-left: 7px;
`;

export const BackToCustomText = styled.div`
  ${textStyle};
  cursor: pointer;
`;

export const SeekTypeSelect = styled(Select)`
  border-top-right-radius: 0;
  border-bottom-right-radius: 0;
  user-select: none;
`;

export const Serdes = styled.div`
  display: flex;
  gap: 24px;
  padding: 8px 0;
`;<|MERGE_RESOLUTION|>--- conflicted
+++ resolved
@@ -194,11 +194,7 @@
   margin: 25px 0 10px;
   font-size: 14px;
   line-height: 20px;
-<<<<<<< HEAD
-  color: ${({ theme }) => theme.savedFilter.color};
-=======
   color: ${({ theme }) => theme.list.meta.color};
->>>>>>> 51f89cb9
 `;
 
 export const NoSavedFilter = styled.p`
