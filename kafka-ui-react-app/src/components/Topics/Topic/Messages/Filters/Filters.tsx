import 'react-datepicker/dist/react-datepicker.css';

import {
  MessageFilterType,
  Partition,
  SeekDirection,
  SeekType,
  SerdeUsage,
  TopicMessage,
  TopicMessageConsuming,
  TopicMessageEvent,
  TopicMessageEventTypeEnum,
} from 'generated-sources';
import React, { useContext } from 'react';
import omitBy from 'lodash/omitBy';
import { useNavigate, useLocation, useSearchParams } from 'react-router-dom';
import MultiSelect from 'components/common/MultiSelect/MultiSelect.styled';
import { Option } from 'react-multi-select-component';
import BytesFormatted from 'components/common/BytesFormatted/BytesFormatted';
import { BASE_PARAMS } from 'lib/constants';
import Select from 'components/common/Select/Select';
import { Button } from 'components/common/Button/Button';
import Search from 'components/common/Search/Search';
import FilterModal, {
  FilterEdit,
} from 'components/Topics/Topic/Messages/Filters/FilterModal';
import { SeekDirectionOptions } from 'components/Topics/Topic/Messages/Messages';
import TopicMessagesContext from 'components/contexts/TopicMessagesContext';
import useBoolean from 'lib/hooks/useBoolean';
import { RouteParamsClusterTopic } from 'lib/paths';
import useAppParams from 'lib/hooks/useAppParams';
import PlusIcon from 'components/common/Icons/PlusIcon';
import CloseIcon from 'components/common/Icons/CloseIcon';
import ClockIcon from 'components/common/Icons/ClockIcon';
import ArrowDownIcon from 'components/common/Icons/ArrowDownIcon';
import FileIcon from 'components/common/Icons/FileIcon';
import { useTopicDetails } from 'lib/hooks/api/topics';
import { InputLabel } from 'components/common/Input/InputLabel.styled';
import { getSerdeOptions } from 'components/Topics/Topic/SendMessage/utils';
import { useSerdes } from 'lib/hooks/api/topicMessages';

import * as S from './Filters.styled';
import {
  filterOptions,
  getOffsetFromSeekToParam,
  getSelectedPartitionsFromSeekToParam,
  getTimestampFromSeekToParam,
} from './utils';

type Query = Record<string, string | string[] | number>;

export interface FiltersProps {
  phaseMessage?: string;
  meta: TopicMessageConsuming;
  isFetching: boolean;
  messageEventType?: string;
  addMessage(content: { message: TopicMessage; prepend: boolean }): void;
  resetMessages(): void;
  updatePhase(phase: string): void;
  updateMeta(meta: TopicMessageConsuming): void;
  setIsFetching(status: boolean): void;
  setMessageType(messageType: string): void;
}

export interface MessageFilters {
  name: string;
  code: string;
}

interface ActiveMessageFilter {
  index: number;
  name: string;
  code: string;
}

const PER_PAGE = 100;

export const SeekTypeOptions = [
  { value: SeekType.OFFSET, label: 'Offset' },
  { value: SeekType.TIMESTAMP, label: 'Timestamp' },
];

const Filters: React.FC<FiltersProps> = ({
  phaseMessage,
  meta: { elapsedMs, bytesConsumed, messagesConsumed, filterApplyErrors },
  isFetching,
  addMessage,
  resetMessages,
  updatePhase,
  updateMeta,
  setIsFetching,
  setMessageType,
  messageEventType,
}) => {
  const { clusterName, topicName } = useAppParams<RouteParamsClusterTopic>();
  const location = useLocation();
  const navigate = useNavigate();
  const [searchParams] = useSearchParams();
  const page = searchParams.get('page');

  const { data: topic } = useTopicDetails({ clusterName, topicName });

  const partitions = topic?.partitions || [];

  const { seekDirection, isLive, changeSeekDirection } =
    useContext(TopicMessagesContext);

  const { value: isOpen, toggle } = useBoolean();

  const source = React.useRef<EventSource | null>(null);

  const [selectedPartitions, setSelectedPartitions] = React.useState<Option[]>(
    getSelectedPartitionsFromSeekToParam(searchParams, partitions)
  );

  const [currentSeekType, setCurrentSeekType] = React.useState<SeekType>(
    SeekTypeOptions.find(
      (ele) => ele.value === (searchParams.get('seekType') as SeekType)
    ) !== undefined
      ? (searchParams.get('seekType') as SeekType)
      : SeekType.OFFSET
  );
  const [offset, setOffset] = React.useState<string>(
    getOffsetFromSeekToParam(searchParams)
  );

  const [timestamp, setTimestamp] = React.useState<Date | null>(
    getTimestampFromSeekToParam(searchParams)
  );
  const [keySerde, setKeySerde] = React.useState<string>(
    searchParams.get('keySerde') as string
  );
  const [valueSerde, setValueSerde] = React.useState<string>(
    searchParams.get('valueSerde') as string
  );

  const [savedFilters, setSavedFilters] = React.useState<MessageFilters[]>(
    JSON.parse(localStorage.getItem('savedFilters') ?? '[]')
  );

  let storageActiveFilter = localStorage.getItem('activeFilter');
  storageActiveFilter =
    storageActiveFilter ?? JSON.stringify({ name: '', code: '', index: -1 });

  const [activeFilter, setActiveFilter] = React.useState<ActiveMessageFilter>(
    JSON.parse(storageActiveFilter)
  );

  const [queryType, setQueryType] = React.useState<MessageFilterType>(
    activeFilter.name
      ? MessageFilterType.GROOVY_SCRIPT
      : MessageFilterType.STRING_CONTAINS
  );
  const [query, setQuery] = React.useState<string>(searchParams.get('q') || '');
  const [isTailing, setIsTailing] = React.useState<boolean>(isLive);

  const isSeekTypeControlVisible = React.useMemo(
    () => selectedPartitions.length > 0,
    [selectedPartitions]
  );

  const isSubmitDisabled = React.useMemo(() => {
    if (isSeekTypeControlVisible) {
      return (
        (currentSeekType === SeekType.TIMESTAMP && !timestamp) || isTailing
      );
    }

    return false;
  }, [isSeekTypeControlVisible, currentSeekType, timestamp, isTailing]);

  const partitionMap = React.useMemo(
    () =>
      partitions.reduce<Record<string, Partition>>(
        (acc, partition) => ({
          ...acc,
          [partition.partition]: partition,
        }),
        {}
      ),
    [partitions]
  );

  const handleClearAllFilters = () => {
    setCurrentSeekType(SeekType.OFFSET);
    setOffset('');
    setQuery('');
    changeSeekDirection(SeekDirection.FORWARD);
    getSelectedPartitionsFromSeekToParam(searchParams, partitions);
    setSelectedPartitions(
      partitions.map((partition: Partition) => {
        return {
          value: partition.partition,
          label: `Partition #${partition.partition.toString()}`,
        };
      })
    );
  };

  const handleFiltersSubmit = (currentOffset: string) => {
    const nextAttempt = Number(searchParams.get('attempt') || 0) + 1;
    const props: Query = {
      q:
        queryType === MessageFilterType.GROOVY_SCRIPT
          ? activeFilter.code
          : query,
      filterQueryType: queryType,
      attempt: nextAttempt,
      limit: PER_PAGE,
      page: page || 0,
      seekDirection,
      keySerde: keySerde || (searchParams.get('keySerde') as string),
      valueSerde: valueSerde || (searchParams.get('valueSerde') as string),
    };

    if (isSeekTypeControlVisible) {
      switch (seekDirection) {
        case SeekDirection.FORWARD:
          props.seekType = SeekType.BEGINNING;
          break;
        case SeekDirection.BACKWARD:
        case SeekDirection.TAILING:
          props.seekType = SeekType.LATEST;
          break;
        default:
          props.seekType = currentSeekType;
      }

      if (offset && currentSeekType === SeekType.OFFSET) {
        props.seekType = SeekType.OFFSET;
      }

      if (timestamp && currentSeekType === SeekType.TIMESTAMP) {
        props.seekType = SeekType.TIMESTAMP;
      }

      if (selectedPartitions.length !== partitions.length) {
        // not everything in the partition is selected
        props.seekTo = selectedPartitions.map(({ value }) => {
          const offsetProperty =
            seekDirection === SeekDirection.FORWARD ? 'offsetMin' : 'offsetMax';
          const offsetBasedSeekTo =
            currentOffset || partitionMap[value][offsetProperty];
          const seekToOffset =
            currentSeekType === SeekType.OFFSET
              ? offsetBasedSeekTo
              : timestamp?.getTime();

          return `${value}::${seekToOffset || '0'}`;
        });
      }
    }

    const newProps = omitBy(props, (v) => v === undefined || v === '');
    const qs = Object.keys(newProps)
      .map((key) => `${key}=${encodeURIComponent(newProps[key] as string)}`)
      .join('&');
    navigate({
      search: `?${qs}`,
    });
  };

  const handleSSECancel = () => {
    if (!source.current) return;
    setIsFetching(false);
    source.current.close();
  };

  const addFilter = (newFilter: MessageFilters) => {
    const filters = [...savedFilters];
    filters.push(newFilter);
    setSavedFilters(filters);
    localStorage.setItem('savedFilters', JSON.stringify(filters));
  };
  const deleteFilter = (index: number) => {
    const filters = [...savedFilters];
    if (activeFilter.name && activeFilter.index === index) {
      localStorage.removeItem('activeFilter');
      setActiveFilter({ name: '', code: '', index: -1 });
      setQueryType(MessageFilterType.STRING_CONTAINS);
    }
    filters.splice(index, 1);
    localStorage.setItem('savedFilters', JSON.stringify(filters));
    setSavedFilters(filters);
  };
  const deleteActiveFilter = () => {
    setActiveFilter({ name: '', code: '', index: -1 });
    localStorage.removeItem('activeFilter');
    setQueryType(MessageFilterType.STRING_CONTAINS);
  };
  const activeFilterHandler = (
    newActiveFilter: MessageFilters,
    index: number
  ) => {
    localStorage.setItem(
      'activeFilter',
      JSON.stringify({ index, ...newActiveFilter })
    );
    setActiveFilter({ index, ...newActiveFilter });
    setQueryType(MessageFilterType.GROOVY_SCRIPT);
  };
  const editSavedFilter = (filter: FilterEdit) => {
    const filters = [...savedFilters];
    filters[filter.index] = filter.filter;
    if (activeFilter.name && activeFilter.index === filter.index) {
      setActiveFilter({
        index: filter.index,
        name: filter.filter.name,
        code: filter.filter.code,
      });
      localStorage.setItem(
        'activeFilter',
        JSON.stringify({
          index: filter.index,
          name: filter.filter.name,
          code: filter.filter.code,
        })
      );
    }
    localStorage.setItem('savedFilters', JSON.stringify(filters));
    setSavedFilters(filters);
  };
  // eslint-disable-next-line consistent-return
  React.useEffect(() => {
    if (location.search?.length !== 0) {
      const url = `${BASE_PARAMS.basePath}/api/clusters/${clusterName}/topics/${topicName}/messages${location.search}`;
      const sse = new EventSource(url);

      source.current = sse;
      setIsFetching(true);

      sse.onopen = () => {
        resetMessages();
        setIsFetching(true);
      };
      sse.onmessage = ({ data }) => {
        const { type, message, phase, consuming }: TopicMessageEvent =
          JSON.parse(data);
        switch (type) {
          case TopicMessageEventTypeEnum.MESSAGE:
            if (message) {
              addMessage({
                message,
                prepend: isLive,
              });
            }
            break;
          case TopicMessageEventTypeEnum.PHASE:
            if (phase?.name) {
              updatePhase(phase.name);
            }
            break;
          case TopicMessageEventTypeEnum.CONSUMING:
            if (consuming) updateMeta(consuming);
            break;
          case TopicMessageEventTypeEnum.DONE:
            if (consuming && type) {
              setMessageType(type);
              updateMeta(consuming);
            }
            break;
          default:
        }
      };

      sse.onerror = () => {
        setIsFetching(false);
        sse.close();
      };

      return () => {
        setIsFetching(false);
        sse.close();
      };
    }
  }, [
    clusterName,
    topicName,
    seekDirection,
    location,
    addMessage,
    resetMessages,
    setIsFetching,
    updateMeta,
    updatePhase,
  ]);
  React.useEffect(() => {
    if (location.search?.length === 0) {
      handleFiltersSubmit(offset);
    }
  }, [
    seekDirection,
    queryType,
    activeFilter,
    currentSeekType,
    timestamp,
    query,
    location,
  ]);
  React.useEffect(() => {
    handleFiltersSubmit(offset);
  }, [
    seekDirection,
    queryType,
    activeFilter,
    currentSeekType,
    timestamp,
    query,
    seekDirection,
    page,
  ]);

  React.useEffect(() => {
    setIsTailing(isLive);
  }, [isLive]);

  const { data: serdes = {} } = useSerdes({
    clusterName,
    topicName,
    use: SerdeUsage.DESERIALIZE,
  });

  return (
    <S.FiltersWrapper>
      <div>
        <S.FilterInputs>
          <div>
            <InputLabel>Seek Type</InputLabel>
            <S.SeekTypeSelectorWrapper>
              <S.SeekTypeSelect
                id="selectSeekType"
                onChange={(option) => setCurrentSeekType(option as SeekType)}
                value={currentSeekType}
                selectSize="M"
                minWidth="100px"
                options={SeekTypeOptions}
                disabled={isTailing}
              />

              {currentSeekType === SeekType.OFFSET ? (
                <S.OffsetSelector
                  id="offset"
                  type="text"
                  inputSize="M"
                  value={offset}
                  placeholder="Offset"
                  onChange={({ target: { value } }) => setOffset(value)}
                  disabled={isTailing}
                />
              ) : (
                <S.DatePickerInput
                  selected={timestamp}
                  onChange={(date: Date | null) => setTimestamp(date)}
                  showTimeInput
                  timeInputLabel="Time:"
                  dateFormat="MMM d, yyyy HH:mm"
                  placeholderText="Select timestamp"
                  disabled={isTailing}
                />
              )}
            </S.SeekTypeSelectorWrapper>
          </div>
          <div>
            <InputLabel>Partitions</InputLabel>
            <MultiSelect
              options={partitions.map((p) => ({
                label: `Partition #${p.partition.toString()}`,
                value: p.partition,
              }))}
              filterOptions={filterOptions}
              value={selectedPartitions}
              onChange={setSelectedPartitions}
              labelledBy="Select partitions"
              disabled={isTailing}
            />
          </div>
          <div>
            <InputLabel>Key Serde</InputLabel>
            <Select
              id="selectKeySerdeOptions"
              aria-labelledby="selectKeySerdeOptions"
              onChange={(option) => setKeySerde(option as string)}
              minWidth="170px"
              options={getSerdeOptions(serdes.key || [])}
              value={searchParams.get('keySerde') as string}
              selectSize="M"
              disabled={isTailing}
            />
          </div>
          <div>
            <InputLabel>Value Serde</InputLabel>
            <Select
              id="selectValueSerdeOptions"
              aria-labelledby="selectValueSerdeOptions"
              onChange={(option) => setValueSerde(option as string)}
              options={getSerdeOptions(serdes.value || [])}
              value={searchParams.get('valueSerde') as string}
              minWidth="170px"
              selectSize="M"
              disabled={isTailing}
            />
          </div>
          <S.ClearAll onClick={handleClearAllFilters}>Clear all</S.ClearAll>
          <Button
            type="submit"
            buttonType="secondary"
            buttonSize="M"
            disabled={isSubmitDisabled}
            onClick={() =>
              isFetching ? handleSSECancel() : handleFiltersSubmit(offset)
            }
            style={{ fontWeight: 500 }}
          >
            {isFetching ? 'Cancel' : 'Submit'}
          </Button>
        </S.FilterInputs>
        <Select
          selectSize="M"
          onChange={(option) => changeSeekDirection(option as string)}
          value={seekDirection}
          minWidth="120px"
          options={SeekDirectionOptions}
          isLive={isLive}
        />
      </div>
      <S.ActiveSmartFilterWrapper>
        <Search placeholder="Search" disabled={isTailing} />

        <Button buttonType="secondary" buttonSize="M" onClick={toggle}>
          <PlusIcon />
          Add Filters
        </Button>
        {activeFilter.name && (
          <S.ActiveSmartFilter data-testid="activeSmartFilter">
            {activeFilter.name}
            <S.DeleteSavedFilterIcon onClick={deleteActiveFilter}>
              <CloseIcon />
            </S.DeleteSavedFilterIcon>
          </S.ActiveSmartFilter>
        )}
      </S.ActiveSmartFilterWrapper>
      {isOpen && (
        <FilterModal
          toggleIsOpen={toggle}
          filters={savedFilters}
          addFilter={addFilter}
          deleteFilter={deleteFilter}
          activeFilterHandler={activeFilterHandler}
          editSavedFilter={editSavedFilter}
          activeFilter={activeFilter}
        />
      )}
      <S.FiltersMetrics>
        <S.Message>
          {seekDirection !== SeekDirection.TAILING &&
            isFetching &&
            phaseMessage}
<<<<<<< HEAD
          {!isFetching && messageEventType}
        </p>
=======
        </S.Message>
>>>>>>> 1117b296
        <S.MessageLoading isLive={isTailing}>
          <S.MessageLoadingSpinner isFetching={isFetching} />
          Loading messages.
          <S.StopLoading
            onClick={() => {
              handleSSECancel();
              setIsTailing(false);
            }}
          >
            Stop loading
          </S.StopLoading>
        </S.MessageLoading>
        <S.Metric title="Elapsed Time">
          <S.MetricsIcon>
            <ClockIcon />
          </S.MetricsIcon>
          <span>{Math.max(elapsedMs || 0, 0)} ms</span>
        </S.Metric>
        <S.Metric title="Bytes Consumed">
          <S.MetricsIcon>
            <ArrowDownIcon />
          </S.MetricsIcon>
          <BytesFormatted value={bytesConsumed} />
        </S.Metric>
        <S.Metric title="Messages Consumed">
          <S.MetricsIcon>
            <FileIcon />
          </S.MetricsIcon>
          <span>{messagesConsumed} messages consumed</span>
        </S.Metric>
        {!!filterApplyErrors && (
          <S.Metric title="Errors">
            <span>{filterApplyErrors} errors</span>
          </S.Metric>
        )}
      </S.FiltersMetrics>
    </S.FiltersWrapper>
  );
};

export default Filters;<|MERGE_RESOLUTION|>--- conflicted
+++ resolved
@@ -96,6 +96,7 @@
   const location = useLocation();
   const navigate = useNavigate();
   const [searchParams] = useSearchParams();
+
   const page = searchParams.get('page');
 
   const { data: topic } = useTopicDetails({ clusterName, topicName });
@@ -555,12 +556,8 @@
           {seekDirection !== SeekDirection.TAILING &&
             isFetching &&
             phaseMessage}
-<<<<<<< HEAD
           {!isFetching && messageEventType}
-        </p>
-=======
         </S.Message>
->>>>>>> 1117b296
         <S.MessageLoading isLive={isTailing}>
           <S.MessageLoadingSpinner isFetching={isFetching} />
           Loading messages.
