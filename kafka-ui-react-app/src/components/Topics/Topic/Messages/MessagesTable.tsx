--- conflicted
+++ resolved
@@ -31,7 +31,6 @@
           <TableHeaderCell title="Offset" />
           <TableHeaderCell title="Partition" />
           <TableHeaderCell title="Timestamp" />
-<<<<<<< HEAD
           <TableHeaderCell
             title="Key"
             previewText={`Preview ${
@@ -40,16 +39,12 @@
             onPreview={() => setPreviewFor('key')}
           />
           <TableHeaderCell
-            title="Content"
+            title="Value"
             previewText={`Preview ${
               contentFilters.length ? `(${contentFilters.length} selected)` : ''
             }`}
             onPreview={() => setPreviewFor('content')}
           />
-=======
-          <TableHeaderCell title="Key" />
-          <TableHeaderCell title="Value" />
->>>>>>> dc1785e3
           <TableHeaderCell> </TableHeaderCell>
 
           {previewFor !== null && (
