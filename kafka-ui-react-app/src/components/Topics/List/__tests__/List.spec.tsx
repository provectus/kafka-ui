import React from 'react';
<<<<<<< HEAD
import { mount, ReactWrapper } from 'enzyme';
import { Route, Router, StaticRouter } from 'react-router-dom';
import { act } from 'react-dom/test-utils';
=======
import { render } from 'lib/testHelpers';
import { screen, waitFor, within } from '@testing-library/react';
import { Route, Router, StaticRouter } from 'react-router';
>>>>>>> ee102aa8
import ClusterContext, {
  ContextProps,
} from 'components/contexts/ClusterContext';
import List, { TopicsListProps } from 'components/Topics/List/List';
import { createMemoryHistory } from 'history';
<<<<<<< HEAD
import Search from 'components/common/Search/Search';
=======
>>>>>>> ee102aa8
import { externalTopicPayload } from 'redux/reducers/topics/__test__/fixtures';
import { CleanUpPolicy, SortOrder } from 'generated-sources';
import userEvent from '@testing-library/user-event';

describe('List', () => {
  const setupComponent = (props: Partial<TopicsListProps> = {}) => (
    <List
      areTopicsFetching={false}
      topics={[]}
      totalPages={1}
      fetchTopicsList={jest.fn()}
      deleteTopic={jest.fn()}
      deleteTopics={jest.fn()}
      clearTopicsMessages={jest.fn()}
      clearTopicMessages={jest.fn()}
      recreateTopic={jest.fn()}
      search=""
      orderBy={null}
      sortOrder={SortOrder.ASC}
      setTopicsSearch={jest.fn()}
      setTopicsOrderBy={jest.fn()}
      {...props}
    />
  );

  const historyMock = createMemoryHistory();

  const renderComponentWithProviders = (
    contextProps: Partial<ContextProps> = {},
    props: Partial<TopicsListProps> = {},
    history = historyMock
  ) =>
    render(
      <Router history={history}>
        <ClusterContext.Provider
          value={{
            isReadOnly: true,
            hasKafkaConnectConfigured: true,
            hasSchemaRegistryConfigured: true,
            isTopicDeletionAllowed: true,
            ...contextProps,
          }}
        >
          {setupComponent(props)}
        </ClusterContext.Provider>
      </Router>
    );

  describe('when it has readonly flag', () => {
    it('does not render the Add a Topic button', () => {
      renderComponentWithProviders();
      expect(screen.queryByText(/add a topic/)).not.toBeInTheDocument();
    });
  });

  describe('when it does not have readonly flag', () => {
    const fetchTopicsList = jest.fn();

    jest.useFakeTimers();

    afterEach(() => {
      fetchTopicsList.mockClear();
    });

    it('renders the Add a Topic button', () => {
      renderComponentWithProviders({ isReadOnly: false }, { fetchTopicsList });
      expect(screen.getByText(/add a topic/i)).toBeInTheDocument();
    });

    it('calls setTopicsSearch on input', async () => {
      const setTopicsSearch = jest.fn();
      renderComponentWithProviders({}, { setTopicsSearch });
      const query = 'topic';
      const searchElement = screen.getByPlaceholderText('Search by Topic Name');
      userEvent.type(searchElement, query);
      await waitFor(() => {
        expect(setTopicsSearch).toHaveBeenCalledWith(query);
      });
    });

    it('show internal toggle state should be true if user has not used it yet', () => {
      renderComponentWithProviders({ isReadOnly: false }, { fetchTopicsList });
      const internalCheckBox = screen.getByRole('checkbox');

      expect(internalCheckBox).toBeChecked();
    });

    it('show internal toggle state should match user preference', () => {
      localStorage.setItem('hideInternalTopics', 'true');
      renderComponentWithProviders({ isReadOnly: false }, { fetchTopicsList });

      const internalCheckBox = screen.getByRole('checkbox');

      expect(internalCheckBox).not.toBeChecked();
    });

    it('should re-fetch topics on show internal toggle change', async () => {
      renderComponentWithProviders({ isReadOnly: false }, { fetchTopicsList });
      const internalCheckBox: HTMLInputElement = screen.getByRole('checkbox');

      userEvent.click(internalCheckBox);
      const { value } = internalCheckBox;

      await waitFor(() => {
        expect(fetchTopicsList).toHaveBeenLastCalledWith({
          search: '',
          showInternal: value === 'on',
          sortOrder: SortOrder.ASC,
        });
      });
    });

    it('should reset page query param on show internal toggle change', () => {
      const mockedHistory = createMemoryHistory();
      jest.spyOn(mockedHistory, 'push');
      renderComponentWithProviders(
        { isReadOnly: false },
        { fetchTopicsList },
        mockedHistory
      );

      const internalCheckBox: HTMLInputElement = screen.getByRole('checkbox');
      userEvent.click(internalCheckBox);

      expect(mockedHistory.push).toHaveBeenCalledWith('/?page=1&perPage=25');
    });

    it('should set cached page query param on show internal toggle change', async () => {
      const mockedHistory = createMemoryHistory();
      jest.spyOn(mockedHistory, 'push');

      const cachedPage = 5;
      mockedHistory.push(`/?page=${cachedPage}&perPage=25`);

      renderComponentWithProviders(
        { isReadOnly: false },
        { fetchTopicsList, totalPages: 10 },
        mockedHistory
      );

      const searchInput = screen.getByPlaceholderText('Search by Topic Name');
      userEvent.type(searchInput, 'nonEmptyString');

      await waitFor(() => {
        expect(mockedHistory.push).toHaveBeenCalledWith('/?page=1&perPage=25');
      });

      userEvent.clear(searchInput);

      await waitFor(() => {
        expect(mockedHistory.push).toHaveBeenCalledWith(
          `/?page=${cachedPage}&perPage=25`
        );
      });
    });
  });

  describe('when some list items are selected', () => {
    const mockDeleteTopics = jest.fn();
    const mockDeleteTopic = jest.fn();
    const mockClearTopic = jest.fn();
    const mockClearTopicsMessages = jest.fn();
    const mockRecreate = jest.fn();
    const fetchTopicsList = jest.fn();

    jest.useFakeTimers();
    const pathname = '/ui/clusters/local/topics';

    beforeEach(() => {
      render(
        <StaticRouter location={{ pathname }}>
          <Route path="/ui/clusters/:clusterName">
            <ClusterContext.Provider
              value={{
                isReadOnly: false,
                hasKafkaConnectConfigured: true,
                hasSchemaRegistryConfigured: true,
                isTopicDeletionAllowed: true,
              }}
            >
              {setupComponent({
                topics: [
                  {
                    ...externalTopicPayload,
                    cleanUpPolicy: CleanUpPolicy.DELETE,
                  },
                  { ...externalTopicPayload, name: 'external.topic2' },
                ],
                deleteTopics: mockDeleteTopics,
                clearTopicsMessages: mockClearTopicsMessages,
                recreateTopic: mockRecreate,
                deleteTopic: mockDeleteTopic,
                clearTopicMessages: mockClearTopic,
                fetchTopicsList,
              })}
            </ClusterContext.Provider>
          </Route>
        </StaticRouter>
      );
    });

    afterEach(() => {
      mockDeleteTopics.mockClear();
      mockClearTopicsMessages.mockClear();
      mockRecreate.mockClear();
      mockDeleteTopic.mockClear();
    });

    const getCheckboxInput = (at: number) => {
      const rows = screen.getAllByRole('row');
      return within(rows[at + 1]).getByRole('checkbox');
    };

    it('renders delete/purge buttons', () => {
      const firstCheckbox = getCheckboxInput(0);
      const secondCheckbox = getCheckboxInput(1);
      expect(firstCheckbox).not.toBeChecked();
      expect(secondCheckbox).not.toBeChecked();
      // expect(component.find('.buttons').length).toEqual(0);

      // check first item
      userEvent.click(firstCheckbox);
      expect(firstCheckbox).toBeChecked();
      expect(secondCheckbox).not.toBeChecked();

      expect(screen.getByTestId('delete-buttons')).toBeInTheDocument();

      // check second item
      userEvent.click(secondCheckbox);
      expect(firstCheckbox).toBeChecked();
      expect(secondCheckbox).toBeChecked();

      expect(screen.getByTestId('delete-buttons')).toBeInTheDocument();

      // uncheck second item
      userEvent.click(secondCheckbox);
      expect(firstCheckbox).toBeChecked();
      expect(secondCheckbox).not.toBeChecked();

      expect(screen.getByTestId('delete-buttons')).toBeInTheDocument();

      // uncheck first item
      userEvent.click(firstCheckbox);
      expect(firstCheckbox).not.toBeChecked();
      expect(secondCheckbox).not.toBeChecked();

      expect(screen.queryByTestId('delete-buttons')).not.toBeInTheDocument();
    });

    const checkActionButtonClick = async (
      action: 'deleteTopics' | 'clearTopicsMessages'
    ) => {
      const buttonIndex = action === 'deleteTopics' ? 0 : 1;

      const confirmationText =
        action === 'deleteTopics'
          ? 'Are you sure you want to remove selected topics?'
          : 'Are you sure you want to purge messages of selected topics?';
      const mockFn =
        action === 'deleteTopics' ? mockDeleteTopics : mockClearTopicsMessages;

      const firstCheckbox = getCheckboxInput(0);
      const secondCheckbox = getCheckboxInput(1);
      userEvent.click(firstCheckbox);
      userEvent.click(secondCheckbox);

      expect(screen.queryByRole('dialog')).not.toBeInTheDocument();

      const deleteButtonContainer = screen.getByTestId('delete-buttons');
      const buttonClickedElement = within(deleteButtonContainer).getAllByRole(
        'button'
      )[buttonIndex];
      userEvent.click(buttonClickedElement);

      const modal = screen.getByRole('dialog');
      expect(within(modal).getByText(confirmationText)).toBeInTheDocument();
      userEvent.click(within(modal).getByRole('button', { name: 'Submit' }));

      await waitFor(() => {
        expect(screen.queryByTestId('delete-buttons')).not.toBeInTheDocument();
      });

      expect(mockFn).toBeCalledTimes(1);
      expect(mockFn).toBeCalledWith('local', [
        externalTopicPayload.name,
        'external.topic2',
      ]);
    };

    it('triggers the deleteTopics when clicked on the delete button', async () => {
      await checkActionButtonClick('deleteTopics');
    });

    it('triggers the clearTopicsMessages when clicked on the clear button', async () => {
      await checkActionButtonClick('clearTopicsMessages');
    });

    it('closes ConfirmationModal when clicked on the cancel button', async () => {
      const firstCheckbox = getCheckboxInput(0);
      const secondCheckbox = getCheckboxInput(1);

      userEvent.click(firstCheckbox);
      userEvent.click(secondCheckbox);

      const deleteButton = screen.getByText('Delete selected topics');

      userEvent.click(deleteButton);

      const modal = screen.getByRole('dialog');
      userEvent.click(within(modal).getByText('Cancel'));

      expect(screen.queryByRole('dialog')).not.toBeInTheDocument();
      expect(firstCheckbox).toBeChecked();
      expect(secondCheckbox).toBeChecked();

      expect(screen.getByTestId('delete-buttons')).toBeInTheDocument();

      expect(mockDeleteTopics).not.toHaveBeenCalled();
    });

    const tableRowActionClickAndCheck = async (
      action: 'deleteTopics' | 'clearTopicsMessages' | 'recreate'
    ) => {
      const row = screen.getAllByRole('row')[1];
      userEvent.hover(row);
      const actionBtn = within(row).getByRole('menu', { hidden: true });

      userEvent.click(actionBtn);

      let textBtn;
      let mock: jest.Mock;

      if (action === 'clearTopicsMessages') {
        textBtn = 'Clear Messages';
        mock = mockClearTopic;
      } else if (action === 'deleteTopics') {
        textBtn = 'Remove Topic';
        mock = mockDeleteTopic;
      } else {
        textBtn = 'Recreate Topic';
        mock = mockRecreate;
      }

      const ourAction = screen.getByText(textBtn);

      userEvent.click(ourAction);

      let dialog = screen.getByRole('dialog');
      expect(dialog).toBeInTheDocument();
      userEvent.click(within(dialog).getByRole('button', { name: 'Submit' }));

      await waitFor(() => {
        expect(mock).toHaveBeenCalled();
        if (action === 'clearTopicsMessages') {
          expect(fetchTopicsList).toHaveBeenCalled();
        }
      });

      userEvent.click(ourAction);
      dialog = screen.getByRole('dialog');
      expect(dialog).toBeInTheDocument();
      userEvent.click(within(dialog).getByRole('button', { name: 'Cancel' }));
      expect(screen.queryByRole('dialog')).not.toBeInTheDocument();
      expect(mock).toHaveBeenCalledTimes(1);
    };

    it('should test the actions of the row and their modal and fetching for removing', async () => {
      await tableRowActionClickAndCheck('deleteTopics');
    });

    it('should test the actions of the row and their modal and fetching for clear', async () => {
      await tableRowActionClickAndCheck('clearTopicsMessages');
    });

    it('should test the actions of the row and their modal and fetching for recreate', async () => {
      await tableRowActionClickAndCheck('recreate');
    });
  });
});<|MERGE_RESOLUTION|>--- conflicted
+++ resolved
@@ -1,22 +1,12 @@
 import React from 'react';
-<<<<<<< HEAD
-import { mount, ReactWrapper } from 'enzyme';
-import { Route, Router, StaticRouter } from 'react-router-dom';
-import { act } from 'react-dom/test-utils';
-=======
 import { render } from 'lib/testHelpers';
 import { screen, waitFor, within } from '@testing-library/react';
-import { Route, Router, StaticRouter } from 'react-router';
->>>>>>> ee102aa8
+import { Route, Router, StaticRouter } from 'react-router-dom';
 import ClusterContext, {
   ContextProps,
 } from 'components/contexts/ClusterContext';
 import List, { TopicsListProps } from 'components/Topics/List/List';
 import { createMemoryHistory } from 'history';
-<<<<<<< HEAD
-import Search from 'components/common/Search/Search';
-=======
->>>>>>> ee102aa8
 import { externalTopicPayload } from 'redux/reducers/topics/__test__/fixtures';
 import { CleanUpPolicy, SortOrder } from 'generated-sources';
 import userEvent from '@testing-library/user-event';
