--- conflicted
+++ resolved
@@ -288,11 +288,7 @@
           await userEvent.click(
             screen.getByRole('button', { name: 'Confirm' })
           );
-<<<<<<< HEAD
           expect(clearTopicMessage).toHaveBeenCalled();
-=======
-          expect(unwrapMock).toHaveBeenCalled();
->>>>>>> 0048a7ea
         });
       });
 
