// Jest Snapshot v1, https://goo.gl/fbAQLP

exports[`List when it does not have readonly flag matches the snapshot 1`] = `
<StaticRouter>
  <Router
    history={
      Object {
        "action": "POP",
        "block": [Function],
        "createHref": [Function],
        "go": [Function],
        "goBack": [Function],
        "goForward": [Function],
        "listen": [Function],
        "location": Object {
          "hash": "",
          "pathname": "/",
          "search": "",
          "state": undefined,
        },
        "push": [Function],
        "replace": [Function],
      }
    }
    staticContext={Object {}}
  >
    <Component
      theme={
        Object {
          "buttonStyles": Object {
            "fontSize": Object {
              "L": "16px",
              "M": "14px",
              "S": "14px",
            },
            "height": Object {
              "L": "40px",
              "M": "32px",
              "S": "24px",
            },
            "primary": Object {
              "backgroundColor": Object {
                "active": "#1414B8",
                "hover": "#1717CF",
                "normal": "#4F4FFF",
              },
              "color": "#FFFFFF",
              "invertedColors": Object {
                "active": "#1414B8",
                "hover": "#1717CF",
                "normal": "#4F4FFF",
              },
            },
            "secondary": Object {
              "backgroundColor": Object {
                "active": "#D5DADD",
                "hover": "#E3E6E8",
                "normal": "#F1F2F3",
              },
              "color": "#171A1C",
              "invertedColors": Object {
                "active": "#171A1C",
                "hover": "#454F54",
                "normal": "#73848C",
              },
            },
          },
          "menuStyles": Object {
            "backgroundColor": Object {
              "active": "#E3E6E8",
              "hover": "#F1F2F3",
              "normal": "#FFFFFF",
            },
            "color": Object {
              "active": "#171A1C",
              "hover": "#73848C",
              "normal": "#73848C",
            },
          },
          "paginationStyles": Object {
            "borderColor": Object {
              "active": "#454F54",
              "disabled": "#C7CED1",
              "hover": "#73848C",
              "normal": "#ABB5BA",
            },
            "color": Object {
              "active": "#171A1C",
              "disabled": "#C7CED1",
              "hover": "#171A1C",
              "normal": "#171A1C",
            },
          },
          "primaryTabStyles": Object {
            "borderColor": Object {
              "active": "#4F4FFF",
              "hover": "transparent",
              "normal": "transparent",
            },
            "color": Object {
              "active": "#171A1C",
              "hover": "#171A1C",
              "normal": "#73848C",
            },
          },
          "secondaryTabStyles": Object {
            "backgroundColor": Object {
              "active": "#E3E6E8",
              "hover": "#F1F2F3",
              "normal": "#FFFFFF",
            },
            "color": Object {
              "active": "#171A1C",
              "hover": "#171A1C",
              "normal": "#73848C",
            },
          },
          "selectStyles": Object {
            "borderColor": Object {
              "active": "#454F54",
              "disabled": "#E3E6E8",
              "hover": "#73848C",
              "normal": "#ABB5BA",
            },
            "color": Object {
              "active": "#171A1C",
              "disabled": "#ABB5BA",
              "hover": "#171A1C",
              "normal": "#171A1C",
            },
          },
          "tagStyles": Object {
            "backgroundColor": Object {
              "gray": "#E3E6E8",
              "green": "#D6F5E0",
              "yellow": "#FFEECC",
            },
            "color": "#171A1C",
          },
          "thStyles": Object {
            "backgroundColor": Object {
              "normal": "#FFFFFF",
            },
            "color": Object {
              "normal": "#73848C",
            },
            "previewColor": Object {
              "normal": "#4F4FFF",
            },
          },
        }
      }
    >
      <List
        areTopicsFetching={false}
        clearTopicMessages={[MockFunction]}
        clearTopicsMessages={[MockFunction]}
        deleteTopic={[MockFunction]}
        deleteTopics={[MockFunction]}
        fetchTopicsList={
          [MockFunction] {
            "calls": Array [
              Array [
                Object {
                  "clusterName": undefined,
                  "orderBy": undefined,
                  "page": undefined,
                  "perPage": undefined,
                  "search": "",
                  "showInternal": true,
                },
              ],
            ],
            "results": Array [
              Object {
                "type": "return",
                "value": undefined,
              },
            ],
          }
        }
        orderBy={null}
        search=""
        setTopicsOrderBy={[MockFunction]}
        setTopicsSearch={[MockFunction]}
        topics={Array []}
        totalPages={1}
      >
        <styled.div
          className="section"
        >
          <div
            className="sc-kEjbQP bEXEMx section"
          >
            <div>
              <Styled(PageHeading)
                text="All Topics"
              >
                <PageHeading
                  className="sc-iBPTik ismCbO"
                  text="All Topics"
                >
<<<<<<< HEAD
                  <div
                    className="sc-iBPTik ismCbO"
                  >
                    <h1>
                      All Topics
                    </h1>
                    <div>
                      <Button
                        buttonSize="M"
                        buttonType="primary"
                        isLink={true}
                        to="/ui/clusters/undefined/topics/create-new"
                      >
                        <Link
                          to="/ui/clusters/undefined/topics/create-new"
                        >
                          <LinkAnchor
                            href="/ui/clusters/undefined/topics/create-new"
                            navigate={[Function]}
                          >
                            <a
                              href="/ui/clusters/undefined/topics/create-new"
                              onClick={[Function]}
                            >
                              <styled.button
                                buttonSize="M"
                                buttonType="primary"
                              >
                                <button
                                  className="sc-gKseQn cmcyoH"
                                >
                                  <i
                                    className="fas fa-plus"
                                  />
                                   Add a Topic
                                </button>
                              </styled.button>
                            </a>
                          </LinkAnchor>
                        </Link>
                      </Button>
                    </div>
                  </div>
                </PageHeading>
              </Styled(PageHeading)>
              <div
                className="control-panel"
=======
                  Show Internal Topics
                </label>
              </div>
            </div>
            <div
              className="column"
            >
              <Search
                handleSearch={[Function]}
                placeholder="Search by Topic Name"
                value=""
>>>>>>> 45a2fc2b
              >
                <div
                  className="topics-search"
                >
                  <Search
                    handleSearch={[MockFunction]}
                    placeholder="Search by Topic Name"
                    value=""
                  >
                    <Styled(Input)
                      defaultValue=""
                      inputSize="M"
                      leftIcon="fas fa-search"
                      onChange={[Function]}
                      placeholder="Search by Topic Name"
                      type="text"
                    >
                      <Input
                        className="sc-eCstlR jXyqPy"
                        defaultValue=""
                        inputSize="M"
                        leftIcon="fas fa-search"
                        onChange={[Function]}
                        placeholder="Search by Topic Name"
                        type="text"
                      >
                        <div
                          className="sc-eCstlR jXyqPy"
                        >
                          <styled.i
                            className="fas fa-search"
                            inputSize="M"
                            position="left"
                          >
                            <i
                              className="sc-dlfnuX bDKLEr fas fa-search"
                            />
                          </styled.i>
                          <styled.input
                            className="sc-eCstlR jXyqPy"
                            defaultValue=""
                            hasLeftIcon={true}
                            inputSize="M"
                            onChange={[Function]}
                            placeholder="Search by Topic Name"
                            type="text"
                          >
                            <input
                              className="sc-hKgJUU dvfcmk sc-eCstlR jXyqPy"
                              defaultValue=""
                              onChange={[Function]}
                              placeholder="Search by Topic Name"
                              type="text"
                            />
                          </styled.input>
                        </div>
                      </Input>
                    </Styled(Input)>
                  </Search>
                </div>
                <div
                  className="internal-topics-switch"
                >
                  <input
                    checked={true}
                    className="switch is-rounded"
                    id="switchRoundedDefault"
                    name="switchRoundedDefault"
                    onChange={[Function]}
                    type="checkbox"
                  />
                  <label
                    htmlFor="switchRoundedDefault"
                  >
                    Show Internal Topics
                  </label>
                </div>
              </div>
            </div>
            <div>
              <styled.table
                isFullwidth={true}
              >
                <table
                  className="sc-jSgvzq fmltrj"
                >
                  <thead>
                    <tr>
                      <TableHeaderCell>
                        <styled.th
                          className=""
                        >
                          <th
                            className="sc-gsTEea cXpshw"
                          >
                            <span
                              className="title"
                            />
                          </th>
                        </styled.th>
                      </TableHeaderCell>
                      <TableHeaderCell
                        handleOrderBy={[MockFunction]}
                        orderBy={null}
                        orderValue="NAME"
                        title="Topic Name"
                      >
                        <styled.th
                          className=""
                          handleOrderBy={[MockFunction]}
                          orderBy={null}
                          orderValue="NAME"
                          title="Topic Name"
                        >
                          <th
                            className="sc-gsTEea cXpshw"
                            title="Topic Name"
                          >
                            <span
                              className="title"
                            >
                              Topic Name
                            </span>
                            <span
                              className="icon is-small is-clickable"
                              onClick={[Function]}
                              onKeyDown={[Function]}
                              role="button"
                              tabIndex={0}
                            >
                              <i
                                className="fas fa-sort"
                              />
                            </span>
                          </th>
                        </styled.th>
                      </TableHeaderCell>
                      <TableHeaderCell
                        handleOrderBy={[MockFunction]}
                        orderBy={null}
                        orderValue="TOTAL_PARTITIONS"
                        title="Total Partitions"
                      >
                        <styled.th
                          className=""
                          handleOrderBy={[MockFunction]}
                          orderBy={null}
                          orderValue="TOTAL_PARTITIONS"
                          title="Total Partitions"
                        >
                          <th
                            className="sc-gsTEea cXpshw"
                            title="Total Partitions"
                          >
                            <span
                              className="title"
                            >
                              Total Partitions
                            </span>
                            <span
                              className="icon is-small is-clickable"
                              onClick={[Function]}
                              onKeyDown={[Function]}
                              role="button"
                              tabIndex={0}
                            >
                              <i
                                className="fas fa-sort"
                              />
                            </span>
                          </th>
                        </styled.th>
                      </TableHeaderCell>
                      <TableHeaderCell
                        handleOrderBy={[MockFunction]}
                        orderBy={null}
                        orderValue="OUT_OF_SYNC_REPLICAS"
                        title="Out of sync replicas"
                      >
                        <styled.th
                          className=""
                          handleOrderBy={[MockFunction]}
                          orderBy={null}
                          orderValue="OUT_OF_SYNC_REPLICAS"
                          title="Out of sync replicas"
                        >
                          <th
                            className="sc-gsTEea cXpshw"
                            title="Out of sync replicas"
                          >
                            <span
                              className="title"
                            >
                              Out of sync replicas
                            </span>
                            <span
                              className="icon is-small is-clickable"
                              onClick={[Function]}
                              onKeyDown={[Function]}
                              role="button"
                              tabIndex={0}
                            >
                              <i
                                className="fas fa-sort"
                              />
                            </span>
                          </th>
                        </styled.th>
                      </TableHeaderCell>
                      <TableHeaderCell
                        title="Replication Factor"
                      >
                        <styled.th
                          className=""
                          title="Replication Factor"
                        >
                          <th
                            className="sc-gsTEea cXpshw"
                            title="Replication Factor"
                          >
                            <span
                              className="title"
                            >
                              Replication Factor
                            </span>
                          </th>
                        </styled.th>
                      </TableHeaderCell>
                      <TableHeaderCell
                        title="Number of messages"
                      >
                        <styled.th
                          className=""
                          title="Number of messages"
                        >
                          <th
                            className="sc-gsTEea cXpshw"
                            title="Number of messages"
                          >
                            <span
                              className="title"
                            >
                              Number of messages
                            </span>
                          </th>
                        </styled.th>
                      </TableHeaderCell>
                      <TableHeaderCell
                        title="Size"
                      >
                        <styled.th
                          className=""
                          title="Size"
                        >
                          <th
                            className="sc-gsTEea cXpshw"
                            title="Size"
                          >
                            <span
                              className="title"
                            >
                              Size
                            </span>
                          </th>
                        </styled.th>
                      </TableHeaderCell>
                      <TableHeaderCell>
                        <styled.th
                          className=""
                        >
                          <th
                            className="sc-gsTEea cXpshw"
                          >
                            <span
                              className="title"
                            />
                          </th>
                        </styled.th>
                      </TableHeaderCell>
                    </tr>
                  </thead>
                  <tbody>
                    <tr>
                      <td
                        colSpan={10}
                      >
                        No topics found
                      </td>
                    </tr>
                  </tbody>
                </table>
              </styled.table>
              <Pagination
                totalPages={1}
              >
                <styled.nav
                  aria-label="pagination"
                  role="navigation"
                >
                  <nav
                    aria-label="pagination"
                    className="sc-bdfBQB elLjzQ"
                    role="navigation"
                  >
                    <button
                      className="pagination-btn"
                      disabled={true}
                      type="button"
                    >
                      Previous
                    </button>
                    <button
                      className="pagination-btn"
                      disabled={true}
                      type="button"
                    >
                      Next
                    </button>
                  </nav>
                </styled.nav>
              </Pagination>
            </div>
          </div>
        </styled.div>
      </List>
    </Component>
  </Router>
</StaticRouter>
`;<|MERGE_RESOLUTION|>--- conflicted
+++ resolved
@@ -200,7 +200,6 @@
                   className="sc-iBPTik ismCbO"
                   text="All Topics"
                 >
-<<<<<<< HEAD
                   <div
                     className="sc-iBPTik ismCbO"
                   >
@@ -248,25 +247,12 @@
               </Styled(PageHeading)>
               <div
                 className="control-panel"
-=======
-                  Show Internal Topics
-                </label>
-              </div>
-            </div>
-            <div
-              className="column"
-            >
-              <Search
-                handleSearch={[Function]}
-                placeholder="Search by Topic Name"
-                value=""
->>>>>>> 45a2fc2b
               >
                 <div
                   className="topics-search"
                 >
                   <Search
-                    handleSearch={[MockFunction]}
+                    handleSearch={[Function]}
                     placeholder="Search by Topic Name"
                     value=""
                   >
