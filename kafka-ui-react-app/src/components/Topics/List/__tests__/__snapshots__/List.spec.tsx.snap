--- conflicted
+++ resolved
@@ -244,11 +244,7 @@
               hasInput={true}
             >
               <div
-<<<<<<< HEAD
-                className="sc-kEjbQP eOloGM"
-=======
-                className="sc-jrAFXE fvZNpK"
->>>>>>> ea816fa7
+                className="sc-kEjbQP dWGQHX"
               >
                 <div>
                   <Search
@@ -330,11 +326,7 @@
               isFullwidth={true}
             >
               <table
-<<<<<<< HEAD
-                className="sc-fubCzh hxQlLA"
-=======
-                className="sc-iBPTik fLblTN"
->>>>>>> ea816fa7
+                className="sc-fubCzh jRHsOw"
               >
                 <thead>
                   <tr>
