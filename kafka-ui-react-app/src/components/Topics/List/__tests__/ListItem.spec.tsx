--- conflicted
+++ resolved
@@ -9,38 +9,34 @@
 
 const mockDelete = jest.fn();
 const clusterName = 'local';
+const mockDeleteMessages = jest.fn();
 
 describe('ListItem', () => {
-<<<<<<< HEAD
-  it('triggers the deleting thunk when clicked on the delete button', () => {
-    const mockDelete = jest.fn();
-    const topic = { name: 'topic', id: 'id' };
-    const clustterName = 'cluster';
-    const component = shallow(
-      <ListItem
-        topic={topic}
-        deleteTopic={mockDelete}
-        clusterName={clustterName}
-        clearTopicMessages={jest.fn()}
-      />
-    );
-    component.find('DropdownItem').at(1).simulate('click');
-=======
   const setupComponent = (props: Partial<ListItemProps> = {}) => (
     <ListItem
       topic={internalTopicPayload}
       deleteTopic={mockDelete}
       clusterName={clusterName}
+      clearTopicMessages={mockDeleteMessages}
       {...props}
     />
   );
 
   it('triggers the deleteTopic when clicked on the delete button', () => {
     const wrapper = shallow(setupComponent());
-    wrapper.find('DropdownItem').simulate('click');
->>>>>>> 9d62670e
+    wrapper.find('DropdownItem').at(1).simulate('click');
     expect(mockDelete).toBeCalledTimes(1);
     expect(mockDelete).toBeCalledWith(clusterName, internalTopicPayload.name);
+  });
+
+  it('triggers the deleting messages when clicked on the delete messages button', () => {
+    const component = shallow(setupComponent());
+    component.find('DropdownItem').at(0).simulate('click');
+    expect(mockDeleteMessages).toBeCalledTimes(1);
+    expect(mockDeleteMessages).toBeCalledWith(
+      clusterName,
+      internalTopicPayload.name
+    );
   });
 
   it('renders correct tags for internal topic', () => {
@@ -66,22 +62,4 @@
 
     expect(wrapper.find('.tag.is-primary').text()).toEqual('External');
   });
-
-  it('triggers the deleting messages when clicked on the delete messages button', () => {
-    const mockDelete = jest.fn();
-    const mockDeleteMessages = jest.fn();
-    const topic = { name: 'topic', id: 'id' };
-    const clusterName = 'cluster';
-    const component = shallow(
-      <ListItem
-        topic={topic}
-        deleteTopic={mockDelete}
-        clusterName={clusterName}
-        clearTopicMessages={mockDeleteMessages}
-      />
-    );
-    component.find('DropdownItem').at(0).simulate('click');
-    expect(mockDeleteMessages).toBeCalledTimes(1);
-    expect(mockDeleteMessages).toBeCalledWith(clusterName, topic.name);
-  });
 });