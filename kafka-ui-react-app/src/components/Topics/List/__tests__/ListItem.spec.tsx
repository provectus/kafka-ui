--- conflicted
+++ resolved
@@ -29,29 +29,15 @@
 
   it('triggers the deleteTopic when clicked on the delete button', () => {
     const wrapper = shallow(setupComponent());
-<<<<<<< HEAD
-    wrapper.find('DropdownItem').at(1).simulate('click');
-=======
     expect(wrapper.find('mock-ConfirmationModal').prop('isOpen')).toBeFalsy();
     wrapper.find('DropdownItem').last().simulate('click');
     const modal = wrapper.find('mock-ConfirmationModal');
     expect(modal.prop('isOpen')).toBeTruthy();
     modal.simulate('confirm');
->>>>>>> ca4b3f12
     expect(mockDelete).toBeCalledTimes(1);
     expect(mockDelete).toBeCalledWith(clusterName, internalTopicPayload.name);
   });
 
-<<<<<<< HEAD
-  it('triggers the deleting messages when clicked on the delete messages button', () => {
-    const component = shallow(setupComponent());
-    component.find('DropdownItem').at(0).simulate('click');
-    expect(mockDeleteMessages).toBeCalledTimes(1);
-    expect(mockDeleteMessages).toBeCalledWith(
-      clusterName,
-      internalTopicPayload.name
-    );
-=======
   it('closes ConfirmationModal when clicked on the cancel button', () => {
     const wrapper = shallow(setupComponent());
     expect(wrapper.find('mock-ConfirmationModal').prop('isOpen')).toBeFalsy();
@@ -60,7 +46,6 @@
     wrapper.find('mock-ConfirmationModal').simulate('cancel');
     expect(mockDelete).toBeCalledTimes(0);
     expect(wrapper.find('mock-ConfirmationModal').prop('isOpen')).toBeFalsy();
->>>>>>> ca4b3f12
   });
 
   it('renders correct tags for internal topic', () => {
