import React from 'react';
import { TopicWithDetailedInfo, ClusterName } from 'redux/interfaces';
import Breadcrumb from 'components/common/Breadcrumb/Breadcrumb';
import { Link, useParams } from 'react-router-dom';
import { clusterTopicNewPath } from 'lib/paths';
import usePagination from 'lib/hooks/usePagination';
import { FetchTopicsListParams } from 'redux/actions';
import ClusterContext from 'components/contexts/ClusterContext';
<<<<<<< HEAD
import ListItemContainer from './ListItemContainer';
=======
import PageLoader from 'components/common/PageLoader/PageLoader';
import Pagination from 'components/common/Pagination/Pagination';
import ListItem from './ListItem';
>>>>>>> 575d83ea

interface Props {
  areTopicsFetching: boolean;
  topics: TopicWithDetailedInfo[];
  externalTopics: TopicWithDetailedInfo[];
  totalPages: number;
  fetchTopicsList(props: FetchTopicsListParams): void;
}

const List: React.FC<Props> = ({
  areTopicsFetching,
  topics,
  externalTopics,
  totalPages,
  fetchTopicsList,
}) => {
  const { isReadOnly } = React.useContext(ClusterContext);
  const { clusterName } = useParams<{ clusterName: ClusterName }>();
  const { page, perPage } = usePagination();

  React.useEffect(() => {
    fetchTopicsList({ clusterName, page, perPage });
  }, [fetchTopicsList, clusterName, page, perPage]);

  const [showInternal, setShowInternal] = React.useState<boolean>(true);

  const handleSwitch = React.useCallback(() => {
    setShowInternal(!showInternal);
  }, [showInternal]);

  const items = showInternal ? topics : externalTopics;

  return (
    <div className="section">
      <Breadcrumb>{showInternal ? `All Topics` : `External Topics`}</Breadcrumb>
      <div className="box">
        <div className="level">
          <div className="level-item level-left">
            <div className="field">
              <input
                id="switchRoundedDefault"
                type="checkbox"
                name="switchRoundedDefault"
                className="switch is-rounded"
                checked={showInternal}
                onChange={handleSwitch}
              />
              <label htmlFor="switchRoundedDefault">Show Internal Topics</label>
            </div>
          </div>
          <div className="level-item level-right">
            {!isReadOnly && (
              <Link
                className="button is-primary"
                to={clusterTopicNewPath(clusterName)}
              >
                Add a Topic
              </Link>
            )}
          </div>
        </div>
      </div>
<<<<<<< HEAD
      <div className="box">
        <table className="table is-striped is-fullwidth">
          <thead>
            <tr>
              <th>Topic Name</th>
              <th>Total Partitions</th>
              <th>Out of sync replicas</th>
              <th>Type</th>
              <th> </th>
            </tr>
          </thead>
          <tbody>
            {items.map((topic) => (
              <ListItemContainer key={topic.id} topic={topic} />
            ))}
          </tbody>
        </table>
      </div>
=======
      {areTopicsFetching ? (
        <PageLoader />
      ) : (
        <div className="box">
          <table className="table is-striped is-fullwidth">
            <thead>
              <tr>
                <th>Topic Name</th>
                <th>Total Partitions</th>
                <th>Out of sync replicas</th>
                <th>Type</th>
              </tr>
            </thead>
            <tbody>
              {items.length > 0 ? (
                items.map((topic) => (
                  <ListItem key={topic.name} topic={topic} />
                ))
              ) : (
                <tr>
                  <td colSpan={10}>No topics found</td>
                </tr>
              )}
            </tbody>
          </table>
          <Pagination totalPages={totalPages} />
        </div>
      )}
>>>>>>> 575d83ea
    </div>
  );
};

export default List;<|MERGE_RESOLUTION|>--- conflicted
+++ resolved
@@ -6,13 +6,9 @@
 import usePagination from 'lib/hooks/usePagination';
 import { FetchTopicsListParams } from 'redux/actions';
 import ClusterContext from 'components/contexts/ClusterContext';
-<<<<<<< HEAD
-import ListItemContainer from './ListItemContainer';
-=======
 import PageLoader from 'components/common/PageLoader/PageLoader';
 import Pagination from 'components/common/Pagination/Pagination';
-import ListItem from './ListItem';
->>>>>>> 575d83ea
+import ListItemContainer from './ListItemContainer';
 
 interface Props {
   areTopicsFetching: boolean;
@@ -75,26 +71,6 @@
           </div>
         </div>
       </div>
-<<<<<<< HEAD
-      <div className="box">
-        <table className="table is-striped is-fullwidth">
-          <thead>
-            <tr>
-              <th>Topic Name</th>
-              <th>Total Partitions</th>
-              <th>Out of sync replicas</th>
-              <th>Type</th>
-              <th> </th>
-            </tr>
-          </thead>
-          <tbody>
-            {items.map((topic) => (
-              <ListItemContainer key={topic.id} topic={topic} />
-            ))}
-          </tbody>
-        </table>
-      </div>
-=======
       {areTopicsFetching ? (
         <PageLoader />
       ) : (
@@ -111,7 +87,7 @@
             <tbody>
               {items.length > 0 ? (
                 items.map((topic) => (
-                  <ListItem key={topic.name} topic={topic} />
+                  <ListItemContainer key={topic.name} topic={topic} />
                 ))
               ) : (
                 <tr>
@@ -123,7 +99,6 @@
           <Pagination totalPages={totalPages} />
         </div>
       )}
->>>>>>> 575d83ea
     </div>
   );
 };
