--- conflicted
+++ resolved
@@ -186,10 +186,7 @@
     }
     closeConfirmationModal();
     clearSelectedTopics();
-<<<<<<< HEAD
-=======
     fetchTopicsList(topicsListParams);
->>>>>>> 51438d4d
   }, [
     confirmationModal,
     clearSelectedTopics,
@@ -197,11 +194,8 @@
     deleteTopics,
     clearTopicsMessages,
     tableState.selectedIds,
-<<<<<<< HEAD
-=======
     fetchTopicsList,
     topicsListParams,
->>>>>>> 51438d4d
   ]);
 
   const ActionsCell = React.memo<TableCellProps<TopicWithDetailedInfo, string>>(
