--- conflicted
+++ resolved
@@ -88,18 +88,8 @@
           onCancel={() => setDeleteTopicConfirmationVisible(false)}
           onConfirm={deleteTopicHandler}
         >
-<<<<<<< HEAD
-          <DropdownItem onClick={clearTopicMessagesHandler}>
-            <span className="has-text-danger">Clear Messages</span>
-          </DropdownItem>
-          <DropdownItem onClick={deleteTopicHandler}>
-            <span className="has-text-danger">Remove Topic</span>
-          </DropdownItem>
-        </Dropdown>
-=======
           Are you sure want to remove <b>{name}</b> topic?
         </ConfirmationModal>
->>>>>>> ca4b3f12
       </td>
     </tr>
   );
