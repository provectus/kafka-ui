--- conflicted
+++ resolved
@@ -16,13 +16,8 @@
     }
 
     return partitions.reduce((memo: number, { replicas }) => {
-<<<<<<< HEAD
-      const outOfSync = replicas.filter(({ inSync }) => !inSync);
-      return memo + outOfSync.length;
-=======
-      const outOfSync = replicas?.filter(({ inSync }) => !inSync)
+      const outOfSync = replicas?.filter(({ inSync }) => !inSync);
       return memo + (outOfSync?.length || 0);
->>>>>>> 494443bb
     }, 0);
   }, [partitions]);
 
