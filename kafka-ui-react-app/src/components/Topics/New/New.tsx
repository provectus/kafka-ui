--- conflicted
+++ resolved
@@ -10,11 +10,7 @@
 } from 'redux/actions';
 import { useDispatch } from 'react-redux';
 import { getResponse } from 'lib/errorHandling';
-<<<<<<< HEAD
-import { useHistory, useParams } from 'react-router-dom';
-=======
-import { useHistory, useLocation, useParams } from 'react-router';
->>>>>>> 11208320
+import { useHistory, useLocation, useParams } from 'react-router-dom';
 import { yupResolver } from '@hookform/resolvers/yup';
 import { topicFormValidationSchema } from 'lib/yupExtended';
 import PageHeading from 'components/common/PageHeading/PageHeading';
