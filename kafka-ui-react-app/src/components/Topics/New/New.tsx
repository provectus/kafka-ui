--- conflicted
+++ resolved
@@ -1,14 +1,10 @@
 import React from 'react';
-<<<<<<< HEAD
 import {
   ClusterName,
-  TopicFormDataRaw,
+  TopicName,
+  TopicFormData,
   FailurePayload,
-  TopicName,
 } from 'redux/interfaces';
-=======
-import { ClusterName, TopicName, TopicFormData } from 'redux/interfaces';
->>>>>>> eaf77c49
 import { useForm, FormProvider } from 'react-hook-form';
 import Breadcrumb from 'components/common/Breadcrumb/Breadcrumb';
 import { clusterTopicPath, clusterTopicsPath } from 'lib/paths';
@@ -24,30 +20,13 @@
 
 interface RouterParams {
   clusterName: ClusterName;
-<<<<<<< HEAD
 }
 
 const New: React.FC = () => {
-  const methods = useForm<TopicFormDataRaw>();
+  const methods = useForm<TopicFormData>();
   const { clusterName } = useParams<RouterParams>();
   const history = useHistory();
   const dispatch = useDispatch();
-=======
-  isTopicCreated: boolean;
-  createTopic: (clusterName: ClusterName, form: TopicFormData) => void;
-  redirectToTopicPath: (clusterName: ClusterName, topicName: TopicName) => void;
-  resetUploadedState: () => void;
-}
-
-const New: React.FC<Props> = ({
-  clusterName,
-  isTopicCreated,
-  createTopic,
-  redirectToTopicPath,
-}) => {
-  const methods = useForm<TopicFormData>();
-  const [isSubmitting, setIsSubmitting] = React.useState<boolean>(false);
->>>>>>> eaf77c49
 
   const redirectToTopicPath = React.useCallback(
     (topicName: TopicName) => {
@@ -56,8 +35,7 @@
     [clusterName]
   );
 
-<<<<<<< HEAD
-  const onSubmit = async (data: TopicFormDataRaw) => {
+  const onSubmit = async (data: TopicFormData) => {
     try {
       await topicsApiClient.createTopic({
         clusterName,
@@ -75,14 +53,6 @@
 
       dispatch(createTopicAction.failure({ alert }));
     }
-=======
-  const onSubmit = async (data: TopicFormData) => {
-    // TODO: need to fix loader. After success loading the first time, we won't wait for creation any more, because state is
-    // loaded, and we will try to get entity immediately after pressing the button, and we will receive null
-    // going to object page on the second creation. Setting of isSubmitting after createTopic is a workaround, need to tweak loader logic
-    createTopic(clusterName, data);
-    setIsSubmitting(true); // Keep this action after createTopic to prevent redirect before create.
->>>>>>> eaf77c49
   };
 
   return (
