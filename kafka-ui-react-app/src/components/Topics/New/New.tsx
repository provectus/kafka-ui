--- conflicted
+++ resolved
@@ -1,26 +1,10 @@
 import React from 'react';
-<<<<<<< HEAD
 import { useForm, FormContext } from 'react-hook-form';
 import { ClusterName, TopicFormData, TopicName } from 'redux/interfaces';
 
 import TopicForm from '../shared/Form/TopicForm';
 import FormBreadcrumbs from '../shared/Form/FormBreadcrumbs';
 
-=======
-import {
-  ClusterName,
-  CleanupPolicy,
-  TopicFormData,
-  TopicName,
-} from 'redux/interfaces';
-import { useForm, FormContext, ErrorMessage } from 'react-hook-form';
-
-import Breadcrumb from 'components/common/Breadcrumb/Breadcrumb';
-import { clusterTopicsPath } from 'lib/paths';
-import { TOPIC_NAME_VALIDATION_PATTERN, BYTES_IN_GB } from 'lib/constants';
-import CustomParamsContainer from './CustomParams/CustomParamsContainer';
-import TimeToRetain from './TimeToRetain';
->>>>>>> 2d45c488
 
 interface Props {
   clusterName: ClusterName;
@@ -59,190 +43,18 @@
     // going to object page on the second creation. Resetting loaded state is workaround, need to tweak loader logic
     resetUploadedState();
     setIsSubmitting(true);
-    console.log(data);
-
     createTopic(clusterName, data);
   };
 
   return (
     <div className="section">
       <div className="level">
-<<<<<<< HEAD
         <FormBreadcrumbs clusterName={clusterName} current="New Topic"/>
-=======
-        <div className="level-item level-left">
-          <Breadcrumb
-            links={[
-              { href: clusterTopicsPath(clusterName), label: 'All Topics' },
-            ]}
-          >
-            New Topic
-          </Breadcrumb>
-        </div>
->>>>>>> 2d45c488
       </div>
 
       <div className="box">
         <FormContext {...methods}>
-<<<<<<< HEAD
           <TopicForm isSubmitting={isSubmitting} onSubmit={methods.handleSubmit(onSubmit)} />
-=======
-          <form onSubmit={methods.handleSubmit(onSubmit)}>
-            <div className="columns">
-              <div className="column is-three-quarters">
-                <label className="label">Topic Name *</label>
-                <input
-                  className="input"
-                  placeholder="Topic Name"
-                  ref={methods.register({
-                    required: 'Topic Name is required.',
-                    pattern: {
-                      value: TOPIC_NAME_VALIDATION_PATTERN,
-                      message: 'Only alphanumeric, _, -, and . allowed',
-                    },
-                  })}
-                  name="name"
-                  autoComplete="off"
-                  disabled={isSubmitting}
-                />
-                <p className="help is-danger">
-                  <ErrorMessage errors={methods.errors} name="name" />
-                </p>
-              </div>
-
-              <div className="column">
-                <label className="label">Number of partitions *</label>
-                <input
-                  className="input"
-                  type="number"
-                  placeholder="Number of partitions"
-                  defaultValue="1"
-                  ref={methods.register({
-                    required: 'Number of partitions is required.',
-                  })}
-                  name="partitions"
-                  disabled={isSubmitting}
-                />
-                <p className="help is-danger">
-                  <ErrorMessage errors={methods.errors} name="partitions" />
-                </p>
-              </div>
-            </div>
-
-            <div className="columns">
-              <div className="column">
-                <label className="label">Replication Factor *</label>
-                <input
-                  className="input"
-                  type="number"
-                  placeholder="Replication Factor"
-                  defaultValue="1"
-                  ref={methods.register({
-                    required: 'Replication Factor is required.',
-                  })}
-                  name="replicationFactor"
-                  disabled={isSubmitting}
-                />
-                <p className="help is-danger">
-                  <ErrorMessage
-                    errors={methods.errors}
-                    name="replicationFactor"
-                  />
-                </p>
-              </div>
-
-              <div className="column">
-                <label className="label">Min In Sync Replicas *</label>
-                <input
-                  className="input"
-                  type="number"
-                  placeholder="Replication Factor"
-                  defaultValue="1"
-                  ref={methods.register({
-                    required: 'Min In Sync Replicas is required.',
-                  })}
-                  name="minInSyncReplicas"
-                  disabled={isSubmitting}
-                />
-                <p className="help is-danger">
-                  <ErrorMessage
-                    errors={methods.errors}
-                    name="minInSyncReplicas"
-                  />
-                </p>
-              </div>
-            </div>
-
-            <div className="columns">
-              <div className="column is-one-third">
-                <label className="label">Cleanup policy</label>
-                <div className="select is-block">
-                  <select
-                    defaultValue={CleanupPolicy.Delete}
-                    name="cleanupPolicy"
-                    ref={methods.register}
-                    disabled={isSubmitting}
-                  >
-                    <option value={CleanupPolicy.Delete}>Delete</option>
-                    <option value={CleanupPolicy.Compact}>Compact</option>
-                  </select>
-                </div>
-              </div>
-
-              <div className="column is-one-third">
-                <TimeToRetain isSubmitting={isSubmitting} />
-              </div>
-
-              <div className="column is-one-third">
-                <label className="label">Max size on disk in GB</label>
-                <div className="select is-block">
-                  <select
-                    defaultValue={-1}
-                    name="retentionBytes"
-                    ref={methods.register}
-                    disabled={isSubmitting}
-                  >
-                    <option value={-1}>Not Set</option>
-                    <option value={BYTES_IN_GB}>1 GB</option>
-                    <option value={BYTES_IN_GB * 10}>10 GB</option>
-                    <option value={BYTES_IN_GB * 20}>20 GB</option>
-                    <option value={BYTES_IN_GB * 50}>50 GB</option>
-                  </select>
-                </div>
-              </div>
-            </div>
-
-            <div className="columns">
-              <div className="column">
-                <label className="label">Maximum message size in bytes *</label>
-                <input
-                  className="input"
-                  type="number"
-                  defaultValue="1000012"
-                  ref={methods.register({
-                    required: 'Maximum message size in bytes is required',
-                  })}
-                  name="maxMessageBytes"
-                  disabled={isSubmitting}
-                />
-                <p className="help is-danger">
-                  <ErrorMessage
-                    errors={methods.errors}
-                    name="maxMessageBytes"
-                  />
-                </p>
-              </div>
-            </div>
-
-            <CustomParamsContainer isSubmitting={isSubmitting} />
-
-            <input
-              type="submit"
-              className="button is-primary"
-              disabled={isSubmitting}
-            />
-          </form>
->>>>>>> 2d45c488
         </FormContext>
       </div>
     </div>
