import React from 'react';
import New from 'components/Topics/New/New';
import { Route, Routes } from 'react-router-dom';
import configureStore from 'redux-mock-store';
import { RootState } from 'redux/interfaces';
import * as redux from 'react-redux';
import { act, screen, waitFor } from '@testing-library/react';
import {
  clusterTopicCopyPath,
  clusterTopicNewPath,
  clusterTopicPath,
} from 'lib/paths';
import userEvent from '@testing-library/user-event';
import { render } from 'lib/testHelpers';

const { Provider } = redux;

const mockStore = configureStore();

const clusterName = 'local';
const topicName = 'test-topic';

const initialState: Partial<RootState> = {};
const storeMock = mockStore(initialState);

const mockNavigate = jest.fn();
jest.mock('react-router-dom', () => ({
  ...jest.requireActual('react-router-dom'),
  useNavigate: () => mockNavigate,
}));

const renderComponent = (path: string, store = storeMock) => {
  render(
    <Routes>
      <Route
        path={clusterTopicNewPath()}
        element={
          <Provider store={store}>
            <New />
          </Provider>
        }
      />

      <Route
        path={clusterTopicCopyPath()}
        element={
          <Provider store={store}>
            <New />
          </Provider>
        }
      />

      <Route path={clusterTopicPath()} element="New topic path" />
    </Routes>,
    { initialEntries: [path] }
  );
};

describe('New', () => {
  afterEach(() => {
    mockNavigate.mockClear();
  });

  it('checks header for create new', async () => {
    await act(() => renderComponent(clusterTopicNewPath(clusterName)));

    expect(
      screen.getByRole('heading', { name: 'Create new Topic' })
    ).toHaveTextContent('Create new Topic');
  });

  it('checks header for copy', async () => {
    await act(() =>
      renderComponent(`${clusterTopicCopyPath(clusterName)}?name=test`)
    );
    expect(
      screen.getByRole('heading', { name: 'Copy Topic' })
    ).toHaveTextContent('Copy Topic');
  });

  it('validates form', async () => {
    await act(() => renderComponent(clusterTopicNewPath(clusterName)));
<<<<<<< HEAD
    expect(screen.getByText(/submit/i)).toBeDisabled();
=======
    userEvent.click(screen.getByText('Create topic'));
    await waitFor(() => {
      expect(screen.getByText('name is a required field')).toBeInTheDocument();
    });
>>>>>>> 002e4db3
    expect(mockNavigate).not.toHaveBeenCalled();
  });

  it('submits valid form', async () => {
    const useDispatchSpy = jest.spyOn(redux, 'useDispatch');
    const useDispatchMock = jest.fn(() => ({
      meta: { requestStatus: 'fulfilled' },
    })) as jest.Mock;
    useDispatchSpy.mockReturnValue(useDispatchMock);

    await act(() => renderComponent(clusterTopicNewPath(clusterName)));

<<<<<<< HEAD
    await act(() => {
      userEvent.type(screen.getByPlaceholderText('Topic Name'), topicName);
    });

    await act(() => {
      userEvent.click(screen.getByText(/submit/i));
    });
=======
    userEvent.type(screen.getByPlaceholderText('Topic Name'), topicName);
    userEvent.click(screen.getByText('Create topic'));
>>>>>>> 002e4db3

    await waitFor(() => expect(mockNavigate).toBeCalledTimes(1));
    expect(mockNavigate).toHaveBeenLastCalledWith(`../${topicName}`);
    expect(useDispatchMock).toHaveBeenCalledTimes(1);
  });

  it('does not redirect page when request is not fulfilled', async () => {
    const useDispatchSpy = jest.spyOn(redux, 'useDispatch');
    const useDispatchMock = jest.fn(() => ({
      meta: { requestStatus: 'pending' },
    })) as jest.Mock;

    useDispatchSpy.mockReturnValue(useDispatchMock);
    await act(() => renderComponent(clusterTopicNewPath(clusterName)));
    await act(() =>
      userEvent.type(screen.getByPlaceholderText('Topic Name'), topicName)
    );
    await act(() => userEvent.click(screen.getByText('Create topic')));
    expect(mockNavigate).not.toHaveBeenCalled();
  });

  it('submits valid form that result in an error', async () => {
    const useDispatchSpy = jest.spyOn(redux, 'useDispatch');
    const useDispatchMock = jest.fn();
    useDispatchSpy.mockReturnValue(useDispatchMock);

    await act(() => renderComponent(clusterTopicNewPath(clusterName)));
    await act(() => {
      userEvent.type(screen.getByPlaceholderText('Topic Name'), topicName);
<<<<<<< HEAD
    });
    await act(() => {
      userEvent.click(screen.getByText(/submit/i));
=======
      userEvent.click(screen.getByText('Create topic'));
>>>>>>> 002e4db3
    });

    expect(useDispatchMock).toHaveBeenCalledTimes(1);
    expect(mockNavigate).not.toHaveBeenCalled();
  });
});<|MERGE_RESOLUTION|>--- conflicted
+++ resolved
@@ -80,14 +80,15 @@
 
   it('validates form', async () => {
     await act(() => renderComponent(clusterTopicNewPath(clusterName)));
-<<<<<<< HEAD
-    expect(screen.getByText(/submit/i)).toBeDisabled();
-=======
-    userEvent.click(screen.getByText('Create topic'));
+    await waitFor(() => {
+      userEvent.type(screen.getByPlaceholderText('Topic Name'), topicName);
+    });
+    await waitFor(() => {
+      userEvent.clear(screen.getByPlaceholderText('Topic Name'));
+    });
     await waitFor(() => {
       expect(screen.getByText('name is a required field')).toBeInTheDocument();
     });
->>>>>>> 002e4db3
     expect(mockNavigate).not.toHaveBeenCalled();
   });
 
@@ -100,18 +101,13 @@
 
     await act(() => renderComponent(clusterTopicNewPath(clusterName)));
 
-<<<<<<< HEAD
     await act(() => {
       userEvent.type(screen.getByPlaceholderText('Topic Name'), topicName);
     });
 
     await act(() => {
-      userEvent.click(screen.getByText(/submit/i));
+      userEvent.click(screen.getByText('Create topic'));
     });
-=======
-    userEvent.type(screen.getByPlaceholderText('Topic Name'), topicName);
-    userEvent.click(screen.getByText('Create topic'));
->>>>>>> 002e4db3
 
     await waitFor(() => expect(mockNavigate).toBeCalledTimes(1));
     expect(mockNavigate).toHaveBeenLastCalledWith(`../${topicName}`);
@@ -141,13 +137,9 @@
     await act(() => renderComponent(clusterTopicNewPath(clusterName)));
     await act(() => {
       userEvent.type(screen.getByPlaceholderText('Topic Name'), topicName);
-<<<<<<< HEAD
     });
     await act(() => {
-      userEvent.click(screen.getByText(/submit/i));
-=======
       userEvent.click(screen.getByText('Create topic'));
->>>>>>> 002e4db3
     });
 
     expect(useDispatchMock).toHaveBeenCalledTimes(1);
