import React from 'react';
import { useHistory, useParams } from 'react-router-dom';
import { ConnectorState, ConnectorAction } from 'generated-sources';
import { ClusterName, ConnectName, ConnectorName } from 'redux/interfaces';
import {
  clusterConnectConnectorEditPath,
  clusterConnectorsPath,
} from 'lib/paths';
import ConfirmationModal from 'components/common/ConfirmationModal/ConfirmationModal';
import styled from 'styled-components';
import { Button } from 'components/common/Button/Button';

interface RouterParams {
  clusterName: ClusterName;
  connectName: ConnectName;
  connectorName: ConnectorName;
}

const ConnectorActionsWrapperStyled = styled.div`
  display: flex;
  gap: 8px;
`;

export interface ActionsProps {
  deleteConnector(payload: {
    clusterName: ClusterName;
    connectName: ConnectName;
    connectorName: ConnectorName;
  }): Promise<unknown>;
  isConnectorDeleting: boolean;
  connectorStatus?: ConnectorState;
  restartConnector(payload: {
    clusterName: ClusterName;
    connectName: ConnectName;
    connectorName: ConnectorName;
  }): void;
  restartTasks(payload: {
    clusterName: ClusterName;
    connectName: ConnectName;
    connectorName: ConnectorName;
    action: ConnectorAction;
  }): void;
  pauseConnector(payload: {
    clusterName: ClusterName;
    connectName: ConnectName;
    connectorName: ConnectorName;
  }): void;
  resumeConnector(payload: {
    clusterName: ClusterName;
    connectName: ConnectName;
    connectorName: ConnectorName;
  }): void;
  isConnectorActionRunning: boolean;
}

const Actions: React.FC<ActionsProps> = ({
  deleteConnector,
  isConnectorDeleting,
  connectorStatus,
  restartConnector,
  restartTasks,
  pauseConnector,
  resumeConnector,
  isConnectorActionRunning,
}) => {
  const { clusterName, connectName, connectorName } = useParams<RouterParams>();

  const history = useHistory();
  const [
    isDeleteConnectorConfirmationVisible,
    setIsDeleteConnectorConfirmationVisible,
  ] = React.useState(false);

  const deleteConnectorHandler = React.useCallback(async () => {
    try {
      await deleteConnector({ clusterName, connectName, connectorName });
      history.push(clusterConnectorsPath(clusterName));
    } catch {
      // do not redirect
    }
  }, [deleteConnector, clusterName, connectName, connectorName, history]);

  const restartConnectorHandler = React.useCallback(() => {
    restartConnector({ clusterName, connectName, connectorName });
  }, [restartConnector, clusterName, connectName, connectorName]);

  const restartTasksHandler = React.useCallback(
<<<<<<< HEAD
    (actionType: ConnectorAction) => {
      restartTasks(clusterName, connectName, connectorName, actionType);
=======
    (actionType) => {
      restartTasks({
        clusterName,
        connectName,
        connectorName,
        action: actionType,
      });
>>>>>>> a288d1c5
    },
    [restartTasks, clusterName, connectName, connectorName]
  );

  const pauseConnectorHandler = React.useCallback(() => {
    pauseConnector({ clusterName, connectName, connectorName });
  }, [pauseConnector, clusterName, connectName, connectorName]);

  const resumeConnectorHandler = React.useCallback(() => {
    resumeConnector({ clusterName, connectName, connectorName });
  }, [resumeConnector, clusterName, connectName, connectorName]);

  return (
    <ConnectorActionsWrapperStyled>
      {connectorStatus === ConnectorState.RUNNING && (
        <Button
          buttonSize="M"
          buttonType="primary"
          type="button"
          onClick={pauseConnectorHandler}
          disabled={isConnectorActionRunning}
        >
          <span>
            <i className="fas fa-pause" />
          </span>
          <span>Pause</span>
        </Button>
      )}

      {connectorStatus === ConnectorState.PAUSED && (
        <Button
          buttonSize="M"
          buttonType="primary"
          type="button"
          onClick={resumeConnectorHandler}
          disabled={isConnectorActionRunning}
        >
          <span>
            <i className="fas fa-play" />
          </span>
          <span>Resume</span>
        </Button>
      )}

      <Button
        buttonSize="M"
        buttonType="primary"
        type="button"
        onClick={restartConnectorHandler}
        disabled={isConnectorActionRunning}
      >
        <span>
          <i className="fas fa-sync-alt" />
        </span>
        <span>Restart Connector</span>
      </Button>
      <Button
        buttonSize="M"
        buttonType="primary"
        type="button"
        onClick={() => restartTasksHandler(ConnectorAction.RESTART_ALL_TASKS)}
        disabled={isConnectorActionRunning}
      >
        <span>
          <i className="fas fa-sync-alt" />
        </span>
        <span>Restart All Tasks</span>
      </Button>
      <Button
        buttonSize="M"
        buttonType="primary"
        type="button"
        onClick={() =>
          restartTasksHandler(ConnectorAction.RESTART_FAILED_TASKS)
        }
        disabled={isConnectorActionRunning}
      >
        <span>
          <i className="fas fa-sync-alt" />
        </span>
        <span>Restart Failed Tasks</span>
      </Button>
      <Button
        buttonSize="M"
        buttonType="primary"
        type="button"
        isLink
        disabled={isConnectorActionRunning}
        to={clusterConnectConnectorEditPath(
          clusterName,
          connectName,
          connectorName
        )}
      >
        <span>
          <i className="fas fa-pencil-alt" />
        </span>
        <span>Edit Config</span>
      </Button>

      <Button
        buttonSize="M"
        buttonType="secondary"
        type="button"
        onClick={() => setIsDeleteConnectorConfirmationVisible(true)}
        disabled={isConnectorActionRunning}
      >
        <span>
          <i className="far fa-trash-alt" />
        </span>
        <span>Delete</span>
      </Button>
      <ConfirmationModal
        isOpen={isDeleteConnectorConfirmationVisible}
        onCancel={() => setIsDeleteConnectorConfirmationVisible(false)}
        onConfirm={deleteConnectorHandler}
        isConfirming={isConnectorDeleting}
      >
        Are you sure you want to remove <b>{connectorName}</b> connector?
      </ConfirmationModal>
    </ConnectorActionsWrapperStyled>
  );
};

export default Actions;<|MERGE_RESOLUTION|>--- conflicted
+++ resolved
@@ -85,18 +85,13 @@
   }, [restartConnector, clusterName, connectName, connectorName]);
 
   const restartTasksHandler = React.useCallback(
-<<<<<<< HEAD
     (actionType: ConnectorAction) => {
-      restartTasks(clusterName, connectName, connectorName, actionType);
-=======
-    (actionType) => {
       restartTasks({
         clusterName,
         connectName,
         connectorName,
         action: actionType,
       });
->>>>>>> a288d1c5
     },
     [restartTasks, clusterName, connectName, connectorName]
   );
