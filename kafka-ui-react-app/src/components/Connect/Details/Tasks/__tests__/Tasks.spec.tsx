import React from 'react';
<<<<<<< HEAD
import { TestRouterWrapper } from 'lib/testHelpers';
=======
import { create } from 'react-test-renderer';
import { containerRendersView, TestRouterWrapper } from 'lib/testHelpers';
>>>>>>> 068b1cbf
import { clusterConnectConnectorTasksPath } from 'lib/paths';
import TasksContainer from 'components/Connect/Details/Tasks/TasksContainer';
import Tasks, { TasksProps } from 'components/Connect/Details/Tasks/Tasks';
import { tasks } from 'redux/reducers/connect/__test__/fixtures';
import { ThemeProvider } from 'styled-components';
import theme from 'theme/theme';
import { render, screen } from '@testing-library/react';
import { Provider } from 'react-redux';
import { store } from 'redux/store';
import { Router } from 'react-router';
import { createMemoryHistory } from 'history';

jest.mock('components/common/PageLoader/PageLoader', () => 'mock-PageLoader');

jest.mock(
  'components/Connect/Details/Tasks/ListItem/ListItemContainer',
  () => 'tr' // need to mock as `tr` to let dom validtion pass
);

const history = createMemoryHistory();

describe('Tasks', () => {
  const tasksContainer = (props: Partial<TasksProps> = {}) => (
    <ThemeProvider theme={theme}>
      <Provider store={store}>
        <Router history={history}>
          <TasksContainer>
            <Tasks
              fetchTasks={jest.fn()}
              areTasksFetching={false}
              tasks={tasks}
              {...props}
            />
          </TasksContainer>
        </Router>
      </Provider>
    </ThemeProvider>
  );

  it('container renders view', () => {
    const { container } = render(tasksContainer());
    expect(container).toBeInTheDocument();
  });

  describe('view', () => {
    const pathname = clusterConnectConnectorTasksPath(
      ':clusterName',
      ':connectName',
      ':connectorName'
    );
    const clusterName = 'my-cluster';
    const connectName = 'my-connect';
    const connectorName = 'my-connector';

    const setupWrapper = (props: Partial<TasksProps> = {}) => (
      <ThemeProvider theme={theme}>
        <TestRouterWrapper
          pathname={pathname}
          urlParams={{ clusterName, connectName, connectorName }}
        >
          <Tasks areTasksFetching={false} tasks={tasks} {...props} />
        </TestRouterWrapper>
      </ThemeProvider>
    );

    it('matches snapshot', () => {
      const { container } = render(setupWrapper());
      expect(container).toBeInTheDocument();
    });

    it('matches snapshot when fetching tasks', () => {
      const { container } = render(setupWrapper({ areTasksFetching: true }));
      expect(container).toBeInTheDocument();
    });

    it('matches snapshot when no tasks', () => {
      const { container } = render(setupWrapper({ tasks: [] }));
      expect(container).toBeInTheDocument();
    });
<<<<<<< HEAD

    it('fetches tasks on mount', () => {
      const fetchTasks = jest.fn();
      render(setupWrapper({ fetchTasks }));
      expect(fetchTasks).toHaveBeenCalledTimes(1);
      expect(fetchTasks).toHaveBeenCalledWith(
        clusterName,
        connectName,
        connectorName,
        true
      );
    });
=======
>>>>>>> 068b1cbf
  });
});<|MERGE_RESOLUTION|>--- conflicted
+++ resolved
@@ -1,17 +1,12 @@
 import React from 'react';
-<<<<<<< HEAD
 import { TestRouterWrapper } from 'lib/testHelpers';
-=======
-import { create } from 'react-test-renderer';
-import { containerRendersView, TestRouterWrapper } from 'lib/testHelpers';
->>>>>>> 068b1cbf
 import { clusterConnectConnectorTasksPath } from 'lib/paths';
 import TasksContainer from 'components/Connect/Details/Tasks/TasksContainer';
 import Tasks, { TasksProps } from 'components/Connect/Details/Tasks/Tasks';
 import { tasks } from 'redux/reducers/connect/__test__/fixtures';
 import { ThemeProvider } from 'styled-components';
 import theme from 'theme/theme';
-import { render, screen } from '@testing-library/react';
+import { render } from '@testing-library/react';
 import { Provider } from 'react-redux';
 import { store } from 'redux/store';
 import { Router } from 'react-router';
@@ -32,12 +27,7 @@
       <Provider store={store}>
         <Router history={history}>
           <TasksContainer>
-            <Tasks
-              fetchTasks={jest.fn()}
-              areTasksFetching={false}
-              tasks={tasks}
-              {...props}
-            />
+            <Tasks areTasksFetching={false} tasks={tasks} {...props} />
           </TasksContainer>
         </Router>
       </Provider>
@@ -84,20 +74,5 @@
       const { container } = render(setupWrapper({ tasks: [] }));
       expect(container).toBeInTheDocument();
     });
-<<<<<<< HEAD
-
-    it('fetches tasks on mount', () => {
-      const fetchTasks = jest.fn();
-      render(setupWrapper({ fetchTasks }));
-      expect(fetchTasks).toHaveBeenCalledTimes(1);
-      expect(fetchTasks).toHaveBeenCalledWith(
-        clusterName,
-        connectName,
-        connectorName,
-        true
-      );
-    });
-=======
->>>>>>> 068b1cbf
   });
 });