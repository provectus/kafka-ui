--- conflicted
+++ resolved
@@ -52,16 +52,15 @@
       }
     );
 
-<<<<<<< HEAD
   it('fetches config on mount', () => {
     const fetchConfig = jest.fn();
     renderComponent({ fetchConfig });
     expect(fetchConfig).toHaveBeenCalledTimes(1);
-    expect(fetchConfig).toHaveBeenCalledWith(
+    expect(fetchConfig).toHaveBeenCalledWith({
       clusterName,
       connectName,
-      connectorName
-    );
+      connectorName,
+    });
   });
 
   it('calls updateConfig on form submit', async () => {
@@ -69,38 +68,13 @@
     renderComponent({ updateConfig });
     await waitFor(() => fireEvent.submit(screen.getByRole('form')));
     expect(updateConfig).toHaveBeenCalledTimes(1);
-    expect(updateConfig).toHaveBeenCalledWith(
+    expect(updateConfig).toHaveBeenCalledWith({
       clusterName,
       connectName,
       connectorName,
-      connector.config
-    );
+      connectorConfig: connector.config,
+    });
   });
-=======
-    it('fetches config on mount', () => {
-      const fetchConfig = jest.fn();
-      renderComponent({ fetchConfig });
-      expect(fetchConfig).toHaveBeenCalledTimes(1);
-      expect(fetchConfig).toHaveBeenCalledWith({
-        clusterName,
-        connectName,
-        connectorName,
-      });
-    });
-
-    it('calls updateConfig on form submit', async () => {
-      const updateConfig = jest.fn();
-      renderComponent({ updateConfig });
-      await waitFor(() => fireEvent.submit(screen.getByRole('form')));
-      expect(updateConfig).toHaveBeenCalledTimes(1);
-      expect(updateConfig).toHaveBeenCalledWith({
-        clusterName,
-        connectName,
-        connectorName,
-        connectorConfig: connector.config,
-      });
-    });
->>>>>>> 068b1cbf
 
   it('redirects to connector config view on successful submit', async () => {
     const updateConfig = jest.fn().mockResolvedValueOnce(connector);
