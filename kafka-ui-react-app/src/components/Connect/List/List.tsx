--- conflicted
+++ resolved
@@ -53,28 +53,7 @@
 
   return (
     <>
-<<<<<<< HEAD
       <PageHeading text="Connectors">
-=======
-      <MetricsWrapper>
-        <Indicator
-          className="level-left is-one-third"
-          label="Connects"
-          title="Connects"
-          fetching={areConnectsFetching}
-        >
-          {connectors.length}
-        </Indicator>
-
-        <div className="column">
-          <Search
-            handleSearch={handleSearch}
-            placeholder="Search by Connect Name, Status or Type"
-            value={search}
-          />
-        </div>
-
->>>>>>> f5d421d9
         {!isReadOnly && (
           <Button
             isLink
