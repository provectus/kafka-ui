--- conflicted
+++ resolved
@@ -12,11 +12,8 @@
   getAreConnectorsFetching,
   getConnectorSearch,
   getFailedConnectors,
-<<<<<<< HEAD
   getSortedTopics,
-=======
   getFailedTasks,
->>>>>>> 3ee2f872
 } from 'redux/reducers/connect/selectors';
 import List from 'components/Connect/List/List';
 
@@ -25,11 +22,8 @@
   areConnectorsFetching: getAreConnectorsFetching(state),
   connects: getConnects(state),
   failedConnectors: getFailedConnectors(state),
-<<<<<<< HEAD
   sortedTopics: getSortedTopics(state),
-=======
   failedTasks: getFailedTasks(state),
->>>>>>> 3ee2f872
   connectors: getConnectors(state),
   search: getConnectorSearch(state),
 });
