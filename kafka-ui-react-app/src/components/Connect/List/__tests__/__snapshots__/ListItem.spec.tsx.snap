--- conflicted
+++ resolved
@@ -246,12 +246,8 @@
       },
       "tagStyles": Object {
         "backgroundColor": Object {
-<<<<<<< HEAD
           "blue": "#e3f2fd",
-          "gray": "#E3E6E8",
-=======
           "gray": "#F1F2F3",
->>>>>>> 6d6bce65
           "green": "#D6F5E0",
           "red": "#FAD1D1",
           "white": "#E3E6E8",
