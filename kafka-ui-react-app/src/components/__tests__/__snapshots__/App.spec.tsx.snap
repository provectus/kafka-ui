--- conflicted
+++ resolved
@@ -204,7 +204,6 @@
                               navigate={[Function]}
                               title="Dashboard"
                             >
-<<<<<<< HEAD
                               <a
                                 aria-current={null}
                                 href="/ui"
@@ -233,82 +232,28 @@
                 onKeyDown={[Function]}
                 tabIndex={-1}
               />
+              <Breadcrumb>
+                <nav
+                  aria-label="breadcrumbs"
+                  className="breadcrumb mb-2 pt-2"
+                >
+                  <ul
+                    className="py-3 px-4 py-3"
+                  >
+                    <li
+                      className="is-active is-size-4 has-text-weight-medium is-capitalized"
+                    >
+                      <span>
+                        Dashboard
+                      </span>
+                    </li>
+                  </ul>
+                </nav>
+              </Breadcrumb>
               <Switch>
                 <Route
                   component={[Function]}
                   computedMatch={
-=======
-                              Dashboard
-                            </a>
-                          </LinkAnchor>
-                        </Link>
-                      </NavLink>
-                    </li>
-                  </ul>
-                  <p
-                    className="menu-label"
-                  >
-                    Clusters
-                  </p>
-                </aside>
-              </Nav>
-            </div>
-            <div
-              aria-hidden="true"
-              className="Layout__sidebarOverlay is-overlay"
-              onClick={[Function]}
-              onKeyDown={[Function]}
-              tabIndex={-1}
-            />
-            <Breadcrumb>
-              <nav
-                aria-label="breadcrumbs"
-                className="breadcrumb mb-2 pt-2"
-              >
-                <ul
-                  className="py-3 px-4 py-3"
-                >
-                  <li
-                    className="is-active is-size-4 has-text-weight-medium is-capitalized"
-                  >
-                    <span>
-                      Dashboard
-                    </span>
-                  </li>
-                </ul>
-              </nav>
-            </Breadcrumb>
-            <Switch>
-              <Route
-                component={[Function]}
-                computedMatch={
-                  Object {
-                    "isExact": true,
-                    "params": Object {},
-                    "path": "/",
-                    "url": "/",
-                  }
-                }
-                exact={true}
-                location={
-                  Object {
-                    "hash": "",
-                    "pathname": "/",
-                    "search": "",
-                    "state": undefined,
-                  }
-                }
-                path={
-                  Array [
-                    "/",
-                    "/ui",
-                    "/ui/clusters",
-                  ]
-                }
-              >
-                <Dashboard
-                  history={
->>>>>>> d50f4383
                     Object {
                       "isExact": true,
                       "params": Object {},
@@ -371,36 +316,9 @@
                     }
                     staticContext={Object {}}
                   >
-<<<<<<< HEAD
                     <div
                       className="section"
                     >
-                      <div
-                        className="level"
-                      >
-                        <div
-                          className="level-item level-left"
-                        >
-                          <Breadcrumb>
-                            <nav
-                              aria-label="breadcrumbs"
-                              className="breadcrumb"
-                            >
-                              <ul>
-                                <li
-                                  className="is-active"
-                                >
-                                  <span
-                                    className=""
-                                  >
-                                    Dashboard
-                                  </span>
-                                </li>
-                              </ul>
-                            </nav>
-                          </Breadcrumb>
-                        </div>
-                      </div>
                       <Connect(ClustersWidget)>
                         <ClustersWidget
                           clusters={Array []}
@@ -409,211 +327,125 @@
                           onlineClusters={Array []}
                         >
                           <div>
-                            <h5
-                              className="title is-5"
+                            <div
+                              className="metrics-box mb-2"
                             >
-                              Clusters
-                            </h5>
-                            <MetricsWrapper>
-                              <div
-                                className="box"
-                              >
-                                <div
-                                  className="level"
-                                >
-                                  <Indicator
-                                    label="Online Clusters"
+                              <MetricsWrapper>
+                                <div>
+                                  <div
+                                    className="box"
                                   >
                                     <div
-                                      className="level-item"
+                                      className="level"
                                     >
-                                      <div
-                                        title="Online Clusters"
-                                      >
-                                        <p
-                                          className="heading"
-                                        >
-                                          Online Clusters
-                                        </p>
-                                        <p
-                                          className="title has-text-centered"
-                                        >
+                                      <Indicator
+                                        className="is-justify-content-start"
+                                        label={
                                           <span
                                             className="tag is-success"
                                           >
-                                            0
+                                            Online
                                           </span>
-                                        </p>
-                                      </div>
+                                        }
+                                      >
+                                        <div
+                                          className="level-item is-justify-content-start"
+                                        >
+                                          <div>
+                                            <p
+                                              className="is-size-8"
+                                            >
+                                              <span
+                                                className="tag is-success"
+                                              >
+                                                Online
+                                              </span>
+                                            </p>
+                                            <p
+                                              className="is-size-6 has-text-weight-medium"
+                                            >
+                                              <span
+                                                data-testid="onlineCount"
+                                              >
+                                                0
+                                              </span>
+                                               
+                                              <span
+                                                className="has-text-grey-light is-size-8"
+                                              >
+                                                cluster
+                                              </span>
+                                            </p>
+                                          </div>
+                                        </div>
+                                      </Indicator>
+                                      <Indicator
+                                        className="is-justify-content-start"
+                                        label={
+                                          <span
+                                            className="tag is-light"
+                                          >
+                                            Offline
+                                          </span>
+                                        }
+                                      >
+                                        <div
+                                          className="level-item is-justify-content-start"
+                                        >
+                                          <div>
+                                            <p
+                                              className="is-size-8"
+                                            >
+                                              <span
+                                                className="tag is-light"
+                                              >
+                                                Offline
+                                              </span>
+                                            </p>
+                                            <p
+                                              className="is-size-6 has-text-weight-medium"
+                                            >
+                                              <span
+                                                data-testid="offlineCount"
+                                              >
+                                                0
+                                              </span>
+                                               
+                                              <span
+                                                className="has-text-grey-light is-size-8"
+                                              >
+                                                cluster
+                                              </span>
+                                            </p>
+                                          </div>
+                                        </div>
+                                      </Indicator>
                                     </div>
-                                  </Indicator>
-                                  <Indicator
-                                    label="Offline Clusters"
-                                  >
-                                    <div
-                                      className="level-item"
-                                    >
-                                      <div
-                                        title="Offline Clusters"
-                                      >
-                                        <p
-                                          className="heading"
-                                        >
-                                          Offline Clusters
-                                        </p>
-                                        <p
-                                          className="title has-text-centered"
-                                        >
-                                          <span
-                                            className="tag is-danger"
-                                          >
-                                            0
-                                          </span>
-                                        </p>
-                                      </div>
-                                    </div>
-                                  </Indicator>
-                                  <Indicator
-                                    label="Hide online clusters"
-                                  >
-                                    <div
-                                      className="level-item"
-                                    >
-                                      <div
-                                        title="Hide online clusters"
-                                      >
-                                        <p
-                                          className="heading"
-                                        >
-                                          Hide online clusters
-                                        </p>
-                                        <p
-                                          className="title has-text-centered"
-                                        >
-                                          <input
-                                            checked={false}
-                                            className="switch is-rounded"
-                                            id="switchRoundedDefault"
-                                            name="switchRoundedDefault"
-                                            onChange={[Function]}
-                                            type="checkbox"
-                                          />
-                                          <label
-                                            htmlFor="switchRoundedDefault"
-                                          />
-                                        </p>
-                                      </div>
-                                    </div>
-                                  </Indicator>
-=======
-                    <Connect(ClustersWidget)>
-                      <ClustersWidget
-                        clusters={Array []}
-                        dispatch={[Function]}
-                        offlineClusters={Array []}
-                        onlineClusters={Array []}
-                      >
-                        <div>
-                          <div
-                            className="metrics-box mb-2"
-                          >
-                            <MetricsWrapper>
-                              <div>
-                                <div
-                                  className="box"
-                                >
-                                  <div
-                                    className="level"
-                                  >
-                                    <Indicator
-                                      className="is-justify-content-start"
-                                      label={
-                                        <span
-                                          className="tag is-success"
-                                        >
-                                          Online
-                                        </span>
-                                      }
-                                    >
-                                      <div
-                                        className="level-item is-justify-content-start"
-                                      >
-                                        <div>
-                                          <p
-                                            className="is-size-8"
-                                          >
-                                            <span
-                                              className="tag is-success"
-                                            >
-                                              Online
-                                            </span>
-                                          </p>
-                                          <p
-                                            className="is-size-6 has-text-weight-medium"
-                                          >
-                                            <span
-                                              data-testid="onlineCount"
-                                            >
-                                              0
-                                            </span>
-                                             
-                                            <span
-                                              className="has-text-grey-light is-size-8"
-                                            >
-                                              cluster
-                                            </span>
-                                          </p>
-                                        </div>
-                                      </div>
-                                    </Indicator>
-                                    <Indicator
-                                      className="is-justify-content-start"
-                                      label={
-                                        <span
-                                          className="tag is-light"
-                                        >
-                                          Offline
-                                        </span>
-                                      }
-                                    >
-                                      <div
-                                        className="level-item is-justify-content-start"
-                                      >
-                                        <div>
-                                          <p
-                                            className="is-size-8"
-                                          >
-                                            <span
-                                              className="tag is-light"
-                                            >
-                                              Offline
-                                            </span>
-                                          </p>
-                                          <p
-                                            className="is-size-6 has-text-weight-medium"
-                                          >
-                                            <span
-                                              data-testid="offlineCount"
-                                            >
-                                              0
-                                            </span>
-                                             
-                                            <span
-                                              className="has-text-grey-light is-size-8"
-                                            >
-                                              cluster
-                                            </span>
-                                          </p>
-                                        </div>
-                                      </div>
-                                    </Indicator>
                                   </div>
->>>>>>> d50f4383
                                 </div>
-                              </div>
-                            </MetricsWrapper>
+                              </MetricsWrapper>
+                            </div>
+                            <div
+                              className="p-4"
+                            >
+                              <input
+                                checked={false}
+                                className="switch is-rounded"
+                                id="switchRoundedDefault"
+                                name="switchRoundedDefault"
+                                onChange={[Function]}
+                                type="checkbox"
+                              />
+                              <label
+                                htmlFor="switchRoundedDefault"
+                              />
+                              <span
+                                className="is-size-7"
+                              >
+                                Show only offline clusters
+                              </span>
+                            </div>
                           </div>
-<<<<<<< HEAD
                         </ClustersWidget>
                       </Connect(ClustersWidget)>
                     </div>
@@ -626,40 +458,6 @@
             />
           </div>
         </Component>
-=======
-                          <div
-                            className="p-4"
-                          >
-                            <input
-                              checked={false}
-                              className="switch is-rounded"
-                              id="switchRoundedDefault"
-                              name="switchRoundedDefault"
-                              onChange={[Function]}
-                              type="checkbox"
-                            />
-                            <label
-                              htmlFor="switchRoundedDefault"
-                            />
-                            <span
-                              className="is-size-7"
-                            >
-                              Show only offline clusters
-                            </span>
-                          </div>
-                        </div>
-                      </ClustersWidget>
-                    </Connect(ClustersWidget)>
-                  </div>
-                </Dashboard>
-              </Route>
-            </Switch>
-          </main>
-          <div
-            className="Layout__alerts"
-          />
-        </div>
->>>>>>> d50f4383
       </App>
     </Router>
   </StaticRouter>
