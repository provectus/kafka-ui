// Jest Snapshot v1, https://goo.gl/fbAQLP

exports[`App view matches snapshot 1`] = `
<Provider
  store={
    Object {
      "@@observable": [Function],
      "dispatch": [Function],
      "getState": [Function],
      "replaceReducer": [Function],
      "subscribe": [Function],
    }
  }
>
  <StaticRouter>
    <Router
      history={
        Object {
          "action": "POP",
          "block": [Function],
          "createHref": [Function],
          "go": [Function],
          "goBack": [Function],
          "goForward": [Function],
          "listen": [Function],
          "location": Object {
            "hash": "",
            "pathname": "/",
            "search": "",
            "state": undefined,
          },
          "push": [Function],
          "replace": [Function],
        }
      }
      staticContext={Object {}}
    >
      <App
        alerts={Array []}
        clusters={Array []}
        fetchClustersList={
          [MockFunction] {
            "calls": Array [
              Array [],
            ],
            "results": Array [
              Object {
                "type": "return",
                "value": undefined,
              },
            ],
          }
        }
        isClusterListFetched={true}
      >
        <Component
          theme={
            Object {
              "buttonStyles": Object {
                "fontSize": Object {
                  "L": "16px",
                  "M": "14px",
                  "S": "14px",
                },
                "height": Object {
                  "L": "40px",
                  "M": "32px",
                  "S": "24px",
                },
                "primary": Object {
                  "backgroundColor": Object {
                    "active": "#1414B8",
                    "hover": "#1717CF",
                    "normal": "#4F4FFF",
                  },
                  "color": "#FFFFFF",
                  "invertedColors": Object {
                    "active": "#1414B8",
                    "hover": "#1717CF",
                    "normal": "#4F4FFF",
                  },
                },
                "secondary": Object {
                  "backgroundColor": Object {
                    "active": "#D5DADD",
                    "hover": "#E3E6E8",
                    "normal": "#F1F2F3",
                  },
                  "color": "#171A1C",
                  "invertedColors": Object {
                    "active": "#171A1C",
                    "hover": "#454F54",
                    "normal": "#73848C",
                  },
                },
              },
              "liStyles": Object {
                "primary": Object {
                  "backgroundColor": Object {
                    "active": "#E3E6E8",
                    "hover": "#F1F2F3",
                    "normal": "#FFFFFF",
                  },
                  "color": Object {
                    "active": "#171A1C",
                    "hover": "#F1F2F3",
                    "normal": "#73848C",
                  },
                },
              },
              "secondaryTabStyles": Object {
                "backgroundColor": Object {
                  "active": "#E3E6E8",
                  "hover": "#F1F2F3",
                  "normal": "#FFFFFF",
                },
                "color": Object {
                  "active": "#171A1C",
                  "hover": "#171A1C",
                  "normal": "#73848C",
                },
              },
<<<<<<< HEAD
              "thStyles": Object {
                "primary": Object {
                  "backgroundColor": Object {
                    "normal": "#FFFFFF",
                  },
                  "color": Object {
                    "normal": "#73848C",
                  },
                  "previewColor": Object {
                    "normal": "#4F4FFF",
                  },
                },
=======
              "selectStyles": Object {
                "borderColor": Object {
                  "active": "#454F54",
                  "disabled": "#E3E6E8",
                  "hover": "#73848C",
                  "normal": "#ABB5BA",
                },
                "color": Object {
                  "active": "#171A1C",
                  "disabled": "#ABB5BA",
                  "hover": "#171A1C",
                  "normal": "#171A1C",
                },
              },
              "tagStyles": Object {
                "backgroundColor": Object {
                  "gray": "#E3E6E8",
                  "green": "#D6F5E0",
                  "yellow": "#FFEECC",
                },
                "color": "#171A1C",
>>>>>>> 31c5eb96
              },
            }
          }
        >
          <div
            className="Layout"
          >
            <nav
              aria-label="main navigation"
              className="navbar is-fixed-top is-white Layout__header"
              role="navigation"
            >
              <div
                className="navbar-brand"
              >
                <div
                  className="navbar-burger ml-0"
                  onClick={[Function]}
                  onKeyDown={[Function]}
                  role="button"
                  tabIndex={0}
                >
                  <span />
                  <span />
                  <span />
                </div>
                <a
                  className="navbar-item title is-5 is-marginless"
                  href="/ui"
                >
                  UI for Apache Kafka
                </a>
                <div
                  className="navbar-item"
                >
                  <Version />
                </div>
              </div>
            </nav>
            <main
              className="Layout__container"
            >
              <div
                className="Layout__sidebar has-shadow has-background-white"
              >
                <Nav
                  clusters={Array []}
                  isClusterListFetched={true}
                >
                  <aside
                    className="menu has-shadow has-background-white"
                  >
                    <p
                      className="menu-label"
                    >
                      General
                    </p>
                    <ul
                      className="menu-list"
                    >
                      <li>
                        <NavLink
                          activeClassName="is-active"
                          exact={true}
                          title="Dashboard"
                          to="/ui"
                        >
                          <Link
                            aria-current={null}
                            title="Dashboard"
                            to={
                              Object {
                                "hash": "",
                                "pathname": "/ui",
                                "search": "",
                                "state": null,
                              }
                            }
                          >
                            <LinkAnchor
                              aria-current={null}
                              href="/ui"
                              navigate={[Function]}
                              title="Dashboard"
                            >
                              <a
                                aria-current={null}
                                href="/ui"
                                onClick={[Function]}
                                title="Dashboard"
                              >
                                Dashboard
                              </a>
                            </LinkAnchor>
                          </Link>
                        </NavLink>
                      </li>
                    </ul>
                    <p
                      className="menu-label"
                    >
                      Clusters
                    </p>
                  </aside>
                </Nav>
              </div>
              <div
                aria-hidden="true"
                className="Layout__sidebarOverlay is-overlay"
                onClick={[Function]}
                onKeyDown={[Function]}
                tabIndex={-1}
              />
              <Breadcrumb>
                <nav
                  aria-label="breadcrumbs"
                  className="breadcrumb mb-2 pt-2"
                >
                  <ul
                    className="py-3 px-4 py-3"
                  >
                    <li
                      className="is-active is-size-4 has-text-weight-medium is-capitalized"
                    >
                      <span>
                        Dashboard
                      </span>
                    </li>
                  </ul>
                </nav>
              </Breadcrumb>
              <Switch>
                <Route
                  component={[Function]}
                  computedMatch={
                    Object {
                      "isExact": true,
                      "params": Object {},
                      "path": "/",
                      "url": "/",
                    }
                  }
                  exact={true}
                  location={
                    Object {
                      "hash": "",
                      "pathname": "/",
                      "search": "",
                      "state": undefined,
                    }
                  }
                  path={
                    Array [
                      "/",
                      "/ui",
                      "/ui/clusters",
                    ]
                  }
                >
                  <Dashboard
                    history={
                      Object {
                        "action": "POP",
                        "block": [Function],
                        "createHref": [Function],
                        "go": [Function],
                        "goBack": [Function],
                        "goForward": [Function],
                        "listen": [Function],
                        "location": Object {
                          "hash": "",
                          "pathname": "/",
                          "search": "",
                          "state": undefined,
                        },
                        "push": [Function],
                        "replace": [Function],
                      }
                    }
                    location={
                      Object {
                        "hash": "",
                        "pathname": "/",
                        "search": "",
                        "state": undefined,
                      }
                    }
                    match={
                      Object {
                        "isExact": true,
                        "params": Object {},
                        "path": "/",
                        "url": "/",
                      }
                    }
                    staticContext={Object {}}
                  >
                    <div
                      className="section"
                    >
                      <Connect(ClustersWidget)>
                        <ClustersWidget
                          clusters={Array []}
                          dispatch={[Function]}
                          offlineClusters={Array []}
                          onlineClusters={Array []}
                        >
                          <div>
                            <div
                              className="metrics-box mb-2"
                            >
                              <Styled(MetricsWrapper)>
                                <MetricsWrapper
                                  className="sc-gsTEea kVeHiA"
                                >
                                  <div
                                    className="sc-gsTEea kVeHiA"
                                  >
                                    <div
                                      className="indicatorsWrapper"
                                    >
                                      <Styled(Indicator)
                                        className="is-justify-content-start"
                                        label={
                                          <span
                                            className="tag is-success"
                                          >
                                            Online
                                          </span>
                                        }
                                      >
                                        <Indicator
                                          className="sc-dlfnuX YlPZR is-justify-content-start"
                                          label={
                                            <span
                                              className="tag is-success"
                                            >
                                              Online
                                            </span>
                                          }
                                        >
                                          <div
                                            className="sc-dlfnuX YlPZR is-justify-content-start"
                                          >
                                            <div>
                                              <p
                                                className="is-size-8"
                                              >
                                                <span
                                                  className="tag is-success"
                                                >
                                                  Online
                                                </span>
                                              </p>
                                              <span
                                                data-testid="onlineCount"
                                              >
                                                0
                                              </span>
                                               
                                              <span
                                                className="has-text-grey-light is-size-8"
                                              >
                                                cluster
                                              </span>
                                            </div>
                                          </div>
                                        </Indicator>
                                      </Styled(Indicator)>
                                      <Styled(Indicator)
                                        className="is-justify-content-start"
                                        label={
                                          <span
                                            className="tag is-light"
                                          >
                                            Offline
                                          </span>
                                        }
                                      >
                                        <Indicator
                                          className="sc-dlfnuX YlPZR is-justify-content-start"
                                          label={
                                            <span
                                              className="tag is-light"
                                            >
                                              Offline
                                            </span>
                                          }
                                        >
                                          <div
                                            className="sc-dlfnuX YlPZR is-justify-content-start"
                                          >
                                            <div>
                                              <p
                                                className="is-size-8"
                                              >
                                                <span
                                                  className="tag is-light"
                                                >
                                                  Offline
                                                </span>
                                              </p>
                                              <span
                                                data-testid="offlineCount"
                                              >
                                                0
                                              </span>
                                               
                                              <span
                                                className="has-text-grey-light is-size-8"
                                              >
                                                cluster
                                              </span>
                                            </div>
                                          </div>
                                        </Indicator>
                                      </Styled(Indicator)>
                                    </div>
                                  </div>
                                </MetricsWrapper>
                              </Styled(MetricsWrapper)>
                            </div>
                            <div
                              className="p-4"
                            >
                              <input
                                checked={false}
                                className="switch is-rounded"
                                id="switchRoundedDefault"
                                name="switchRoundedDefault"
                                onChange={[Function]}
                                type="checkbox"
                              />
                              <label
                                htmlFor="switchRoundedDefault"
                              />
                              <span
                                className="is-size-7"
                              >
                                Show only offline clusters
                              </span>
                            </div>
                          </div>
                        </ClustersWidget>
                      </Connect(ClustersWidget)>
                    </div>
                  </Dashboard>
                </Route>
              </Switch>
            </main>
            <div
              className="Layout__alerts"
            />
          </div>
        </Component>
      </App>
    </Router>
  </StaticRouter>
</Provider>
`;<|MERGE_RESOLUTION|>--- conflicted
+++ resolved
@@ -120,7 +120,6 @@
                   "normal": "#73848C",
                 },
               },
-<<<<<<< HEAD
               "thStyles": Object {
                 "primary": Object {
                   "backgroundColor": Object {
@@ -133,7 +132,6 @@
                     "normal": "#4F4FFF",
                   },
                 },
-=======
               "selectStyles": Object {
                 "borderColor": Object {
                   "active": "#454F54",
@@ -155,7 +153,6 @@
                   "yellow": "#FFEECC",
                 },
                 "color": "#171A1C",
->>>>>>> 31c5eb96
               },
             }
           }
