--- conflicted
+++ resolved
@@ -23,13 +23,10 @@
     (useGetUserInfo as jest.Mock).mockImplementation(() => ({
       data: {},
     }));
-<<<<<<< HEAD
-=======
     (useAppInfo as jest.Mock).mockImplementation(() => ({
       data: {},
     }));
 
->>>>>>> c153d6f6
     render(<App />, {
       initialEntries: ['/'],
     });
