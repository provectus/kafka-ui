import React from 'react';
import { useNavigate, useSearchParams } from 'react-router-dom';
import useAppParams from 'lib/hooks/useAppParams';
import {
  clusterConsumerGroupResetRelativePath,
  clusterConsumerGroupsPath,
  ClusterGroupParam,
} from 'lib/paths';
import Search from 'components/common/Search/Search';
import PageLoader from 'components/common/PageLoader/PageLoader';
import ClusterContext from 'components/contexts/ClusterContext';
import PageHeading from 'components/common/PageHeading/PageHeading';
import * as Metrics from 'components/common/Metrics';
import { Tag } from 'components/common/Tag/Tag.styled';
import groupBy from 'lodash/groupBy';
import { Table } from 'components/common/table/Table/Table.styled';
import TableHeaderCell from 'components/common/table/TableHeaderCell/TableHeaderCell';
import { useAppDispatch, useAppSelector } from 'lib/hooks/redux';
import {
  deleteConsumerGroup,
<<<<<<< HEAD
  selectById,
=======
  fetchConsumerGroupDetails,
>>>>>>> 5f4bb43a
  getAreConsumerGroupDetailsFulfilled,
  getIsConsumerGroupDeleted,
  selectById,
} from 'redux/reducers/consumerGroups/consumerGroupsSlice';
import getTagColor from 'components/common/Tag/getTagColor';
import { Dropdown } from 'components/common/Dropdown';
import { ControlPanelWrapper } from 'components/common/ControlPanel/ControlPanel.styled';
import { Action, ResourceType } from 'generated-sources';
import { ActionDropdownItem } from 'components/common/ActionComponent';

import ListItem from './ListItem';

const Details: React.FC = () => {
  const navigate = useNavigate();
  const [searchParams] = useSearchParams();
  const searchValue = searchParams.get('q') || '';
  const { isReadOnly } = React.useContext(ClusterContext);
  const { consumerGroupID, clusterName } = useAppParams<ClusterGroupParam>();
  const dispatch = useAppDispatch();
  const consumerGroup = useAppSelector((state) =>
    selectById(state, consumerGroupID)
  );
  const isFetched = useAppSelector(getAreConsumerGroupDetailsFulfilled);

  React.useEffect(() => {
    dispatch(fetchConsumerGroupDetails({ clusterName, consumerGroupID }));
  }, [clusterName, consumerGroupID, dispatch]);

  const onDelete = async () => {
    const res = await dispatch(
      deleteConsumerGroup({ clusterName, consumerGroupID })
    ).unwrap();
    if (res) navigate('../');
  };

  const onResetOffsets = () => {
    navigate(clusterConsumerGroupResetRelativePath);
  };

  if (!isFetched || !consumerGroup) {
    return <PageLoader />;
  }

  const partitionsByTopic = groupBy(consumerGroup.partitions, 'topic');

  const filteredPartitionsByTopic = Object.keys(partitionsByTopic).filter(
    (el) => el.includes(searchValue)
  );

  const currentPartitionsByTopic = searchValue.length
    ? filteredPartitionsByTopic
    : Object.keys(partitionsByTopic);

  return (
    <div>
      <div>
        <PageHeading
          text={consumerGroupID}
          backTo={clusterConsumerGroupsPath(clusterName)}
          backText="Consumers"
        >
          {!isReadOnly && (
            <Dropdown>
              <ActionDropdownItem
                onClick={onResetOffsets}
                permission={{
                  resource: ResourceType.CONSUMER,
                  action: Action.RESET_OFFSETS,
                  value: consumerGroupID,
                }}
              >
                Reset offset
              </ActionDropdownItem>
              <ActionDropdownItem
                confirm="Are you sure you want to delete this consumer group?"
                onClick={onDelete}
                danger
                permission={{
                  resource: ResourceType.CONSUMER,
                  action: Action.DELETE,
                  value: consumerGroupID,
                }}
              >
                Delete consumer group
              </ActionDropdownItem>
            </Dropdown>
          )}
        </PageHeading>
      </div>
      <Metrics.Wrapper>
        <Metrics.Section>
          <Metrics.Indicator label="State">
            <Tag color={getTagColor(consumerGroup.state)}>
              {consumerGroup.state}
            </Tag>
          </Metrics.Indicator>
          <Metrics.Indicator label="Members">
            {consumerGroup.members}
          </Metrics.Indicator>
          <Metrics.Indicator label="Assigned Topics">
            {consumerGroup.topics}
          </Metrics.Indicator>
          <Metrics.Indicator label="Assigned Partitions">
            {consumerGroup.partitions?.length}
          </Metrics.Indicator>
          <Metrics.Indicator label="Coordinator ID">
            {consumerGroup.coordinator?.id}
          </Metrics.Indicator>
          <Metrics.Indicator label="Total lag">
            {consumerGroup.messagesBehind}
          </Metrics.Indicator>
        </Metrics.Section>
      </Metrics.Wrapper>
      <ControlPanelWrapper hasInput style={{ margin: '16px 0 20px' }}>
        <Search placeholder="Search by Topic Name" />
      </ControlPanelWrapper>
      <Table isFullwidth>
        <thead>
          <tr>
            <TableHeaderCell> </TableHeaderCell>
            <TableHeaderCell title="Topic" />
            <TableHeaderCell title="Messages behind" />
          </tr>
        </thead>
        <tbody>
          {currentPartitionsByTopic.map((key) => (
            <ListItem
              clusterName={clusterName}
              consumers={partitionsByTopic[key]}
              name={key}
              key={key}
            />
          ))}
        </tbody>
      </Table>
    </div>
  );
};

export default Details;<|MERGE_RESOLUTION|>--- conflicted
+++ resolved
@@ -18,14 +18,9 @@
 import { useAppDispatch, useAppSelector } from 'lib/hooks/redux';
 import {
   deleteConsumerGroup,
-<<<<<<< HEAD
   selectById,
-=======
   fetchConsumerGroupDetails,
->>>>>>> 5f4bb43a
   getAreConsumerGroupDetailsFulfilled,
-  getIsConsumerGroupDeleted,
-  selectById,
 } from 'redux/reducers/consumerGroups/consumerGroupsSlice';
 import getTagColor from 'components/common/Tag/getTagColor';
 import { Dropdown } from 'components/common/Dropdown';
