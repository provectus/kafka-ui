import React from 'react';
import { ClusterName } from 'redux/interfaces';
import {
  clusterConsumerGroupResetOffsetsPath,
  clusterConsumerGroupsPath,
} from 'lib/paths';
import { ConsumerGroupID } from 'redux/interfaces/consumerGroup';
import PageLoader from 'components/common/PageLoader/PageLoader';
import ConfirmationModal from 'components/common/ConfirmationModal/ConfirmationModal';
import { useHistory, useParams } from 'react-router';
import ClusterContext from 'components/contexts/ClusterContext';
import PageHeading from 'components/common/PageHeading/PageHeading';
import VerticalElipsisIcon from 'components/common/Icons/VerticalElipsisIcon';
import * as Metrics from 'components/common/Metrics';
import { Tag } from 'components/common/Tag/Tag.styled';
import Dropdown from 'components/common/Dropdown/Dropdown';
import DropdownItem from 'components/common/Dropdown/DropdownItem';
import { groupBy } from 'lodash';
import { Table } from 'components/common/table/Table/Table.styled';
import TableHeaderCell from 'components/common/table/TableHeaderCell/TableHeaderCell';
import { useAppDispatch, useAppSelector } from 'lib/hooks/redux';
import {
  fetchConsumerGroupDetails,
  deleteConsumerGroup,
  selectById,
  getIsConsumerGroupDeleted,
  getAreConsumerGroupDetailsFulfilled,
} from 'redux/reducers/consumerGroups/consumerGroupsSlice';

import ListItem from './ListItem';
import { DropdownRemove } from './ListItem.styled';
import { Drop } from './Consumer.Details.styled';

const Details: React.FC = () => {
  const history = useHistory();
  const { isReadOnly } = React.useContext(ClusterContext);
  const { consumerGroupID, clusterName } =
    useParams<{ consumerGroupID: ConsumerGroupID; clusterName: ClusterName }>();
  const dispatch = useAppDispatch();
  const consumerGroup = useAppSelector((state) =>
    selectById(state, consumerGroupID)
  );
  const isDeleted = useAppSelector(getIsConsumerGroupDeleted);
  const isFetched = useAppSelector(getAreConsumerGroupDetailsFulfilled);

  const [isConfirmationModalVisible, setIsConfirmationModalVisible] =
    React.useState<boolean>(false);

  React.useEffect(() => {
    dispatch(fetchConsumerGroupDetails({ clusterName, consumerGroupID }));
  }, [fetchConsumerGroupDetails, clusterName, consumerGroupID]);

  const onDelete = () => {
    setIsConfirmationModalVisible(false);
    dispatch(deleteConsumerGroup({ clusterName, consumerGroupID }));
  };
  React.useEffect(() => {
    if (isDeleted) {
      history.push(clusterConsumerGroupsPath(clusterName));
    }
  }, [isDeleted]);

  const onResetOffsets = () => {
    history.push(
      clusterConsumerGroupResetOffsetsPath(clusterName, consumerGroupID)
    );
  };

  if (!isFetched || !consumerGroup) {
    return <PageLoader />;
  }

  const partitionsByTopic = groupBy(consumerGroup.partitions, 'topic');

  return (
    <div>
      <div>
        <PageHeading text={consumerGroupID}>
          {!isReadOnly && (
            <Dropdown label={<VerticalElipsisIcon />} right>
<<<<<<< HEAD
              <DropdownItem onClick={onResetOffsets}>
                Reset offsets
              </DropdownItem>
              <DropdownRemove>
                <DropdownItem
                  onClick={() => setIsConfirmationModalVisible(true)}
                >
                  <Drop>Delete consumer group</Drop>
                </DropdownItem>
              </DropdownRemove>
=======
              <DropdownItem onClick={onResetOffsets}>Reset offset</DropdownItem>
              <DropdownItem
                style={{ color: Colors.red[50] }}
                onClick={() => setIsConfirmationModalVisible(true)}
              >
                Delete consumer group
              </DropdownItem>
>>>>>>> 86dad044
            </Dropdown>
          )}
        </PageHeading>
      </div>
      <Metrics.Wrapper>
        <Metrics.Section>
          <Metrics.Indicator label="State">
            <Tag color="yellow">{consumerGroup.state}</Tag>
          </Metrics.Indicator>
          <Metrics.Indicator label="Members">
            {consumerGroup.members}
          </Metrics.Indicator>
          <Metrics.Indicator label="Assigned Topics">
            {consumerGroup.topics}
          </Metrics.Indicator>
          <Metrics.Indicator label="Assigned Partitions">
            {consumerGroup.partitions?.length}
          </Metrics.Indicator>
          <Metrics.Indicator label="Coordinator ID">
            {consumerGroup.coordinator?.id}
          </Metrics.Indicator>
        </Metrics.Section>
      </Metrics.Wrapper>
      <Table isFullwidth>
        <thead>
          <tr>
            <TableHeaderCell> </TableHeaderCell>
            <TableHeaderCell title="Topic" />
          </tr>
        </thead>
        <tbody>
          {Object.keys(partitionsByTopic).map((key) => (
            <ListItem
              clusterName={clusterName}
              consumers={partitionsByTopic[key]}
              name={key}
              key={key}
            />
          ))}
        </tbody>
      </Table>
      <ConfirmationModal
        isOpen={isConfirmationModalVisible}
        onCancel={() => setIsConfirmationModalVisible(false)}
        onConfirm={onDelete}
      >
        Are you sure you want to delete this consumer group?
      </ConfirmationModal>
    </div>
  );
};

export default Details;<|MERGE_RESOLUTION|>--- conflicted
+++ resolved
@@ -78,10 +78,7 @@
         <PageHeading text={consumerGroupID}>
           {!isReadOnly && (
             <Dropdown label={<VerticalElipsisIcon />} right>
-<<<<<<< HEAD
-              <DropdownItem onClick={onResetOffsets}>
-                Reset offsets
-              </DropdownItem>
+              <DropdownItem onClick={onResetOffsets}>Reset offset</DropdownItem>
               <DropdownRemove>
                 <DropdownItem
                   onClick={() => setIsConfirmationModalVisible(true)}
@@ -89,15 +86,6 @@
                   <Drop>Delete consumer group</Drop>
                 </DropdownItem>
               </DropdownRemove>
-=======
-              <DropdownItem onClick={onResetOffsets}>Reset offset</DropdownItem>
-              <DropdownItem
-                style={{ color: Colors.red[50] }}
-                onClick={() => setIsConfirmationModalVisible(true)}
-              >
-                Delete consumer group
-              </DropdownItem>
->>>>>>> 86dad044
             </Dropdown>
           )}
         </PageHeading>
