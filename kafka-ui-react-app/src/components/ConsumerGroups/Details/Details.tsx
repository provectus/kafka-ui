--- conflicted
+++ resolved
@@ -77,13 +77,7 @@
         <PageHeading text={consumerGroupID}>
           {!isReadOnly && (
             <Dropdown label={<VerticalElipsisIcon />} right>
-<<<<<<< HEAD
               <DropdownItem onClick={onResetOffsets}>Reset offset</DropdownItem>
-=======
-              <DropdownItem onClick={onResetOffsets}>
-                Reset offsets
-              </DropdownItem>
->>>>>>> 8c99cdfb
               <DropdownItem
                 style={{ color: Colors.red[50] }}
                 onClick={() => setIsConfirmationModalVisible(true)}
