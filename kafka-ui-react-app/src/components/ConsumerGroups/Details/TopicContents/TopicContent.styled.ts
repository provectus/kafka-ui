--- conflicted
+++ resolved
@@ -1,9 +1,4 @@
-<<<<<<< HEAD
-import styled from 'styled-components';
-=======
 import styled, { css } from 'styled-components';
-import { Colors } from 'theme/theme';
->>>>>>> 86dad044
 
 export const TopicContentWrapper = styled.tr`
   background-color: ${({ theme }) =>
