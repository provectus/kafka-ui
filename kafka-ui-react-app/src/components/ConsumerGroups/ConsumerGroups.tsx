--- conflicted
+++ resolved
@@ -2,11 +2,8 @@
 import { ClusterName } from 'redux/interfaces';
 import { Switch, Route } from 'react-router-dom';
 import PageLoader from 'components/common/PageLoader/PageLoader';
-<<<<<<< HEAD
-import DetailsContainer from './Details/DetailsContainer';
-=======
-import ListContainer from './List/ListContainer';
->>>>>>> a0b4b6e1
+import DetailsContainer from 'components/ConsumerGroups/Details/DetailsContainer';
+import ListContainer from 'components/ConsumerGroups/List/ListContainer';
 
 interface Props {
   clusterName: ClusterName;
@@ -26,16 +23,15 @@
   if (isFetched) {
     return (
       <Switch>
-<<<<<<< HEAD
-        <Route exact path="/clusters/:clusterName/consumer-groups" component={ListContainer} />
-        <Route path="/clusters/:clusterName/consumer-groups/:consumerGroupID" component={DetailsContainer} />
-=======
         <Route
           exact
           path="/ui/clusters/:clusterName/consumer-groups"
           component={ListContainer}
         />
->>>>>>> a0b4b6e1
+        <Route
+          path="/ui/clusters/:clusterName/consumer-groups/:consumerGroupID"
+          component={DetailsContainer}
+        />
       </Switch>
     );
   }
