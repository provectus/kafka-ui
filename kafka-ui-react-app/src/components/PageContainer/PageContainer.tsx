import React, { PropsWithChildren } from 'react';
import { useLocation } from 'react-router-dom';
import NavBar from 'components/NavBar/NavBar';
import * as S from 'components/PageContainer/PageContainer.styled';
import Nav from 'components/Nav/Nav';
import useBoolean from 'lib/hooks/useBoolean';

<<<<<<< HEAD
const PageContainer: React.FC<
  PropsWithChildren<{ setDarkMode: (value: boolean) => void }>
> = ({ children, setDarkMode }) => {
  const [isSidebarVisible, setIsSidebarVisible] = React.useState(false);
  const onBurgerClick = () => setIsSidebarVisible(!isSidebarVisible);
  const closeSidebar = useCallback(() => setIsSidebarVisible(false), []);
=======
const PageContainer: React.FC<PropsWithChildren<unknown>> = ({ children }) => {
  const {
    value: isSidebarVisible,
    toggle,
    setFalse: closeSidebar,
  } = useBoolean(false);
>>>>>>> c153d6f6
  const location = useLocation();

  React.useEffect(() => {
    closeSidebar();
  }, [location, closeSidebar]);

  return (
    <>
<<<<<<< HEAD
      <NavBar onBurgerClick={onBurgerClick} setDarkMode={setDarkMode} />
=======
      <NavBar onBurgerClick={toggle} />
>>>>>>> c153d6f6
      <S.Container>
        <S.Sidebar aria-label="Sidebar" $visible={isSidebarVisible}>
          <Nav />
        </S.Sidebar>
        <S.Overlay
          $visible={isSidebarVisible}
          onClick={closeSidebar}
          onKeyDown={closeSidebar}
          tabIndex={-1}
          aria-hidden="true"
          aria-label="Overlay"
        />
        {children}
      </S.Container>
    </>
  );
};

export default PageContainer;<|MERGE_RESOLUTION|>--- conflicted
+++ resolved
@@ -5,22 +5,15 @@
 import Nav from 'components/Nav/Nav';
 import useBoolean from 'lib/hooks/useBoolean';
 
-<<<<<<< HEAD
 const PageContainer: React.FC<
   PropsWithChildren<{ setDarkMode: (value: boolean) => void }>
 > = ({ children, setDarkMode }) => {
-  const [isSidebarVisible, setIsSidebarVisible] = React.useState(false);
-  const onBurgerClick = () => setIsSidebarVisible(!isSidebarVisible);
-  const closeSidebar = useCallback(() => setIsSidebarVisible(false), []);
-=======
-const PageContainer: React.FC<PropsWithChildren<unknown>> = ({ children }) => {
   const {
     value: isSidebarVisible,
     toggle,
     setFalse: closeSidebar,
   } = useBoolean(false);
->>>>>>> c153d6f6
-  const location = useLocation();
+  const location = useLocation()
 
   React.useEffect(() => {
     closeSidebar();
@@ -28,11 +21,7 @@
 
   return (
     <>
-<<<<<<< HEAD
-      <NavBar onBurgerClick={onBurgerClick} setDarkMode={setDarkMode} />
-=======
-      <NavBar onBurgerClick={toggle} />
->>>>>>> c153d6f6
+      <NavBar onBurgerClick={toggle} setDarkMode={setDarkMode} />
       <S.Container>
         <S.Sidebar aria-label="Sidebar" $visible={isSidebarVisible}>
           <Nav />
