import React from 'react';
import { StaticRouter } from 'react-router';
import ClusterMenuItem, {
  MenuItemProps,
} from 'components/Nav/ClusterMenuItem/ClusterMenuItem';
<<<<<<< HEAD
import { ThemeProvider } from 'styled-components';
import theme from 'theme/theme';
=======
import { mountWithTheme } from 'lib/testHelpers';
>>>>>>> 5205a212

describe('ClusterMenuItem', () => {
  const setupComponent = (props: MenuItemProps) => (
    <ThemeProvider theme={theme}>
      <StaticRouter>
        <ClusterMenuItem {...props} />
      </StaticRouter>
    </ThemeProvider>
  );

  it('renders with NavLink', () => {
    const wrapper = mountWithTheme(
      setupComponent({
        liType: 'primary',
        to: 'test-url',
      })
    );
    expect(wrapper.find('a').length).toEqual(1);
  });

  it('renders without NavLink', () => {
    const wrapper = mountWithTheme(
      setupComponent({
        liType: 'primary',
      })
    );
    expect(wrapper.find('a').length).toEqual(0);
  });
});<|MERGE_RESOLUTION|>--- conflicted
+++ resolved
@@ -3,20 +3,13 @@
 import ClusterMenuItem, {
   MenuItemProps,
 } from 'components/Nav/ClusterMenuItem/ClusterMenuItem';
-<<<<<<< HEAD
-import { ThemeProvider } from 'styled-components';
-import theme from 'theme/theme';
-=======
 import { mountWithTheme } from 'lib/testHelpers';
->>>>>>> 5205a212
 
 describe('ClusterMenuItem', () => {
   const setupComponent = (props: MenuItemProps) => (
-    <ThemeProvider theme={theme}>
-      <StaticRouter>
-        <ClusterMenuItem {...props} />
-      </StaticRouter>
-    </ThemeProvider>
+    <StaticRouter>
+      <ClusterMenuItem {...props} />
+    </StaticRouter>
   );
 
   it('renders with NavLink', () => {
