import styled from 'styled-components';

import { MenuItemProps } from './ClusterMenuItem';

<<<<<<< HEAD
const StyledMenuItem = styled.li<MenuItemProps>`
  font-family: 'Inter', sans-serif;
  font-style: normal;
  font-weight: normal;
  font-size: 14px;

  ${({ to, theme, liType }) =>
    to
      ? `
        & a {
          padding: 0.5em 0.75em;
          cursor: pointer;
          text-decoration: none;
          margin: 0px 0px;
          line-height: 20px;
          background-color: ${theme.liStyles[liType].backgroundColor.normal};
          color: ${theme.liStyles[liType].color.normal};

          &.is-active {
            background-color: ${theme.liStyles[liType].backgroundColor.active};
            color: ${theme.liStyles[liType].color.active};
          }
        }
    `
      : `padding: 0.5em 0.75em;`}
=======
const StyledMenuItem = styled('li')<Props>`
  a {
    cursor: pointer;
    text-decoration: none;
    margin: 0px 0px;
    font-family: 'Inter', sans-serif;
    font-style: normal;
    font-weight: normal;
    font-size: 14px;
    line-height: 20px;
    background: ${(props) =>
      props.theme.secondaryTabStyles.backgroundColor.normal};
    color: ${(props) => props.theme.secondaryTabStyles.color.normal};

    &:hover {
      background: ${(props) =>
        props.theme.secondaryTabStyles.backgroundColor.hover};
      color: ${(props) => props.theme.secondaryTabStyles.color.hover};
    }
    &.is-active {
      background: ${(props) =>
        props.theme.secondaryTabStyles.backgroundColor.active};
      color: ${(props) => props.theme.secondaryTabStyles.color.active};
    }
  }
>>>>>>> 5205a212
`;

StyledMenuItem.displayName = 'StyledMenuItem';

export default StyledMenuItem;<|MERGE_RESOLUTION|>--- conflicted
+++ resolved
@@ -2,7 +2,6 @@
 
 import { MenuItemProps } from './ClusterMenuItem';
 
-<<<<<<< HEAD
 const StyledMenuItem = styled.li<MenuItemProps>`
   font-family: 'Inter', sans-serif;
   font-style: normal;
@@ -21,6 +20,10 @@
           background-color: ${theme.liStyles[liType].backgroundColor.normal};
           color: ${theme.liStyles[liType].color.normal};
 
+          &.hover {
+            background-color: ${theme.liStyles[liType].backgroundColor.hover};
+            color: ${theme.liStyles[liType].color.hover};
+          }
           &.is-active {
             background-color: ${theme.liStyles[liType].backgroundColor.active};
             color: ${theme.liStyles[liType].color.active};
@@ -28,33 +31,6 @@
         }
     `
       : `padding: 0.5em 0.75em;`}
-=======
-const StyledMenuItem = styled('li')<Props>`
-  a {
-    cursor: pointer;
-    text-decoration: none;
-    margin: 0px 0px;
-    font-family: 'Inter', sans-serif;
-    font-style: normal;
-    font-weight: normal;
-    font-size: 14px;
-    line-height: 20px;
-    background: ${(props) =>
-      props.theme.secondaryTabStyles.backgroundColor.normal};
-    color: ${(props) => props.theme.secondaryTabStyles.color.normal};
-
-    &:hover {
-      background: ${(props) =>
-        props.theme.secondaryTabStyles.backgroundColor.hover};
-      color: ${(props) => props.theme.secondaryTabStyles.color.hover};
-    }
-    &.is-active {
-      background: ${(props) =>
-        props.theme.secondaryTabStyles.backgroundColor.active};
-      color: ${(props) => props.theme.secondaryTabStyles.color.active};
-    }
-  }
->>>>>>> 5205a212
 `;
 
 StyledMenuItem.displayName = 'StyledMenuItem';
