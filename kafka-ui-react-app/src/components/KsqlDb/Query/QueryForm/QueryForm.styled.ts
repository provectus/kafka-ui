import styled, { css } from 'styled-components';
import BaseSQLEditor from 'components/common/SQLEditor/SQLEditor';

export const QueryWrapper = styled.div`
  padding: 16px;
`;

export const KSQLInputsWrapper = styled.div`
  display: flex;
  gap: 24px;
  padding-bottom: 16px;

  @media screen and (max-width: 769px) {
    flex-direction: column;
  }
`;

export const KSQLInputHeader = styled.div`
  display: flex;
  justify-content: space-between;
  color: ${({ theme }) => theme.default.color.normal};
`;

<<<<<<< HEAD
=======
export const KSQLButtons = styled.div`
  display: flex;
  gap: 16px;
`;

export const StreamPropertiesContainer = styled.label`
  display: flex;
  flex-direction: column;
  gap: 10px;
  width: 50%;
  color: ${({ theme }) => theme.default.color.normal};
`;

>>>>>>> 1117b296
export const InputsContainer = styled.div`
  display: grid;
  grid-template-columns: 1fr 1fr 30px;
  align-items: center;
  gap: 10px;
`;

<<<<<<< HEAD
export const Fieldset = styled.fieldset`
=======
export const StreamPropertiesInputWrapper = styled.div`
  & {
    width: 100%;
  }
  & > input {
    width: 100%;
    height: 40px;
    border: 1px solid grey;
    &:focus {
      outline: none;
      border-color: ${({ theme }) => theme.input.borderColor.focus};
      &::placeholder {
        color: transparent;
      }
    }
    border-radius: 4px;
    font-size: 16px;
    padding-left: 15px;
    background-color: ${({ theme }) => theme.input.backgroundColor.normal};
    color: ${({ theme }) => theme.input.color.normal};
  }
`;

export const DeleteButtonWrapper = styled.div`
  min-height: 32px;
>>>>>>> 1117b296
  display: flex;
  flex: 1;
  flex-direction: column;
  gap: 8px;
`;

export const ButtonsContainer = styled.div`
  display: flex;
  gap: 8px;
`;

export const SQLEditor = styled(BaseSQLEditor)(
  ({ readOnly, theme }) =>
    css`
      background: ${readOnly && theme.ksqlDb.query.editor.readonly.background};
      .ace-cursor {
        ${readOnly && `background: ${theme.default.transparentColor} `}
      }

      .ace_content {
        background-color: ${theme.default.backgroundColor};
        color: ${theme.default.color.normal};
      }
      .ace_line {
        background-color: ${theme.ksqlDb.query.editor.activeLine
          .backgroundColor};
      }
      .ace_gutter-cell {
        background-color: ${theme.ksqlDb.query.editor.cell.backgroundColor};
      }
      .ace_gutter-layer {
        background-color: ${theme.ksqlDb.query.editor.layer.backgroundColor};
        color: ${theme.default.color.normal};
      }
      .ace_cursor {
        color: ${theme.ksqlDb.query.editor.cursor};
      }

      .ace_print-margin {
        display: none;
      }
    `
);<|MERGE_RESOLUTION|>--- conflicted
+++ resolved
@@ -21,22 +21,6 @@
   color: ${({ theme }) => theme.default.color.normal};
 `;
 
-<<<<<<< HEAD
-=======
-export const KSQLButtons = styled.div`
-  display: flex;
-  gap: 16px;
-`;
-
-export const StreamPropertiesContainer = styled.label`
-  display: flex;
-  flex-direction: column;
-  gap: 10px;
-  width: 50%;
-  color: ${({ theme }) => theme.default.color.normal};
-`;
-
->>>>>>> 1117b296
 export const InputsContainer = styled.div`
   display: grid;
   grid-template-columns: 1fr 1fr 30px;
@@ -44,35 +28,7 @@
   gap: 10px;
 `;
 
-<<<<<<< HEAD
 export const Fieldset = styled.fieldset`
-=======
-export const StreamPropertiesInputWrapper = styled.div`
-  & {
-    width: 100%;
-  }
-  & > input {
-    width: 100%;
-    height: 40px;
-    border: 1px solid grey;
-    &:focus {
-      outline: none;
-      border-color: ${({ theme }) => theme.input.borderColor.focus};
-      &::placeholder {
-        color: transparent;
-      }
-    }
-    border-radius: 4px;
-    font-size: 16px;
-    padding-left: 15px;
-    background-color: ${({ theme }) => theme.input.backgroundColor.normal};
-    color: ${({ theme }) => theme.input.color.normal};
-  }
-`;
-
-export const DeleteButtonWrapper = styled.div`
-  min-height: 32px;
->>>>>>> 1117b296
   display: flex;
   flex: 1;
   flex-direction: column;
