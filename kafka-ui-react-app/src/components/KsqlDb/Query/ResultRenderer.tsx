--- conflicted
+++ resolved
@@ -1,13 +1,10 @@
 import React from 'react';
 import { KsqlTableResponse, Table } from 'generated-sources';
 
-<<<<<<< HEAD
-const ResultRenderer: React.FC<{ result: KsqlTableResponse | null }> = ({
-=======
 import * as S from './ResultRenderer.styled';
 
-const ResultRenderer: React.FC<{ result: KsqlCommandResponse | null }> = ({
->>>>>>> 42a004af
+// const ResultRenderer: React.FC<{ result: KsqlCommandResponse | null }> = ({
+const ResultRenderer: React.FC<{ result: KsqlTableResponse | null }> = ({
   result,
 }) => {
   if (!result) return null;
@@ -20,23 +17,21 @@
   //
   // if (!isTable) return null;
 
-<<<<<<< HEAD
+  // if (isMessage) return <S.Wrapper>{result.message}</S.Wrapper>;
+
+  // const isTable = result.data !== undefined;
+
+  // if (!isTable) return null;
+
+  // const rawTable = result.data as Table;
+
+  // const { headers, rows } = rawTable;
+
   const {
     header: tableHeader,
     columnNames: headers = [],
     values: rows = [],
   } = result;
-=======
-  if (isMessage) return <S.Wrapper>{result.message}</S.Wrapper>;
-
-  const isTable = result.data !== undefined;
-
-  if (!isTable) return null;
-
-  const rawTable = result.data as Table;
-
-  const { headers, rows } = rawTable;
->>>>>>> 42a004af
 
   const transformedRows = React.useMemo(
     () =>
