--- conflicted
+++ resolved
@@ -10,14 +10,11 @@
 import ClusterPage from 'components/Cluster/Cluster';
 import Version from 'components/Version/Version';
 import Alert from 'components/Alert/Alert';
-
 import 'components/App.scss';
-<<<<<<< HEAD
 import { ThemeProvider } from 'styled-components';
 import theme from 'theme/theme';
-=======
+
 import Breadcrumb from './common/Breadcrumb/Breadcrumb';
->>>>>>> d50f4383
 
 export interface AppProps {
   isClusterListFetched?: boolean;
@@ -86,7 +83,6 @@
           </div>
         </nav>
 
-<<<<<<< HEAD
         <main className="Layout__container">
           <div className="Layout__sidebar has-shadow has-background-white">
             <Nav
@@ -100,59 +96,22 @@
             onKeyDown={closeSidebar}
             tabIndex={-1}
             aria-hidden="true"
-=======
-      <main className="Layout__container">
-        <div className="Layout__sidebar has-shadow has-background-white">
-          <Nav
-            clusters={clusters}
-            isClusterListFetched={isClusterListFetched}
-          />
-        </div>
-        <div
-          className="Layout__sidebarOverlay is-overlay"
-          onClick={closeSidebar}
-          onKeyDown={closeSidebar}
-          tabIndex={-1}
-          aria-hidden="true"
-        />
-        {isClusterListFetched ? (
-          <>
-            <Breadcrumb />
-            <Switch>
-              <Route
-                exact
-                path={['/', '/ui', '/ui/clusters']}
-                component={Dashboard}
-              />
-              <Route path="/ui/clusters/:clusterName" component={ClusterPage} />
-            </Switch>
-          </>
-        ) : (
-          <PageLoader fullHeight />
-        )}
-      </main>
-
-      <div className="Layout__alerts">
-        {alerts.map(({ id, type, title, message, response, createdAt }) => (
-          <Alert
-            key={id}
-            id={id}
-            type={type}
-            title={title}
-            message={message}
-            response={response}
-            createdAt={createdAt}
->>>>>>> d50f4383
           />
           {isClusterListFetched ? (
-            <Switch>
-              <Route
-                exact
-                path={['/', '/ui', '/ui/clusters']}
-                component={Dashboard}
-              />
-              <Route path="/ui/clusters/:clusterName" component={ClusterPage} />
-            </Switch>
+            <>
+              <Breadcrumb />
+              <Switch>
+                <Route
+                  exact
+                  path={['/', '/ui', '/ui/clusters']}
+                  component={Dashboard}
+                />
+                <Route
+                  path="/ui/clusters/:clusterName"
+                  component={ClusterPage}
+                />
+              </Switch>
+            </>
           ) : (
             <PageLoader fullHeight />
           )}
