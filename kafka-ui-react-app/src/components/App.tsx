--- conflicted
+++ resolved
@@ -1,18 +1,11 @@
-<<<<<<< HEAD
 import React, { Suspense } from 'react';
-import { Routes, Route } from 'react-router-dom';
-import { clusterPath, getNonExactPath } from 'lib/paths';
-=======
-import React, { Suspense, useCallback } from 'react';
-import { Routes, Route, useLocation, Navigate } from 'react-router-dom';
+import { Routes, Route, Navigate } from 'react-router-dom';
 import {
   accessErrorPage,
   clusterPath,
   errorPage,
   getNonExactPath,
 } from 'lib/paths';
-import Nav from 'components/Nav/Nav';
->>>>>>> c142d122
 import PageLoader from 'components/common/PageLoader/PageLoader';
 import Dashboard from 'components/Dashboard/Dashboard';
 import ClusterPage from 'components/Cluster/Cluster';
@@ -27,12 +20,9 @@
 import ConfirmationModal from './common/ConfirmationModal/ConfirmationModal';
 import { ConfirmContextProvider } from './contexts/ConfirmContext';
 import { GlobalSettingsProvider } from './contexts/GlobalSettingsContext';
-<<<<<<< HEAD
+import ErrorPage from './ErrorPage/ErrorPage';
 import { UserInfoRolesAccessProvider } from './contexts/UserInfoRolesAccessContext';
 import PageContainer from './PageContainer/PageContainer';
-=======
-import ErrorPage from './ErrorPage/ErrorPage';
->>>>>>> c142d122
 
 const queryClient = new QueryClient({
   defaultOptions: {
@@ -52,7 +42,6 @@
     <QueryClientProvider client={queryClient}>
       <GlobalSettingsProvider>
         <ThemeProvider theme={theme}>
-<<<<<<< HEAD
           <Suspense fallback={<PageLoader />}>
             <UserInfoRolesAccessProvider>
               <ConfirmContextProvider>
@@ -71,6 +60,17 @@
                         path={getNonExactPath(clusterPath())}
                         element={<ClusterPage />}
                       />
+                      <Route
+                        path={accessErrorPage}
+                        element={
+                          <ErrorPage status={403} text="Access is Denied" />
+                        }
+                      />
+                      <Route path={errorPage} element={<ErrorPage />} />
+                      <Route
+                        path="*"
+                        element={<Navigate to={errorPage} replace />}
+                      />
                     </Routes>
                   </PageContainer>
                   <Toaster position="bottom-right" />
@@ -79,98 +79,6 @@
               </ConfirmContextProvider>
             </UserInfoRolesAccessProvider>
           </Suspense>
-=======
-          <ConfirmContextProvider>
-            <GlobalCSS />
-            <S.Layout>
-              <S.Navbar role="navigation" aria-label="Page Header">
-                <S.NavbarBrand>
-                  <S.NavbarBrand>
-                    <S.NavbarBurger
-                      onClick={onBurgerClick}
-                      onKeyDown={onBurgerClick}
-                      role="button"
-                      tabIndex={0}
-                      aria-label="burger"
-                    >
-                      <S.Span role="separator" />
-                      <S.Span role="separator" />
-                      <S.Span role="separator" />
-                    </S.NavbarBurger>
-
-                    <S.Hyperlink to="/">
-                      <Logo />
-                      UI for Apache Kafka
-                    </S.Hyperlink>
-
-                    <S.NavbarItem>
-                      <Version />
-                    </S.NavbarItem>
-                  </S.NavbarBrand>
-                </S.NavbarBrand>
-                <S.NavbarSocial>
-                  <S.LogoutLink href="/logout">
-                    <S.LogoutButton buttonType="primary" buttonSize="M">
-                      Log out
-                    </S.LogoutButton>
-                  </S.LogoutLink>
-                  <S.SocialLink
-                    href="https://github.com/provectus/kafka-ui"
-                    target="_blank"
-                  >
-                    <GitIcon />
-                  </S.SocialLink>
-                  <S.SocialLink
-                    href="https://discord.com/invite/4DWzD7pGE5"
-                    target="_blank"
-                  >
-                    <DiscordIcon />
-                  </S.SocialLink>
-                </S.NavbarSocial>
-              </S.Navbar>
-
-              <S.Container>
-                <S.Sidebar aria-label="Sidebar" $visible={isSidebarVisible}>
-                  <Suspense fallback={<PageLoader />}>
-                    <Nav />
-                  </Suspense>
-                </S.Sidebar>
-                <S.Overlay
-                  $visible={isSidebarVisible}
-                  onClick={closeSidebar}
-                  onKeyDown={closeSidebar}
-                  tabIndex={-1}
-                  aria-hidden="true"
-                  aria-label="Overlay"
-                />
-                <Routes>
-                  {['/', '/ui', '/ui/clusters'].map((path) => (
-                    <Route
-                      key="Home" // optional: avoid full re-renders on route changes
-                      path={path}
-                      element={<Dashboard />}
-                    />
-                  ))}
-                  <Route
-                    path={getNonExactPath(clusterPath())}
-                    element={<ClusterPage />}
-                  />
-                  <Route
-                    path={accessErrorPage}
-                    element={<ErrorPage status={403} text="Access is Denied" />}
-                  />
-                  <Route path={errorPage} element={<ErrorPage />} />
-                  <Route
-                    path="*"
-                    element={<Navigate to={errorPage} replace />}
-                  />
-                </Routes>
-              </S.Container>
-              <Toaster position="bottom-right" />
-            </S.Layout>
-            <ConfirmationModal />
-          </ConfirmContextProvider>
->>>>>>> c142d122
         </ThemeProvider>
       </GlobalSettingsProvider>
     </QueryClientProvider>
