--- conflicted
+++ resolved
@@ -23,7 +23,6 @@
   username?: string;
   password?: string;
 };
-<<<<<<< HEAD
 type KafkaConnectType = {
   name: string;
   url: string;
@@ -31,11 +30,7 @@
   username: string;
   password: string;
 };
-
-export type FormValues = {
-=======
 export type ClusterConfigFormValues = {
->>>>>>> a1a19a8f
   name: string;
   readOnly: boolean;
   bootstrapServers: BootstrapServer[];
@@ -68,37 +63,8 @@
     mode: 'all',
     resolver: yupResolver(formSchema),
     defaultValues: {
-<<<<<<< HEAD
-      name: 'My test cluster',
-      readOnly: true,
-      bootstrapServers: [
-        { host: 'loc1', port: '3001' },
-        { host: 'loc', port: '3002' },
-      ],
-      useTruststore: false,
-      securityProtocol: 'SASL_PLAINTEXT',
-      authentication: {
-        method: 'none',
-      },
-      schemaRegistry: {
-        url: '',
-        isAuth: false,
-        username: '',
-        password: '',
-      },
-      kafkaConnect: [
-        {
-          name: 'Test Name',
-          url: 'http://localhost:8080',
-          isAuth: true,
-          username: 'Test username',
-          password: 'pass',
-        },
-      ],
-=======
       ...CLUSTER_CONFIG_FORM_DEFAULT_VALUES,
       ...initialValues,
->>>>>>> a1a19a8f
     },
   });
 
