--- conflicted
+++ resolved
@@ -88,43 +88,16 @@
             </Button>
           </div>
         </S.Section>
-<<<<<<< HEAD
         <Metrics />
         <hr />
         <S.ButtonWrapper>
           <Button buttonSize="L" buttonType="primary">
-            Cancel
+            Reset
           </Button>
           <Button type="submit" buttonSize="L" buttonType="primary">
             Save
           </Button>
         </S.ButtonWrapper>
-=======
-        <S.Section>
-          <S.SectionName>JMX Metrics</S.SectionName>
-          <div>
-            <Button buttonSize="M" buttonType="primary">
-              Configure JMX Metrics
-            </Button>
-          </div>
-        </S.Section>
-        <div style={{ paddingTop: '10px' }}>
-          <div
-            style={{
-              justifyContent: 'center',
-              display: 'flex',
-              gap: '10px',
-            }}
-          >
-            <Button buttonSize="M" buttonType="primary" onClick={onReset}>
-              Reset
-            </Button>
-            <Button type="submit" buttonSize="M" buttonType="primary">
-              Save
-            </Button>
-          </div>
-        </div>
->>>>>>> a1a19a8f
       </StyledForm>
     </FormProvider>
   );
