import React from 'react';
import { Button } from 'components/common/Button/Button';
import { useForm, FormProvider } from 'react-hook-form';
import { yupResolver } from '@hookform/resolvers/yup';
import formSchema from 'components/Wizard/schema';
import { StyledForm } from 'components/common/Form/Form.styled';

import * as S from './WizardForm.styled';
import KafkaCluster from './KafkaCluster/KafkaCluster';
import Authentication from './Authentication/Authentication';
import SchemaRegistry from './SchemaRegistry/SchemaRegistry';
import JMXMetrics from './JMXMetrics/JMXMetrics';

type BootstrapServer = {
  host: string;
  port: string;
};
export type FormValues = {
  name: string;
  readOnly: boolean;
  bootstrapServers: BootstrapServer[];
};

interface WizardFormProps {
  initaialValues?: FormValues;
}

const Wizard: React.FC<WizardFormProps> = () => {
  const methods = useForm<FormValues>({
    mode: 'all',
    resolver: yupResolver(formSchema),
    defaultValues: {
      name: 'My test cluster',
      readOnly: true,
      bootstrapServers: [
        { host: 'loc1', port: '3001' },
        { host: 'loc', port: '3002' },
      ],
    },
  });

  const onSubmit = (data: FormValues) => {
    // eslint-disable-next-line no-console
    console.log('SubmitData', data);
    return data;
  };

  return (
<<<<<<< HEAD
    <div style={{ padding: '15px' }}>
      <FormProvider {...methods}>
        <form onSubmit={methods.handleSubmit(onSubmit)}>
          <KafkaCluster
            handleAddNewProperty={handleAddNewProperty}
            fields={fields}
            remove={remove}
          />
          <Authentication />
          <SchemaRegistry />
          <S.Section>
            <S.SectionName>Kafka Connect</S.SectionName>
            <div>
              <Button buttonSize="M" buttonType="primary">
                Add Kafka Connect
              </Button>
            </div>
          </S.Section>
          <JMXMetrics />
          <div style={{ paddingTop: '10px' }}>
            <div
              style={{
                justifyContent: 'center',
                display: 'flex',
              }}
            >
              <Button buttonSize="M" buttonType="primary">
                Cancel
              </Button>
              <Button
                style={{ marginLeft: '15px' }}
                type="submit"
                buttonSize="M"
                buttonType="primary"
              >
                Save
              </Button>
            </div>
=======
    <FormProvider {...methods}>
      <StyledForm onSubmit={methods.handleSubmit(onSubmit)}>
        <KafkaCluster />
        <hr />
        <Authentication />
        <SchemaRegistry />
        <S.Section>
          <S.SectionName>Kafka Connect</S.SectionName>
          <div>
            <Button buttonSize="M" buttonType="primary">
              Add Kafka Connect
            </Button>
          </div>
        </S.Section>
        <S.Section>
          <S.SectionName>JMX Metrics</S.SectionName>
          <div>
            <Button buttonSize="M" buttonType="primary">
              Configure JMX Metrics
            </Button>
          </div>
        </S.Section>
        <div style={{ paddingTop: '10px' }}>
          <div
            style={{
              justifyContent: 'center',
              display: 'flex',
              gap: '10px',
            }}
          >
            <Button buttonSize="M" buttonType="primary">
              Cancel
            </Button>
            <Button type="submit" buttonSize="M" buttonType="primary">
              Save
            </Button>
>>>>>>> 1c0cb3f6
          </div>
        </div>
      </StyledForm>
    </FormProvider>
  );
};

export default Wizard;<|MERGE_RESOLUTION|>--- conflicted
+++ resolved
@@ -46,46 +46,6 @@
   };
 
   return (
-<<<<<<< HEAD
-    <div style={{ padding: '15px' }}>
-      <FormProvider {...methods}>
-        <form onSubmit={methods.handleSubmit(onSubmit)}>
-          <KafkaCluster
-            handleAddNewProperty={handleAddNewProperty}
-            fields={fields}
-            remove={remove}
-          />
-          <Authentication />
-          <SchemaRegistry />
-          <S.Section>
-            <S.SectionName>Kafka Connect</S.SectionName>
-            <div>
-              <Button buttonSize="M" buttonType="primary">
-                Add Kafka Connect
-              </Button>
-            </div>
-          </S.Section>
-          <JMXMetrics />
-          <div style={{ paddingTop: '10px' }}>
-            <div
-              style={{
-                justifyContent: 'center',
-                display: 'flex',
-              }}
-            >
-              <Button buttonSize="M" buttonType="primary">
-                Cancel
-              </Button>
-              <Button
-                style={{ marginLeft: '15px' }}
-                type="submit"
-                buttonSize="M"
-                buttonType="primary"
-              >
-                Save
-              </Button>
-            </div>
-=======
     <FormProvider {...methods}>
       <StyledForm onSubmit={methods.handleSubmit(onSubmit)}>
         <KafkaCluster />
@@ -100,14 +60,7 @@
             </Button>
           </div>
         </S.Section>
-        <S.Section>
-          <S.SectionName>JMX Metrics</S.SectionName>
-          <div>
-            <Button buttonSize="M" buttonType="primary">
-              Configure JMX Metrics
-            </Button>
-          </div>
-        </S.Section>
+        <JMXMetrics />
         <div style={{ paddingTop: '10px' }}>
           <div
             style={{
@@ -122,7 +75,6 @@
             <Button type="submit" buttonSize="M" buttonType="primary">
               Save
             </Button>
->>>>>>> 1c0cb3f6
           </div>
         </div>
       </StyledForm>
