--- conflicted
+++ resolved
@@ -24,14 +24,11 @@
   name: string;
   readOnly: boolean;
   bootstrapServers: BootstrapServer[];
-<<<<<<< HEAD
   securityProtocol: 'SASL_SSL' | 'SASL_PLAINTEXT' | 'none';
   authentication: {
     method: 'none' | 'sasl';
   };
-=======
   schemaRegistry?: SchemaRegistryType;
->>>>>>> 3806a676
 };
 
 interface WizardFormProps {
@@ -49,17 +46,15 @@
         { host: 'loc1', port: '3001' },
         { host: 'loc', port: '3002' },
       ],
-<<<<<<< HEAD
       securityProtocol: 'none',
       authentication: {
         method: 'none',
-=======
+      },
       schemaRegistry: {
         url: '',
         isAuth: false,
         username: '',
         password: '',
->>>>>>> 3806a676
       },
     },
   });
