import React from 'react';
import { Button } from 'components/common/Button/Button';
import { useForm, FormProvider } from 'react-hook-form';
import { yupResolver } from '@hookform/resolvers/yup';
import formSchema from 'components/Wizard/schema';
import { StyledForm } from 'components/common/Form/Form.styled';

import * as S from './WizardForm.styled';
import KafkaCluster from './KafkaCluster/KafkaCluster';
import Authentication from './Authentication/Authentication';
import SchemaRegistry from './SchemaRegistry/SchemaRegistry';
import KafkaConnect from './KafkaConnect/KafkaConnect';

type SecurityProtocol = 'SASL_SSL' | 'SASL_PLAINTEXT';

type BootstrapServer = {
  host: string;
  port: string;
};
type SchemaRegistryType = {
  url: string;
  isAuth: boolean;
  username: string;
  password: string;
};
type KafkaConnectType = {
  name: string;
  url: string;
  isAuth: boolean;
  username: string;
  password: string;
};

export type FormValues = {
  name: string;
  readOnly: boolean;
  bootstrapServers: BootstrapServer[];
  useTruststore: boolean;
  truststore?: {
    location: string;
    password: string;
  };

  securityProtocol?: SecurityProtocol;
  authentication: {
    method: 'none' | 'sasl';
  };
  schemaRegistry?: SchemaRegistryType;
<<<<<<< HEAD
  kafkaConnect?: KafkaConnectType[];
=======
  properties?: Record<string, string>;
>>>>>>> 9310ee1a
};

interface WizardFormProps {
  initaialValues?: FormValues;
}

const Wizard: React.FC<WizardFormProps> = () => {
  const methods = useForm<FormValues>({
    mode: 'all',
    resolver: yupResolver(formSchema),
    defaultValues: {
      name: 'My test cluster',
      readOnly: true,
      bootstrapServers: [
        { host: 'loc1', port: '3001' },
        { host: 'loc', port: '3002' },
      ],
      useTruststore: false,
      securityProtocol: 'SASL_PLAINTEXT',
      authentication: {
        method: 'none',
      },
<<<<<<< HEAD
      schemaRegistry: {
        url: '',
        isAuth: false,
        username: '',
        password: '',
      },
      kafkaConnect: [
        {
          name: 'Test Name',
          url: 'http://localhost:8080',
          isAuth: true,
          username: 'Test username',
          password: 'pass',
        },
      ],
=======
>>>>>>> 9310ee1a
    },
  });

  const onSubmit = (data: FormValues) => {
    // eslint-disable-next-line no-console
    console.log('SubmitData', data);
    return data;
  };

  return (
    <FormProvider {...methods}>
      <StyledForm onSubmit={methods.handleSubmit(onSubmit)}>
        <KafkaCluster />
        <hr />
        <Authentication />
        <hr />
        <SchemaRegistry />
        <hr />
        <KafkaConnect />
        <hr />
        <S.Section>
          <S.SectionName>JMX Metrics</S.SectionName>
          <div>
            <Button buttonSize="M" buttonType="primary">
              Configure JMX Metrics
            </Button>
          </div>
        </S.Section>
        <div style={{ paddingTop: '10px' }}>
          <div
            style={{
              justifyContent: 'center',
              display: 'flex',
              gap: '10px',
            }}
          >
            <Button buttonSize="M" buttonType="primary">
              Cancel
            </Button>
            <Button type="submit" buttonSize="M" buttonType="primary">
              Save
            </Button>
          </div>
        </div>
      </StyledForm>
    </FormProvider>
  );
};

export default Wizard;<|MERGE_RESOLUTION|>--- conflicted
+++ resolved
@@ -46,11 +46,9 @@
     method: 'none' | 'sasl';
   };
   schemaRegistry?: SchemaRegistryType;
-<<<<<<< HEAD
+  properties?: Record<string, string>;
   kafkaConnect?: KafkaConnectType[];
-=======
-  properties?: Record<string, string>;
->>>>>>> 9310ee1a
+
 };
 
 interface WizardFormProps {
@@ -73,7 +71,6 @@
       authentication: {
         method: 'none',
       },
-<<<<<<< HEAD
       schemaRegistry: {
         url: '',
         isAuth: false,
@@ -89,8 +86,6 @@
           password: 'pass',
         },
       ],
-=======
->>>>>>> 9310ee1a
     },
   });
 
