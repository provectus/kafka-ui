import React from 'react';
import { Button } from 'components/common/Button/Button';
import { useForm, FormProvider } from 'react-hook-form';
import { yupResolver } from '@hookform/resolvers/yup';
import formSchema from 'components/Wizard/schema';
import { StyledForm } from 'components/common/Form/Form.styled';

import * as S from './WizardForm.styled';
import KafkaCluster from './KafkaCluster/KafkaCluster';
import Authentication from './Authentication/Authentication';
import SchemaRegistry from './SchemaRegistry/SchemaRegistry';
<<<<<<< HEAD
import KafkaConnect from './KafkaConnect/KafkaConnect';
=======
import Metrics from './Metrics/Metrics';
>>>>>>> d4b98985

type SecurityProtocol = 'SASL_SSL' | 'SASL_PLAINTEXT';

export type BootstrapServer = {
  host: string;
  port: string;
};
export type SchemaRegistryType = {
  url?: string;
  isAuth: boolean;
  username?: string;
  password?: string;
};
type KafkaConnectType = {
  name: string;
  url: string;
  isAuth: boolean;
  username: string;
  password: string;
};
export type ClusterConfigFormValues = {
  name: string;
  readOnly: boolean;
  bootstrapServers: BootstrapServer[];
  useTruststore: boolean;
  truststore?: {
    location: string;
    password: string;
  };

  securityProtocol?: SecurityProtocol;
  authMethod?: string;
  schemaRegistry?: SchemaRegistryType;
  properties?: Record<string, string>;
  kafkaConnect: KafkaConnectType[];
};

interface WizardFormProps {
  existing?: boolean;
  initialValues?: Partial<ClusterConfigFormValues>;
}

const CLUSTER_CONFIG_FORM_DEFAULT_VALUES: Partial<ClusterConfigFormValues> = {
  bootstrapServers: [{ host: '', port: '' }],
  useTruststore: false,
  kafkaConnect: [
    {
      name: '',
      url: '',
      isAuth: false,
      username: '',
      password: '',
    },
  ],
};

const Wizard: React.FC<WizardFormProps> = ({ initialValues }) => {
  const methods = useForm<ClusterConfigFormValues>({
    mode: 'all',
    resolver: yupResolver(formSchema),
    defaultValues: {
      ...CLUSTER_CONFIG_FORM_DEFAULT_VALUES,
      ...initialValues,
    },
  });

  const onSubmit = (data: ClusterConfigFormValues) => {
    // eslint-disable-next-line no-console
    console.log('SubmitData', data);
    return data;
  };

  const onReset = () => {
    methods.reset();
  };
  // eslint-disable-next-line no-console
  console.log('Errors:', methods.formState.errors);

  return (
    <FormProvider {...methods}>
      <StyledForm onSubmit={methods.handleSubmit(onSubmit)}>
        <KafkaCluster />
        <hr />
        <Authentication />
        <hr />
        <SchemaRegistry />
        <hr />
<<<<<<< HEAD
        <KafkaConnect />
        <hr />
        <S.Section>
          <S.SectionName>JMX Metrics</S.SectionName>
          <div>
            <Button buttonSize="M" buttonType="primary">
              Configure JMX Metrics
            </Button>
          </div>
        </S.Section>
        <div style={{ paddingTop: '10px' }}>
          <div
            style={{
              justifyContent: 'center',
              display: 'flex',
              gap: '10px',
            }}
          >
            <Button buttonSize="M" buttonType="primary" onClick={onReset}>
              Reset
            </Button>
            <Button type="submit" buttonSize="M" buttonType="primary">
              Save
            </Button>
          </div>
        </div>
=======
        <S.Section>
          <S.SectionName>Kafka Connect</S.SectionName>
          <div>
            <Button buttonSize="M" buttonType="primary">
              Add Kafka Connect
            </Button>
          </div>
        </S.Section>
        <Metrics />
        <hr />
        <S.ButtonWrapper>
          <Button buttonSize="L" buttonType="primary">
            Reset
          </Button>
          <Button type="submit" buttonSize="L" buttonType="primary">
            Save
          </Button>
        </S.ButtonWrapper>
>>>>>>> d4b98985
      </StyledForm>
    </FormProvider>
  );
};

export default Wizard;<|MERGE_RESOLUTION|>--- conflicted
+++ resolved
@@ -9,11 +9,8 @@
 import KafkaCluster from './KafkaCluster/KafkaCluster';
 import Authentication from './Authentication/Authentication';
 import SchemaRegistry from './SchemaRegistry/SchemaRegistry';
-<<<<<<< HEAD
 import KafkaConnect from './KafkaConnect/KafkaConnect';
-=======
 import Metrics from './Metrics/Metrics';
->>>>>>> d4b98985
 
 type SecurityProtocol = 'SASL_SSL' | 'SASL_PLAINTEXT';
 
@@ -101,42 +98,8 @@
         <hr />
         <SchemaRegistry />
         <hr />
-<<<<<<< HEAD
         <KafkaConnect />
         <hr />
-        <S.Section>
-          <S.SectionName>JMX Metrics</S.SectionName>
-          <div>
-            <Button buttonSize="M" buttonType="primary">
-              Configure JMX Metrics
-            </Button>
-          </div>
-        </S.Section>
-        <div style={{ paddingTop: '10px' }}>
-          <div
-            style={{
-              justifyContent: 'center',
-              display: 'flex',
-              gap: '10px',
-            }}
-          >
-            <Button buttonSize="M" buttonType="primary" onClick={onReset}>
-              Reset
-            </Button>
-            <Button type="submit" buttonSize="M" buttonType="primary">
-              Save
-            </Button>
-          </div>
-        </div>
-=======
-        <S.Section>
-          <S.SectionName>Kafka Connect</S.SectionName>
-          <div>
-            <Button buttonSize="M" buttonType="primary">
-              Add Kafka Connect
-            </Button>
-          </div>
-        </S.Section>
         <Metrics />
         <hr />
         <S.ButtonWrapper>
@@ -147,7 +110,6 @@
             Save
           </Button>
         </S.ButtonWrapper>
->>>>>>> d4b98985
       </StyledForm>
     </FormProvider>
   );
