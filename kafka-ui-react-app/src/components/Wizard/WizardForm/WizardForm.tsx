import React, { useCallback } from 'react';
import { Button } from 'components/common/Button/Button';
import { useFieldArray, useForm, FormProvider } from 'react-hook-form';
import { yupResolver } from '@hookform/resolvers/yup';
import formSchema from 'components/Wizard/schema';

import * as S from './WizardForm.styled';
import KafkaCluster from './KafkaCluster/KafkaCluster';
import Authentication from './Authentication/Authentication';
import SchemaRegistry from './SchemaRegistry/SchemaRegistry';

const securityProtocolOptions = [
  {
    value: 'none',
    label: 'None',
  },
  {
    value: 'sasl_ssl',
    label: 'SASL_SSL',
  },
  {
    value: 'sasl_plaintext',
    label: 'SASL_PLAINTEXT',
  },
];
const options = [
  {
    value: 'none',
    label: 'None',
  },
  {
    value: 'SASL/JAAS',
    label: 'SASL/JAAS',
  },
  {
    value: 'SASL/GSSAPI',
    label: 'SASL/GSSAPI',
  },
  {
    value: 'SASL/OAUTHBEARER',
    label: 'SASL/OAUTHBEARER',
  },
  {
    value: 'SASL/PLAIN',
    label: 'SASL/PLAIN',
  },
  {
    value: 'SASL/SCRAM-256',
    label: 'SASL/SCRAM-256',
  },
  {
    value: 'SASL/SCRAM-512',
    label: 'SASL/SCRAM-512',
  },
  {
    value: 'Delegation tokens',
    label: 'Delegation tokens',
  },
  {
    value: 'SASL/LDAP',
    label: 'SASL/LDAP',
  },
  {
    value: 'SASL/AWS IAM',
    label: 'SASL/AWS IAM',
  },
  {
    value: 'mTLS',
    label: 'mTLS',
  },
];
export interface IOption {
  value: string;
  label: string;
}
type BootstrapServersType = {
  host: string;
  port: string;
};
export type FormValues = {
  clusterName: string;
  readOnly: boolean;
  bootstrapServers: BootstrapServersType[];
  saslType: string;
  securityProtocol: string;
};
const Wizard: React.FC = () => {
  const methods = useForm<FormValues>({
    mode: 'all',
    resolver: yupResolver(formSchema),
    defaultValues: {
      clusterName: '',
      readOnly: false,
      bootstrapServers: [{ host: '', port: '' }],
    },
  });

  const { control } = methods;
  const { fields, append, remove } = useFieldArray<
    FormValues,
    'bootstrapServers'
  >({
    control,
    name: 'bootstrapServers',
  });
  const handleAddNewProperty = useCallback(() => {
    if (
      methods.getValues().bootstrapServers.every((prop) => {
        return prop.host;
      })
    ) {
      append({ host: '', port: '' });
    }
  }, []);
  const onSubmit = (data: unknown) => {
    // console.log('SubmitData', data);
    return data;
  };
  // useEffect(() => {
  //   const subscription = methods.watch((data) => console.log(data));
  //   return subscription.unsubscribe;
  // }, [methods.watch]);
  return (
    <div style={{ padding: '15px' }}>
      <Button
        style={{ marginBottom: '0.75rem' }}
        buttonSize="M"
        buttonType="primary"
      >
        Back
      </Button>
      <hr />
      <FormProvider {...methods}>
<<<<<<< HEAD
        <KafkaCluster
          handleAddNewProperty={handleAddNewProperty}
          fields={fields}
          remove={remove}
        />
        <Authentication />
        <SchemaRegistry />

        <S.Section>
          <S.SectionName className="text-lg font-medium leading-6 text-gray-900">
            Kafka Connect
          </S.SectionName>
          <div className="md:mt-0 md:col-span-3">
            <div className="sm:overflow-hidden h-full">
              <div className="px-4 py-5">
                <div className="grid grid-cols-6 gap-6">
                  <div className="col-span-5">
                    <Button buttonSize="M" buttonType="primary">
                      Add Kafka Connect
                    </Button>
=======
        <form onSubmit={methods.handleSubmit(onSubmit)}>
          <KafkaCluster
            handleAddNewProperty={handleAddNewProperty}
            fields={fields}
            remove={remove}
          />
          <Authentication
            options={options}
            securityProtocolOptions={securityProtocolOptions}
          />
          <S.Section>
            <S.SectionName className="text-lg font-medium leading-6 text-gray-900">
              Schema Registry
            </S.SectionName>
            <div className="md:mt-0 md:col-span-3">
              <div className="sm:overflow-hidden h-full">
                <div className="px-4 py-5">
                  <div className="grid grid-cols-6 gap-6">
                    <div className="col-span-5">
                      <Button buttonSize="M" buttonType="primary">
                        Add Schema Registry
                      </Button>
                    </div>
                  </div>
                </div>
              </div>
            </div>
          </S.Section>
          <S.Section>
            <S.SectionName className="text-lg font-medium leading-6 text-gray-900">
              Kafka Connect
            </S.SectionName>
            <div className="md:mt-0 md:col-span-3">
              <div className="sm:overflow-hidden h-full">
                <div className="px-4 py-5">
                  <div className="grid grid-cols-6 gap-6">
                    <div className="col-span-5">
                      <Button buttonSize="M" buttonType="primary">
                        Add Kafka Connect
                      </Button>
                    </div>
>>>>>>> 9ea9c0e6
                  </div>
                </div>
              </div>
            </div>
          </S.Section>
          <S.Section>
            <S.SectionName className="text-lg font-medium leading-6 text-gray-900">
              JMX Metrics
            </S.SectionName>
            <div className="md:mt-0 md:col-span-3">
              <div className="sm:overflow-hidden h-full">
                <div className="px-4 py-5">
                  <div className="grid grid-cols-6 gap-6">
                    <div className="col-span-5">
                      <Button buttonSize="M" buttonType="primary">
                        Configure JMX Metrics
                      </Button>
                    </div>
                  </div>
                </div>
              </div>
            </div>
          </S.Section>
          <div style={{ paddingTop: '10px' }}>
            <div
              style={{
                justifyContent: 'center',
                display: 'flex',
              }}
            >
              <Button buttonSize="M" buttonType="primary">
                Cancel
              </Button>
              <Button
                style={{ marginLeft: '15px' }}
                type="submit"
                buttonSize="M"
                buttonType="primary"
              >
                Save
              </Button>
            </div>
          </div>
        </form>
      </FormProvider>
    </div>
  );
};

export default Wizard;<|MERGE_RESOLUTION|>--- conflicted
+++ resolved
@@ -131,28 +131,6 @@
       </Button>
       <hr />
       <FormProvider {...methods}>
-<<<<<<< HEAD
-        <KafkaCluster
-          handleAddNewProperty={handleAddNewProperty}
-          fields={fields}
-          remove={remove}
-        />
-        <Authentication />
-        <SchemaRegistry />
-
-        <S.Section>
-          <S.SectionName className="text-lg font-medium leading-6 text-gray-900">
-            Kafka Connect
-          </S.SectionName>
-          <div className="md:mt-0 md:col-span-3">
-            <div className="sm:overflow-hidden h-full">
-              <div className="px-4 py-5">
-                <div className="grid grid-cols-6 gap-6">
-                  <div className="col-span-5">
-                    <Button buttonSize="M" buttonType="primary">
-                      Add Kafka Connect
-                    </Button>
-=======
         <form onSubmit={methods.handleSubmit(onSubmit)}>
           <KafkaCluster
             handleAddNewProperty={handleAddNewProperty}
@@ -163,24 +141,7 @@
             options={options}
             securityProtocolOptions={securityProtocolOptions}
           />
-          <S.Section>
-            <S.SectionName className="text-lg font-medium leading-6 text-gray-900">
-              Schema Registry
-            </S.SectionName>
-            <div className="md:mt-0 md:col-span-3">
-              <div className="sm:overflow-hidden h-full">
-                <div className="px-4 py-5">
-                  <div className="grid grid-cols-6 gap-6">
-                    <div className="col-span-5">
-                      <Button buttonSize="M" buttonType="primary">
-                        Add Schema Registry
-                      </Button>
-                    </div>
-                  </div>
-                </div>
-              </div>
-            </div>
-          </S.Section>
+          <SchemaRegistry />
           <S.Section>
             <S.SectionName className="text-lg font-medium leading-6 text-gray-900">
               Kafka Connect
@@ -194,7 +155,6 @@
                         Add Kafka Connect
                       </Button>
                     </div>
->>>>>>> 9ea9c0e6
                   </div>
                 </div>
               </div>
