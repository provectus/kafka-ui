import React from 'react';
import { Button } from 'components/common/Button/Button';
import { useForm, FormProvider } from 'react-hook-form';
import { yupResolver } from '@hookform/resolvers/yup';
import formSchema from 'components/Wizard/schema';
import { StyledForm } from 'components/common/Form/Form.styled';

import * as S from './WizardForm.styled';
import KafkaCluster from './KafkaCluster/KafkaCluster';
import Authentication from './Authentication/Authentication';
import SchemaRegistry from './SchemaRegistry/SchemaRegistry';
<<<<<<< HEAD
import { useValidateAppConfig } from 'lib/hooks/api/appConfig';
=======
import Metrics from './Metrics/Metrics';
>>>>>>> d4b98985

type SecurityProtocol = 'SASL_SSL' | 'SASL_PLAINTEXT';

export type BootstrapServer = {
  host: string;
  port: string;
};
export type SchemaRegistryType = {
  url?: string;
  isAuth: boolean;
  username?: string;
  password?: string;
};
export type ClusterConfigFormValues = {
  name: string;
  readOnly: boolean;
  bootstrapServers: BootstrapServer[];
  useTruststore: boolean;
  truststore?: {
    location: string;
    password: string;
  };

  securityProtocol?: SecurityProtocol;
  authMethod?: string;
  schemaRegistry?: SchemaRegistryType;
  properties?: Record<string, string>;
};

interface WizardFormProps {
  existing?: boolean;
  initialValues?: Partial<ClusterConfigFormValues>;
}

const CLUSTER_CONFIG_FORM_DEFAULT_VALUES: Partial<ClusterConfigFormValues> = {
  bootstrapServers: [{ host: '', port: '' }],
  useTruststore: false,
};

const Wizard: React.FC<WizardFormProps> = ({ initialValues }) => {
  const methods = useForm<ClusterConfigFormValues>({
    mode: 'all',
    resolver: yupResolver(formSchema),
    defaultValues: {
      ...CLUSTER_CONFIG_FORM_DEFAULT_VALUES,
      ...initialValues,
    },
  });

  const validate = useValidateAppConfig();

  const onSubmit = async (data: ClusterConfigFormValues) => {
    // eslint-disable-next-line no-console
    console.log('SubmitData', data);

    const resp = await validate.mutateAsync(data);
    // eslint-disable-next-line no-console
    console.log('resp', resp);

    return data;
  };

  const onReset = () => {
    methods.reset();
  };
  // eslint-disable-next-line no-console
  console.log('Errors:', methods.formState.errors);

  return (
    <FormProvider {...methods}>
      <StyledForm onSubmit={methods.handleSubmit(onSubmit)}>
        <KafkaCluster />
        <hr />
        <Authentication />
        <hr />
        <SchemaRegistry />
        <hr />
        <S.Section>
          <S.SectionName>Kafka Connect</S.SectionName>
          <div>
            <Button buttonSize="M" buttonType="primary">
              Add Kafka Connect
            </Button>
          </div>
        </S.Section>
        <Metrics />
        <hr />
        <S.ButtonWrapper>
          <Button buttonSize="L" buttonType="primary">
            Reset
          </Button>
          <Button type="submit" buttonSize="L" buttonType="primary">
            Save
          </Button>
        </S.ButtonWrapper>
      </StyledForm>
    </FormProvider>
  );
};

export default Wizard;<|MERGE_RESOLUTION|>--- conflicted
+++ resolved
@@ -4,16 +4,13 @@
 import { yupResolver } from '@hookform/resolvers/yup';
 import formSchema from 'components/Wizard/schema';
 import { StyledForm } from 'components/common/Form/Form.styled';
+import { useValidateAppConfig } from 'lib/hooks/api/appConfig';
 
 import * as S from './WizardForm.styled';
 import KafkaCluster from './KafkaCluster/KafkaCluster';
 import Authentication from './Authentication/Authentication';
 import SchemaRegistry from './SchemaRegistry/SchemaRegistry';
-<<<<<<< HEAD
-import { useValidateAppConfig } from 'lib/hooks/api/appConfig';
-=======
 import Metrics from './Metrics/Metrics';
->>>>>>> d4b98985
 
 type SecurityProtocol = 'SASL_SSL' | 'SASL_PLAINTEXT';
 
@@ -102,7 +99,7 @@
         <Metrics />
         <hr />
         <S.ButtonWrapper>
-          <Button buttonSize="L" buttonType="primary">
+          <Button buttonSize="L" buttonType="primary" onClick={onReset}>
             Reset
           </Button>
           <Button type="submit" buttonSize="L" buttonType="primary">
