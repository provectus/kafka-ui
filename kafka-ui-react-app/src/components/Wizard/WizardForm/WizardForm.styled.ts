import IconButtonWrapper from 'components/common/Icons/IconButtonWrapper';
import styled from 'styled-components';

export const Section = styled.div`
  grid-template-columns: 1.5fr 2.5fr 2fr;
  display: grid;
  padding-top: 0.75rem;
  padding-bottom: 0.75rem;
  border-top-width: 1px;
  border-bottom: 1px solid;
  --tw-border-opacity: 1;
  border-bottom-color: rgb(229 231 235 / var(--tw-border-opacity));
`;
export const SectionName = styled.h3`
  --tw-text-opacity: 1;
  color: rgb(17 24 39 / var(--tw-text-opacity));
  line-height: 1.5rem;
  font-weight: 500;
  font-size: 1.125rem;
`;
export const Action = styled.div`
  grid-template-columns: repeat(6, minmax(0, 1fr));
  display: grid;
  gap: 1.5rem;
`;
<<<<<<< HEAD
export const ItemLabelRequired = styled.div`
  align-items: baseline;
  display: flex;
  margin-bottom: 0.5rem;
  & label {
    --tw-text-opacity: 1;
    color: rgb(55 65 81 / var(--tw-text-opacity));
    font-weight: 500;
    line-height: 1.25rem;
    white-space: nowrap;
    display: block;
    margin-right: 0.5rem;
    &::after {
      content: ' *';
      color: red;
    }
  }
`;
export const ItemLabel = styled(ItemLabelRequired)`
  & label {
    &::after {
      content: none;
    }
  }
`;
=======
>>>>>>> d4b98985

export const ArrayFieldWrapper = styled.label`
  display: flex;
  flex-direction: column;
  gap: 8px;
  background-color: #fcfcfc;
  padding: 8px;
  border-radius: 4px;
  box-shadow: 0 1px 2px 0 rgb(0 0 0 / 15%);
`;
export const InputContainer = styled.div`
  display: grid;
  grid-template-columns: 1fr 1fr 30px;
  gap: 8px;
  align-items: stretch;
  max-width: 500px;
`;
<<<<<<< HEAD

export const RemoveButton = styled(IconButtonWrapper)`
  align-self: center;
`;

// KafkaCluster

export const BootstrapServer = styled(InputContainer)`
  grid-template-columns: 3fr 1fr 30px;
`;
export const BootstrapServerActions = styled(IconButtonWrapper)`
  align-self: top;
  margin-top: 12px;
  margin-left: 8px;
=======
export const ButtonWrapper = styled.div`
  display: flex;
  gap: 10px;
>>>>>>> d4b98985
`;
export const FlexRow = styled.div`
  display: flex;
  flex-direction: row;
  gap: 8px;
  align-items: flex-start;
`;
export const FlexGrow1 = styled.div`
  flex-grow: 1;
`;
<<<<<<< HEAD
// Kafka Connect
export const ConnectInputWrapper = styled(InputContainer)`
  grid-template-columns: 1fr 30px;
  max-width: 100%;
  & > div > div {
    padding-top: 1rem;
  }
=======

// KafkaCluster

export const BootstrapServer = styled(InputContainer)`
  grid-template-columns: 3fr 1fr 30px;
`;
export const BootstrapServerActions = styled(IconButtonWrapper)`
  align-self: stretch;
  margin-top: 12px;
  margin-left: 8px;
`;

// Metrics

export const StyledPort = styled.div`
  width: 35%;
>>>>>>> d4b98985
`;<|MERGE_RESOLUTION|>--- conflicted
+++ resolved
@@ -11,47 +11,11 @@
   --tw-border-opacity: 1;
   border-bottom-color: rgb(229 231 235 / var(--tw-border-opacity));
 `;
-export const SectionName = styled.h3`
-  --tw-text-opacity: 1;
-  color: rgb(17 24 39 / var(--tw-text-opacity));
-  line-height: 1.5rem;
-  font-weight: 500;
-  font-size: 1.125rem;
-`;
 export const Action = styled.div`
   grid-template-columns: repeat(6, minmax(0, 1fr));
   display: grid;
   gap: 1.5rem;
 `;
-<<<<<<< HEAD
-export const ItemLabelRequired = styled.div`
-  align-items: baseline;
-  display: flex;
-  margin-bottom: 0.5rem;
-  & label {
-    --tw-text-opacity: 1;
-    color: rgb(55 65 81 / var(--tw-text-opacity));
-    font-weight: 500;
-    line-height: 1.25rem;
-    white-space: nowrap;
-    display: block;
-    margin-right: 0.5rem;
-    &::after {
-      content: ' *';
-      color: red;
-    }
-  }
-`;
-export const ItemLabel = styled(ItemLabelRequired)`
-  & label {
-    &::after {
-      content: none;
-    }
-  }
-`;
-=======
->>>>>>> d4b98985
-
 export const ArrayFieldWrapper = styled.label`
   display: flex;
   flex-direction: column;
@@ -68,26 +32,12 @@
   align-items: stretch;
   max-width: 500px;
 `;
-<<<<<<< HEAD
-
-export const RemoveButton = styled(IconButtonWrapper)`
-  align-self: center;
-`;
-
-// KafkaCluster
-
-export const BootstrapServer = styled(InputContainer)`
-  grid-template-columns: 3fr 1fr 30px;
-`;
-export const BootstrapServerActions = styled(IconButtonWrapper)`
-  align-self: top;
-  margin-top: 12px;
-  margin-left: 8px;
-=======
 export const ButtonWrapper = styled.div`
   display: flex;
   gap: 10px;
->>>>>>> d4b98985
+`;
+export const RemoveButton = styled(IconButtonWrapper)`
+  align-self: center;
 `;
 export const FlexRow = styled.div`
   display: flex;
@@ -98,18 +48,7 @@
 export const FlexGrow1 = styled.div`
   flex-grow: 1;
 `;
-<<<<<<< HEAD
-// Kafka Connect
-export const ConnectInputWrapper = styled(InputContainer)`
-  grid-template-columns: 1fr 30px;
-  max-width: 100%;
-  & > div > div {
-    padding-top: 1rem;
-  }
-=======
-
 // KafkaCluster
-
 export const BootstrapServer = styled(InputContainer)`
   grid-template-columns: 3fr 1fr 30px;
 `;
@@ -118,10 +57,15 @@
   margin-top: 12px;
   margin-left: 8px;
 `;
-
+// Kafka Connect
+export const ConnectInputWrapper = styled(InputContainer)`
+  grid-template-columns: 1fr 30px;
+  max-width: 100%;
+  & > div > div {
+    padding-top: 1rem;
+  }
+`;
 // Metrics
-
 export const StyledPort = styled.div`
   width: 35%;
->>>>>>> d4b98985
 `;