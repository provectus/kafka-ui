--- conflicted
+++ resolved
@@ -58,6 +58,7 @@
   --tw-text-opacity: 1;
   color: rgb(107 114 128 / var(--tw-text-opacity));
 `;
+
 export const ReadOnly = styled.div`
   display: flex;
   & div {
@@ -100,15 +101,12 @@
   align-items: stretch;
   max-width: 500px;
 `;
-<<<<<<< HEAD
 
 export const ButtonWrapper = styled.div`
   display: flex;
   gap: 10px;
 `;
-=======
->>>>>>> 3806a676
-//----------------------------------
+
 // KafkaCluster
 
 export const BootstrapServer = styled(InputContainer)`
@@ -117,13 +115,9 @@
 export const BootstrapServerActions = styled(IconButtonWrapper)`
   align-self: center;
 `;
-<<<<<<< HEAD
-//-------------------------------
-=======
-export //-------------------------------
->>>>>>> 3806a676
+
 // Authentication
-const PartStyled = styled.div`
+export const PartStyled = styled.div`
   padding-top: 1.2rem;
 `;
 // JMXMetrics
