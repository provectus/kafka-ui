--- conflicted
+++ resolved
@@ -23,9 +23,6 @@
   display: grid;
   gap: 1.5rem;
 `;
-export const ActionItem = styled.div`
-  grid-column: span 6 / span 6;
-`;
 export const ItemLabelRequired = styled.div`
   align-items: baseline;
   display: flex;
@@ -44,13 +41,6 @@
     }
   }
 `;
-export const ItemLabel = styled(ItemLabelRequired)`
-  & label {
-    &::after {
-      content: none;
-    }
-  }
-`;
 export const ItemLabelFlex = styled.div`
   align-items: baseline;
   display: flex;
@@ -65,6 +55,13 @@
     margin-right: 0.5rem;
   }
 `;
+export const ItemLabel = styled(ItemLabelRequired)`
+  & label {
+    &::after {
+      content: none;
+    }
+  }
+`;
 export const P = styled.p`
   font-size: 0.85rem;
   margin-top: 0.25rem;
@@ -72,22 +69,7 @@
   --tw-text-opacity: 1;
   color: rgb(107 114 128 / var(--tw-text-opacity));
 `;
-export const ReadOnly = styled.div`
-  display: flex;
-  & div {
-    padding-left: 0.75rem;
-    & label {
-      font-weight: 500;
-      --tw-text-opacity: 1;
-      color: rgb(55 65 81 / var(--tw-text-opacity));
-      line-height: 1.25rem;
-    }
-    & p {
-      --tw-text-opacity: 1;
-      color: rgb(107 114 128 / var(--tw-text-opacity));
-    }
-  }
-`;
+
 export const CheckboxWrapper = styled.div`
   display: flex;
   & label {
@@ -102,19 +84,11 @@
   }
 `;
 
-<<<<<<< HEAD
-export const Container = styled.label`
-=======
 export const ArrayFieldWrapper = styled.label`
->>>>>>> 3806a676
   display: flex;
   flex-direction: column;
   gap: 8px;
 `;
-<<<<<<< HEAD
-
-=======
->>>>>>> 3806a676
 export const InputContainer = styled.div`
   display: grid;
   grid-template-columns: 1fr 1fr 30px;
@@ -122,25 +96,22 @@
   align-items: stretch;
   max-width: 500px;
 `;
-//----------------------------------
+
+export const RemoveButton = styled(IconButtonWrapper)`
+  align-self: center;
+`;
+
 // KafkaCluster
 
 export const BootstrapServer = styled(InputContainer)`
   grid-template-columns: 3fr 1fr 30px;
 `;
-<<<<<<< HEAD
-export const RemoveButton = styled(IconButtonWrapper)`
+export const BootstrapServerActions = styled(IconButtonWrapper)`
   align-self: center;
 `;
 
-=======
-export const BootstrapServerActions = styled(IconButtonWrapper)`
-  align-self: center;
-`;
-export //-------------------------------
->>>>>>> 3806a676
 // Authentication
-const PartStyled = styled.div`
+export const PartStyled = styled.div`
   padding-top: 1.2rem;
   & > div {
     padding-top: 1rem;
