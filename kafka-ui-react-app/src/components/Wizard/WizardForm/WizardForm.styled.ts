import IconButtonWrapper from 'components/common/Icons/IconButtonWrapper';
import styled from 'styled-components';

export const Section = styled.div`
  grid-template-columns: 1.5fr 2.5fr 2fr;
  display: grid;
  padding-top: 0.75rem;
  padding-bottom: 0.75rem;
  border-top-width: 1px;
  border-bottom: 1px solid;
  --tw-border-opacity: 1;
  border-bottom-color: rgb(229 231 235 / var(--tw-border-opacity));
`;
export const SectionName = styled.h3`
  --tw-text-opacity: 1;
  color: rgb(17 24 39 / var(--tw-text-opacity));
  line-height: 1.5rem;
  font-weight: 500;
  font-size: 1.125rem;
`;
export const Action = styled.div`
  grid-template-columns: repeat(6, minmax(0, 1fr));
  display: grid;
  gap: 1.5rem;
`;
export const ActionItem = styled.div`
  grid-column: span 6 / span 6;
`;
export const ItemLabelRequired = styled.div`
  align-items: baseline;
  display: flex;
  margin-bottom: 0.5rem;
  & label {
    --tw-text-opacity: 1;
    color: rgb(55 65 81 / var(--tw-text-opacity));
    font-weight: 500;
    line-height: 1.25rem;
    white-space: nowrap;
    display: block;
    margin-right: 0.5rem;
    &::after {
      content: ' *';
      color: red;
    }
  }
`;
export const ItemLabel = styled(ItemLabelRequired)`
  & label {
    &::after {
      content: none;
    }
  }
`;
export const P = styled.p`
  font-size: 0.85rem;
  margin-top: 0.25rem;
  line-height: 1rem;
  --tw-text-opacity: 1;
  color: rgb(107 114 128 / var(--tw-text-opacity));
`;

export const ReadOnly = styled.div`
  display: flex;
  & div {
    padding-left: 0.75rem;
    & label {
      font-weight: 500;
      --tw-text-opacity: 1;
      color: rgb(55 65 81 / var(--tw-text-opacity));
      line-height: 1.25rem;
    }
    & p {
      --tw-text-opacity: 1;
      color: rgb(107 114 128 / var(--tw-text-opacity));
    }
  }
`;
export const CheckboxWrapper = styled.div`
  display: flex;
  & label {
    margin-left: 0.7rem;
    cursor: pointer;
  }
`;
export const FileWrapper = styled.div`
  display: flex;
  & label {
    margin-right: 0.7rem;
  }
`;

//----------------------------------
// KafkaCluster
export const BootstrapServersContainer = styled.label`
  display: flex;
  flex-direction: column;
  gap: 8px;
`;

<<<<<<< HEAD
export const InputsContainer = styled.div`
  overflow: hidden;
  width: 100%;
  display: flex;
  justify-content: start;
  gap: 10px;
`;
export const InputWrapper = styled.div`
  & {
    width: 100%;
  }
  & > input {
    width: 100%;
    height: 40px;
    border: 1px solid grey;
    border-radius: 4px;
    font-size: 16px;
    padding-left: 15px;
  }
=======
export const BootstrapServer = styled.div`
  display: grid;
  grid-template-columns: 3fr 1fr 30px;
  gap: 8px;
  align-items: top;
  max-width: 500px;
>>>>>>> 1c0cb3f6
`;
export const BootstrapServerActions = styled(IconButtonWrapper)`
  align-self: center;
`;

//-------------------------------
// Authentication
export const PartStyled = styled.div`
  padding-top: 1.2rem;
`;<|MERGE_RESOLUTION|>--- conflicted
+++ resolved
@@ -58,7 +58,6 @@
   --tw-text-opacity: 1;
   color: rgb(107 114 128 / var(--tw-text-opacity));
 `;
-
 export const ReadOnly = styled.div`
   display: flex;
   & div {
@@ -89,49 +88,30 @@
   }
 `;
 
+
+export const ArrayFieldWrapper = styled.label`
+display: flex;
+flex-direction: column;
+gap: 8px;
+`;
+export const InputContainer = styled.div`
+display: grid;
+grid-template-columns: 1fr 1fr 30px;
+gap: 8px;
+align-items: stretch;
+max-width: 500px;
+`;
 //----------------------------------
 // KafkaCluster
-export const BootstrapServersContainer = styled.label`
-  display: flex;
-  flex-direction: column;
-  gap: 8px;
-`;
 
-<<<<<<< HEAD
-export const InputsContainer = styled.div`
-  overflow: hidden;
-  width: 100%;
-  display: flex;
-  justify-content: start;
-  gap: 10px;
-`;
-export const InputWrapper = styled.div`
-  & {
-    width: 100%;
-  }
-  & > input {
-    width: 100%;
-    height: 40px;
-    border: 1px solid grey;
-    border-radius: 4px;
-    font-size: 16px;
-    padding-left: 15px;
-  }
-=======
-export const BootstrapServer = styled.div`
-  display: grid;
-  grid-template-columns: 3fr 1fr 30px;
-  gap: 8px;
-  align-items: top;
-  max-width: 500px;
->>>>>>> 1c0cb3f6
+export const BootstrapServer = styled(InputContainer)`
+grid-template-columns: 3fr 1fr 30px;
 `;
 export const BootstrapServerActions = styled(IconButtonWrapper)`
-  align-self: center;
+align-self: center;
 `;
-
 //-------------------------------
 // Authentication
 export const PartStyled = styled.div`
-  padding-top: 1.2rem;
+padding-top: 1.2rem;
 `;