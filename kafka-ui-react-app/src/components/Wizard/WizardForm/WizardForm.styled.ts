--- conflicted
+++ resolved
@@ -85,15 +85,6 @@
   margin-left: 8px;
 `;
 
-<<<<<<< HEAD
-// Authentication
-export const PartStyled = styled.div`
-  padding-top: 1.2rem;
-`;
-// Metrics
-export const KeystoreInputs = styled(InputContainer)`
-  grid-template-columns: 1fr 1fr 1fr;
-=======
 export const FlexRow = styled.div`
   display: flex;
   flex-direction: row;
@@ -102,5 +93,8 @@
 `;
 export const FlexGrow1 = styled.div`
   flex-grow: 1;
->>>>>>> 9310ee1a
+`;
+// Metrics
+export const KeystoreInputs = styled(InputContainer)`
+  grid-template-columns: 1fr 1fr 1fr;
 `;