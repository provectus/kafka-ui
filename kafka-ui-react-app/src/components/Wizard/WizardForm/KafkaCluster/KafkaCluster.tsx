import React from 'react';
import Input from 'components/common/Input/Input';
import { useFieldArray, useFormContext } from 'react-hook-form';
import { FormError, InputHint } from 'components/common/Input/Input.styled';
import { ErrorMessage } from '@hookform/error-message';
import CloseIcon from 'components/common/Icons/CloseIcon';
import { Button } from 'components/common/Button/Button';
import PlusIcon from 'components/common/Icons/PlusIcon';
import * as S from 'components/Wizard/WizardForm/WizardForm.styled';
import Heading from 'components/common/heading/Heading.styled';
import { InputLabel } from 'components/common/Input/InputLabel.styled';

const KafkaCluster: React.FC = () => {
  const {
    control,
    register,
    formState: { errors },
  } = useFormContext();

  const { fields, append, remove } = useFieldArray({
    control,
    name: 'bootstrapServers',
  });

  return (
    <>
      <Heading level={3}>Kafka Cluster</Heading>
      <div>
        <InputLabel htmlFor="name">Cluster Name *</InputLabel>
        <Input id="name" type="text" name="name" />
        <FormError>
          <ErrorMessage errors={errors} name="name" />
        </FormError>
        <InputHint>
          this name will help you recognize the cluster in the application
          interface
        </InputHint>
      </div>
      <div>
        <InputLabel>
          <input {...register('readOnly')} type="checkbox" />
          Read-only mode
        </InputLabel>
        <InputHint>
          allows you to run an application in read-only mode for a specific
          cluster
        </InputHint>
        <FormError>
          <ErrorMessage errors={errors} name="readOnly" />
        </FormError>
      </div>
      <div>
        <InputLabel htmlFor="bootstrapServers">Bootstrap Servers *</InputLabel>
        <InputHint>
          the list of Kafka brokers that you want to connect to
        </InputHint>
        <S.BootstrapServersContainer>
          {fields.map((field, index) => (
            <S.BootstrapServer key={field.id}>
              <div>
                <Input
                  name={`bootstrapServers.${index}.host`}
                  placeholder="Host"
                  type="text"
                  inputSize="L"
                />
<<<<<<< HEAD
              </FormError>
            </div>
          </S.ReadOnly>
        </S.ActionItem>
        <S.ActionItem>
          <S.ItemLabelRequired>
            <label
              className="block text-sm font-medium text-gray-700 whitespace-nowrap mr-2 svelte-55p6jf required"
              htmlFor="kafkaCluster.bootstrapServers"
            >
              Bootstrap Servers
            </label>{' '}
            <S.P>the list of Kafka brokers that you want to connect to</S.P>
          </S.ItemLabelRequired>
          <S.BootstrapServersContainer>
            {fields.map((item, index) => (
              <S.InputsContainer key={item.id}>
                <S.InputWrapper>
                  <Input
                    name={`kafkaCluster.bootstrapServers.${index}.host`}
                    placeholder="Host"
                    aria-label="host"
                    type="text"
                  />
                  <FormError>
                    <ErrorMessage
                      errors={methods.formState.errors}
                      name={`kafkaCluster.bootstrapServers.${index}.host`}
                    />
                  </FormError>
                </S.InputWrapper>
                <S.InputWrapper>
                  <Input
                    name={`kafkaCluster.bootstrapServers.${index}.port`}
                    placeholder="Port"
                    aria-label="port"
                    type="text"
                  />
                  <FormError>
                    <ErrorMessage
                      errors={methods.formState.errors}
                      name={`kafkaCluster.bootstrapServers.${index}.port`}
                    />
                  </FormError>
                </S.InputWrapper>

                <S.DeleteButtonWrapper onClick={() => remove(index)}>
                  <IconButtonWrapper aria-label="deleteProperty">
                    <CloseIcon aria-hidden />
                  </IconButtonWrapper>
                </S.DeleteButtonWrapper>
              </S.InputsContainer>
            ))}
=======
                <FormError>
                  <ErrorMessage
                    errors={errors}
                    name={`bootstrapServers.${index}.host`}
                  />
                </FormError>
              </div>
              <div>
                <Input
                  name={`bootstrapServers.${index}.port`}
                  placeholder="Port"
                  type="number"
                  positiveOnly
                />
                <FormError>
                  <ErrorMessage
                    errors={errors}
                    name={`bootstrapServers.${index}.port`}
                  />
                </FormError>
              </div>
              <S.BootstrapServerActions
                aria-label="deleteProperty"
                onClick={() => remove(index)}
              >
                <CloseIcon aria-hidden />
              </S.BootstrapServerActions>
            </S.BootstrapServer>
          ))}
          <div>
>>>>>>> 1c0cb3f6
            <Button
              type="button"
              buttonSize="M"
              buttonType="secondary"
              onClick={() => append({ host: '', port: '' })}
            >
              <PlusIcon />
              Add Bootstrap Server
            </Button>
          </div>
        </S.BootstrapServersContainer>

        <FormError>
          <ErrorMessage errors={errors} name="bootstrapServers" />
        </FormError>
      </div>
    </>
  );
};
export default KafkaCluster;<|MERGE_RESOLUTION|>--- conflicted
+++ resolved
@@ -16,45 +16,43 @@
     register,
     formState: { errors },
   } = useFormContext();
-
   const { fields, append, remove } = useFieldArray({
     control,
     name: 'bootstrapServers',
   });
-
   return (
     <>
-      <Heading level={3}>Kafka Cluster</Heading>
-      <div>
-        <InputLabel htmlFor="name">Cluster Name *</InputLabel>
-        <Input id="name" type="text" name="name" />
-        <FormError>
-          <ErrorMessage errors={errors} name="name" />
-        </FormError>
-        <InputHint>
-          this name will help you recognize the cluster in the application
-          interface
-        </InputHint>
-      </div>
-      <div>
-        <InputLabel>
-          <input {...register('readOnly')} type="checkbox" />
-          Read-only mode
-        </InputLabel>
-        <InputHint>
-          allows you to run an application in read-only mode for a specific
-          cluster
-        </InputHint>
-        <FormError>
-          <ErrorMessage errors={errors} name="readOnly" />
-        </FormError>
-      </div>
-      <div>
-        <InputLabel htmlFor="bootstrapServers">Bootstrap Servers *</InputLabel>
-        <InputHint>
-          the list of Kafka brokers that you want to connect to
-        </InputHint>
-        <S.BootstrapServersContainer>
+    <Heading level={3}>Kafka Cluster</Heading>
+    <div>
+      <InputLabel htmlFor="name">Cluster Name *</InputLabel>
+      <Input id="name" type="text" name="name" />
+      <FormError>
+        <ErrorMessage errors={errors} name="name" />
+      </FormError>
+      <InputHint>
+        this name will help you recognize the cluster in the application
+        interface
+      </InputHint>
+    </div>
+    <div>
+      <InputLabel>
+        <input {...register('readOnly')} type="checkbox" />
+        Read-only mode
+      </InputLabel>
+      <InputHint>
+        allows you to run an application in read-only mode for a specific
+        cluster
+      </InputHint>
+      <FormError>
+        <ErrorMessage errors={errors} name="readOnly" />
+      </FormError>
+    </div>
+    <div>
+      <InputLabel htmlFor="bootstrapServers">Bootstrap Servers *</InputLabel>
+      <InputHint>
+        the list of Kafka brokers that you want to connect to
+      </InputHint>
+        <S.ArrayFieldWrapper>
           {fields.map((field, index) => (
             <S.BootstrapServer key={field.id}>
               <div>
@@ -64,61 +62,6 @@
                   type="text"
                   inputSize="L"
                 />
-<<<<<<< HEAD
-              </FormError>
-            </div>
-          </S.ReadOnly>
-        </S.ActionItem>
-        <S.ActionItem>
-          <S.ItemLabelRequired>
-            <label
-              className="block text-sm font-medium text-gray-700 whitespace-nowrap mr-2 svelte-55p6jf required"
-              htmlFor="kafkaCluster.bootstrapServers"
-            >
-              Bootstrap Servers
-            </label>{' '}
-            <S.P>the list of Kafka brokers that you want to connect to</S.P>
-          </S.ItemLabelRequired>
-          <S.BootstrapServersContainer>
-            {fields.map((item, index) => (
-              <S.InputsContainer key={item.id}>
-                <S.InputWrapper>
-                  <Input
-                    name={`kafkaCluster.bootstrapServers.${index}.host`}
-                    placeholder="Host"
-                    aria-label="host"
-                    type="text"
-                  />
-                  <FormError>
-                    <ErrorMessage
-                      errors={methods.formState.errors}
-                      name={`kafkaCluster.bootstrapServers.${index}.host`}
-                    />
-                  </FormError>
-                </S.InputWrapper>
-                <S.InputWrapper>
-                  <Input
-                    name={`kafkaCluster.bootstrapServers.${index}.port`}
-                    placeholder="Port"
-                    aria-label="port"
-                    type="text"
-                  />
-                  <FormError>
-                    <ErrorMessage
-                      errors={methods.formState.errors}
-                      name={`kafkaCluster.bootstrapServers.${index}.port`}
-                    />
-                  </FormError>
-                </S.InputWrapper>
-
-                <S.DeleteButtonWrapper onClick={() => remove(index)}>
-                  <IconButtonWrapper aria-label="deleteProperty">
-                    <CloseIcon aria-hidden />
-                  </IconButtonWrapper>
-                </S.DeleteButtonWrapper>
-              </S.InputsContainer>
-            ))}
-=======
                 <FormError>
                   <ErrorMessage
                     errors={errors}
@@ -149,7 +92,6 @@
             </S.BootstrapServer>
           ))}
           <div>
->>>>>>> 1c0cb3f6
             <Button
               type="button"
               buttonSize="M"
@@ -160,13 +102,13 @@
               Add Bootstrap Server
             </Button>
           </div>
-        </S.BootstrapServersContainer>
+    </S.ArrayFieldWrapper>
 
-        <FormError>
-          <ErrorMessage errors={errors} name="bootstrapServers" />
-        </FormError>
-      </div>
-    </>
-  );
+    <FormError>
+      <ErrorMessage errors={errors} name="bootstrapServers" />
+    </FormError>
+    </div>
+</>
+);
 };
 export default KafkaCluster;