import React from 'react';
import Input from 'components/common/Input/Input';
import { useFieldArray, useFormContext } from 'react-hook-form';
import { FormError, InputHint } from 'components/common/Input/Input.styled';
import { ErrorMessage } from '@hookform/error-message';
import CloseIcon from 'components/common/Icons/CloseIcon';
import { Button } from 'components/common/Button/Button';
import PlusIcon from 'components/common/Icons/PlusIcon';
import * as S from 'components/Wizard/WizardForm/WizardForm.styled';
import Heading from 'components/common/heading/Heading.styled';
import { InputLabel } from 'components/common/Input/InputLabel.styled';

const KafkaCluster: React.FC = () => {
  const {
    control,
    register,
    formState: { errors },
  } = useFormContext();

  const { fields, append, remove } = useFieldArray({
    control,
    name: 'bootstrapServers',
  });

  return (
    <>
      <Heading level={3}>Kafka Cluster</Heading>
      <div>
        <InputLabel htmlFor="name">Cluster Name *</InputLabel>
        <Input id="name" type="text" name="name" />
        <FormError>
          <ErrorMessage errors={errors} name="name" />
        </FormError>
        <InputHint>
          this name will help you recognize the cluster in the application
          interface
        </InputHint>
      </div>
      <div>
        <InputLabel>
          <input {...register('readOnly')} type="checkbox" />
          Read-only mode
        </InputLabel>
        <InputHint>
          allows you to run an application in read-only mode for a specific
          cluster
        </InputHint>
        <FormError>
          <ErrorMessage errors={errors} name="readOnly" />
        </FormError>
      </div>
      <div>
        <InputLabel htmlFor="bootstrapServers">Bootstrap Servers *</InputLabel>
        <InputHint>
          the list of Kafka brokers that you want to connect to
        </InputHint>
<<<<<<< HEAD
        <S.Container>
=======
        <S.ArrayFieldWrapper>
>>>>>>> 3806a676
          {fields.map((field, index) => (
            <S.BootstrapServer key={field.id}>
              <div>
                <Input
                  name={`bootstrapServers.${index}.host`}
                  placeholder="Host"
                  type="text"
                  inputSize="L"
                />
                <FormError>
                  <ErrorMessage
                    errors={errors}
                    name={`bootstrapServers.${index}.host`}
                  />
                </FormError>
              </div>
              <div>
                <Input
                  name={`bootstrapServers.${index}.port`}
                  placeholder="Port"
                  type="number"
                  positiveOnly
                />
                <FormError>
                  <ErrorMessage
                    errors={errors}
                    name={`bootstrapServers.${index}.port`}
                  />
                </FormError>
              </div>
              <S.RemoveButton
                aria-label="deleteProperty"
                onClick={() => remove(index)}
              >
                <CloseIcon aria-hidden />
              </S.RemoveButton>
            </S.BootstrapServer>
          ))}
          <div>
            <Button
              type="button"
              buttonSize="M"
              buttonType="secondary"
              onClick={() => append({ host: '', port: '' })}
            >
              <PlusIcon />
              Add Bootstrap Server
            </Button>
          </div>
<<<<<<< HEAD
        </S.Container>
=======
        </S.ArrayFieldWrapper>
>>>>>>> 3806a676

        <FormError>
          <ErrorMessage errors={errors} name="bootstrapServers" />
        </FormError>
      </div>
    </>
  );
};
export default KafkaCluster;<|MERGE_RESOLUTION|>--- conflicted
+++ resolved
@@ -54,11 +54,7 @@
         <InputHint>
           the list of Kafka brokers that you want to connect to
         </InputHint>
-<<<<<<< HEAD
-        <S.Container>
-=======
         <S.ArrayFieldWrapper>
->>>>>>> 3806a676
           {fields.map((field, index) => (
             <S.BootstrapServer key={field.id}>
               <div>
@@ -89,12 +85,12 @@
                   />
                 </FormError>
               </div>
-              <S.RemoveButton
+              <S.BootstrapServerActions
                 aria-label="deleteProperty"
                 onClick={() => remove(index)}
               >
                 <CloseIcon aria-hidden />
-              </S.RemoveButton>
+              </S.BootstrapServerActions>
             </S.BootstrapServer>
           ))}
           <div>
@@ -108,11 +104,7 @@
               Add Bootstrap Server
             </Button>
           </div>
-<<<<<<< HEAD
-        </S.Container>
-=======
         </S.ArrayFieldWrapper>
->>>>>>> 3806a676
 
         <FormError>
           <ErrorMessage errors={errors} name="bootstrapServers" />
