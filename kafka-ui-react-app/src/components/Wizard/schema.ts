--- conflicted
+++ resolved
@@ -124,111 +124,6 @@
       },
       then: (schema) => schema.required('required field'),
     }),
-<<<<<<< HEAD
-    password: string().when('type', {
-      is: (value: string) => {
-        return [
-          'SASL/PLAIN',
-          'SASL/SCRAM-256',
-          'SASL/SCRAM-512',
-          'SASL/LDAP',
-        ].includes(value);
-      },
-      then: (schema) => schema.required(),
-    }),
-    // Delegation tokens,
-    tokenId: string().when('type', {
-      is: 'Delegation tokens',
-      then: (schema) => schema.required(),
-    }),
-    tokenValue: string().when('type', {
-      is: 'Delegation tokens',
-      then: (schema) => schema.required(),
-    }),
-    // SASL/AWS IAM
-    awsProfileName: string().when('type', {
-      is: 'SASL/AWS IAM',
-      then: (schema) => schema.optional(),
-    }),
-    // mTLS
-    selfSignedCertificate: boolean().when('type', {
-      is: 'mTLS',
-      then: (schema) => schema.required(),
-    }),
-    sslTruststoreLocation: mixed().when(['type', 'selfSignedCertificate'], {
-      is: (type: string, selfSignedCertificate: boolean) =>
-        type === 'mTLS' && selfSignedCertificate,
-      then: (schema) => schema.required(),
-    }),
-    sslTruststorePassword: string().when('type', {
-      is: 'mTLS',
-      then: (schema) => schema.required(),
-    }),
-    sslKeystoreLocation: mixed().when('type', {
-      is: 'mTLS',
-      then: (schema) => schema.required(),
-    }),
-    sslKeystorePassword: string().when('type', {
-      is: 'mTLS',
-      then: (schema) => schema.required(),
-    }),
-    sslKeyPassword: string().when('type', {
-      is: 'mTLS',
-      then: (schema) => schema.required(),
-    }),
-  }).required(),
-  schemaRegistry: object({
-    url: string().required('URL is a required field'),
-    isAuth: boolean().required(),
-    username: string().when('isAuth', {
-      is: true,
-      then: (schema) => schema.required('Username is a required field'),
-    }),
-    password: string().when('isAuth', {
-      is: true,
-      then: (schema) => schema.required('Password is a required field'),
-    }),
-  }),
-  kafkaConnect: array().of(
-    object({
-      name: string().required('Name is a required field'),
-      url: string().required('URL is a required field'),
-      isAuth: boolean().required(),
-      username: string().when('isAuth', {
-        is: true,
-        then: (schema) => schema.required('Username is a required field'),
-      }),
-      password: string().when('isAuth', {
-        is: true,
-        then: (schema) => schema.required('Password is a required field'),
-      }),
-    })
-  ),
-  JMXMetrics: object({
-    port: number().positive().required(),
-    isAuth: boolean().required(),
-    username: string().when('isAuth', {
-      is: true,
-      then: (schema) => schema.required(),
-    }),
-    password: string().when('isAuth', {
-      is: true,
-      then: (schema) => schema.required(),
-    }),
-    isSSL: boolean().required(),
-    truststoreLocation: string().when('isSSL', {
-      is: true,
-      then: (schema) => schema.required(),
-    }),
-    truststorePassword: string().when('isSSL', {
-      is: true,
-      then: (schema) => schema.required(),
-    }),
-    keystoreLocation: string(),
-    keystorePassword: string(),
-    keystoreKeyPassword: string(),
-  }),
-=======
   authentication: authSchema,
   schemaRegistry: schemaRegistrySchema,
 
@@ -271,7 +166,6 @@
   //   keystorePassword: string(),
   //   keystoreKeyPassword: string(),
   // }),
->>>>>>> a1a19a8f
 });
 
 export default formSchema;