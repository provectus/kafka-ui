--- conflicted
+++ resolved
@@ -28,14 +28,13 @@
     expect(screen.getAllByRole('row').length).toBe(2);
   });
 
-<<<<<<< HEAD
+  it('when cluster is read-only', () => {
+    expect(screen.getByText('readonly')).toBeInTheDocument();
+  });
+
   it('render clusterWidget cells', () => {
     const cells = screen.getAllByRole('tablecell');
     expect(screen.getAllByRole('tablecell').length).toBe(14);
     expect(cells[0]).toHaveStyle('max-width: 99px');
-=======
-  it('when cluster is read-only', () => {
-    expect(screen.getByText('readonly')).toBeInTheDocument();
->>>>>>> a4fce3cd
   });
 });