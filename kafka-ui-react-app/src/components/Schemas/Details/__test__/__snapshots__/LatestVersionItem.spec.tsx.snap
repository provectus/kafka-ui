// Jest Snapshot v1, https://goo.gl/fbAQLP

exports[`LatestVersionItem matches snapshot 1`] = `
<styled.div>
  <div>
    <h1>
      Relevant version
    </h1>
    <JSONViewer
      data="{\\"type\\":\\"record\\",\\"name\\":\\"MyRecord1\\",\\"namespace\\":\\"com.mycompany\\",\\"fields\\":[{\\"name\\":\\"id\\",\\"type\\":\\"long\\"}]}"
<<<<<<< HEAD
      schemaType="JSON"
=======
      maxLines={28}
>>>>>>> 1696b9b9
    />
  </div>
  <div
    data-testid="meta-data"
  >
    <div>
      <styled.h3>
        Latest version
      </styled.h3>
      <p>
        1
      </p>
    </div>
    <div>
      <styled.h3>
        ID
      </styled.h3>
      <p>
        1
      </p>
    </div>
    <div>
      <styled.h3>
        Subject
      </styled.h3>
      <p>
        test
      </p>
    </div>
    <div>
      <styled.h3>
        Compatibility
      </styled.h3>
      <p>
        BACKWARD
      </p>
    </div>
  </div>
</styled.div>
`;<|MERGE_RESOLUTION|>--- conflicted
+++ resolved
@@ -8,11 +8,8 @@
     </h1>
     <JSONViewer
       data="{\\"type\\":\\"record\\",\\"name\\":\\"MyRecord1\\",\\"namespace\\":\\"com.mycompany\\",\\"fields\\":[{\\"name\\":\\"id\\",\\"type\\":\\"long\\"}]}"
-<<<<<<< HEAD
+      maxLines={28}
       schemaType="JSON"
-=======
-      maxLines={28}
->>>>>>> 1696b9b9
     />
   </div>
   <div
