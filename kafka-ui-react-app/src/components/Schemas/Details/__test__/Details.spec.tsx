--- conflicted
+++ resolved
@@ -33,18 +33,12 @@
       <Details
         subject={schema.subject}
         schema={schema}
-<<<<<<< HEAD
-        clusterName="Test cluster"
-        fetchSchemaVersions={jest.fn()}
+        clusterName={clusterName}
+        fetchSchemaVersions={fetchSchemaVersionsMock}
+        deleteSchema={jest.fn()}
         fetchSchemasByClusterName={jest.fn()}
         schemasAreFetched
         versionsAreFetched
-=======
-        clusterName={clusterName}
-        fetchSchemaVersions={fetchSchemaVersionsMock}
-        deleteSchema={jest.fn()}
-        isFetched
->>>>>>> 9d62670e
         versions={[]}
         {...props}
       />
