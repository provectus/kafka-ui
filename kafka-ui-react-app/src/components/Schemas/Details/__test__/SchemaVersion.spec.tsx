--- conflicted
+++ resolved
@@ -1,58 +1,30 @@
 import React from 'react';
 import SchemaVersion from 'components/Schemas/Details/SchemaVersion/SchemaVersion';
-<<<<<<< HEAD
 import { render } from 'lib/testHelpers';
 import { screen } from '@testing-library/react';
 import userEvent from '@testing-library/user-event';
-=======
 import { ThemeProvider } from 'styled-components';
 import theme from 'theme/theme';
->>>>>>> 471e84d0
 
 import { versions } from './fixtures';
 
 const renderComponent = () => {
   render(
-    <table>
-      <tbody>
-        <SchemaVersion version={versions[0]} />
-      </tbody>
-    </table>
+    <ThemeProvider theme={theme}>
+      <table>
+        <tbody>
+          <SchemaVersion version={versions[0]} />
+        </tbody>
+      </table>
+    </ThemeProvider>
   );
 };
 describe('SchemaVersion', () => {
   it('renders versions', () => {
-<<<<<<< HEAD
     renderComponent();
     expect(screen.getAllByRole('cell')).toHaveLength(3);
     expect(screen.queryByTestId('json-viewer')).not.toBeInTheDocument();
     userEvent.click(screen.getByRole('button'));
     expect(screen.getByTestId('json-viewer')).toBeInTheDocument();
-=======
-    const wrapper = mount(
-      <ThemeProvider theme={theme}>
-        <table>
-          <tbody>
-            <SchemaVersion version={versions[0]} />
-          </tbody>
-        </table>
-      </ThemeProvider>
-    );
-
-    expect(wrapper.find('td').length).toEqual(3);
-    expect(wrapper.exists('Editor')).toBeFalsy();
-    wrapper.find('span').simulate('click');
-    expect(wrapper.exists('Editor')).toBeTruthy();
-  });
-
-  it('matches snapshot', () => {
-    expect(
-      shallow(
-        <ThemeProvider theme={theme}>
-          <SchemaVersion version={versions[0]} />
-        </ThemeProvider>
-      )
-    ).toMatchSnapshot();
->>>>>>> 471e84d0
   });
 });