--- conflicted
+++ resolved
@@ -1,23 +1,23 @@
 import React from 'react';
 import LatestVersionItem from 'components/Schemas/Details/LatestVersion/LatestVersionItem';
-<<<<<<< HEAD
 import { SchemaSubject } from 'generated-sources';
 import { render } from 'lib/testHelpers';
 import { screen } from '@testing-library/react';
-=======
 import { ThemeProvider } from 'styled-components';
 import theme from 'theme/theme';
->>>>>>> 471e84d0
 
 import { jsonSchema, protoSchema } from './fixtures';
 
 const renderComponent = (schema: SchemaSubject) => {
-  render(<LatestVersionItem schema={schema} />);
+  render(
+    <ThemeProvider theme={theme}>
+      <LatestVersionItem schema={schema} />
+    </ThemeProvider>
+  );
 };
 
 describe('LatestVersionItem', () => {
   it('renders latest version of json schema', () => {
-<<<<<<< HEAD
     renderComponent(jsonSchema);
     expect(screen.getByText('Relevant version')).toBeInTheDocument();
     expect(screen.getByText('Latest version')).toBeInTheDocument();
@@ -38,42 +38,5 @@
 
     expect(screen.getByText('BACKWARD')).toBeInTheDocument();
     expect(screen.getByTestId('json-viewer')).toBeInTheDocument();
-=======
-    const wrapper = mount(
-      <ThemeProvider theme={theme}>
-        <LatestVersionItem schema={jsonSchema} />
-      </ThemeProvider>
-    );
-
-    expect(wrapper.find('div[data-testid="meta-data"]').length).toEqual(1);
-    expect(
-      wrapper.find('div[data-testid="meta-data"] > div:first-child > p').text()
-    ).toEqual('1');
-    expect(wrapper.exists('EditorViewer')).toBeTruthy();
-  });
-
-  it('renders latest version of compatibility', () => {
-    const wrapper = mount(
-      <ThemeProvider theme={theme}>
-        <LatestVersionItem schema={protoSchema} />
-      </ThemeProvider>
-    );
-
-    expect(wrapper.find('div[data-testid="meta-data"]').length).toEqual(1);
-    expect(
-      wrapper.find('div[data-testid="meta-data"] > div:last-child > p').text()
-    ).toEqual('BACKWARD');
-    expect(wrapper.exists('EditorViewer')).toBeTruthy();
-  });
-
-  it('matches snapshot', () => {
-    expect(
-      shallow(
-        <ThemeProvider theme={theme}>
-          <LatestVersionItem schema={jsonSchema} />
-        </ThemeProvider>
-      )
-    ).toMatchSnapshot();
->>>>>>> 471e84d0
   });
 });