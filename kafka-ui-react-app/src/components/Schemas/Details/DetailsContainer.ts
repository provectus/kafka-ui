--- conflicted
+++ resolved
@@ -7,11 +7,7 @@
   getSortedSchemaVersions,
   getIsSchemaListFetched,
 } from 'redux/reducers/schemas/selectors';
-<<<<<<< HEAD
-import { fetchSchemaVersions, fetchSchemasByClusterName } from 'redux/actions';
-=======
-import { fetchSchemaVersions, deleteSchema } from 'redux/actions';
->>>>>>> 9d62670e
+import { fetchSchemaVersions, deleteSchema, fetchSchemasByClusterName } from 'redux/actions';
 import Details from './Details';
 
 interface RouteProps {
@@ -39,11 +35,8 @@
 
 const mapDispatchToProps = {
   fetchSchemaVersions,
-<<<<<<< HEAD
   fetchSchemasByClusterName,
-=======
   deleteSchema,
->>>>>>> 9d62670e
 };
 
 export default withRouter(
