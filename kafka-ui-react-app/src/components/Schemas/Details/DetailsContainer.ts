import { connect } from 'react-redux';
import { ClusterName, RootState } from 'redux/interfaces';
import { RouteComponentProps, withRouter } from 'react-router-dom';
import {
  getIsSchemaVersionFetched,
  getSchema,
  getSortedSchemaVersions,
  getIsSchemaListFetched,
} from 'redux/reducers/schemas/selectors';
<<<<<<< HEAD
import {
  fetchSchemaVersions,
  deleteSchema,
  fetchSchemasByClusterName,
} from 'redux/actions';
=======
import { fetchSchemaVersions, deleteSchema } from 'redux/actions';

>>>>>>> 083e3f7d
import Details from './Details';

interface RouteProps {
  clusterName: ClusterName;
  subject: string;
}

type OwnProps = RouteComponentProps<RouteProps>;

const mapStateToProps = (
  state: RootState,
  {
    match: {
      params: { clusterName, subject },
    },
  }: OwnProps
) => ({
  subject,
  schema: getSchema(state, subject),
  versions: getSortedSchemaVersions(state),
  areVersionsFetched: getIsSchemaVersionFetched(state),
  areSchemasFetched: getIsSchemaListFetched(state),
  clusterName,
});

const mapDispatchToProps = {
  fetchSchemaVersions,
  fetchSchemasByClusterName,
  deleteSchema,
};

export default withRouter(
  connect(mapStateToProps, mapDispatchToProps)(Details)
);<|MERGE_RESOLUTION|>--- conflicted
+++ resolved
@@ -7,16 +7,12 @@
   getSortedSchemaVersions,
   getIsSchemaListFetched,
 } from 'redux/reducers/schemas/selectors';
-<<<<<<< HEAD
 import {
   fetchSchemaVersions,
   deleteSchema,
   fetchSchemasByClusterName,
 } from 'redux/actions';
-=======
-import { fetchSchemaVersions, deleteSchema } from 'redux/actions';
 
->>>>>>> 083e3f7d
 import Details from './Details';
 
 interface RouteProps {
