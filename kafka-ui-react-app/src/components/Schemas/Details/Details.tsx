--- conflicted
+++ resolved
@@ -1,18 +1,12 @@
 import React from 'react';
-<<<<<<< HEAD
-import { useHistory } from 'react-router';
+import { useHistory, useParams } from 'react-router';
 import { SchemaSubject } from 'generated-sources';
 import { ClusterName, SchemaName } from 'redux/interfaces';
 import {
   clusterSchemasPath,
-  clusterSchemaSchemaEditPath,
   clusterSchemaSchemaDiffPath,
+  clusterSchemaEditPath,
 } from 'lib/paths';
-import Breadcrumb from 'components/common/Breadcrumb/Breadcrumb';
-=======
-import { useHistory, useParams } from 'react-router';
-import { clusterSchemasPath, clusterSchemaEditPath } from 'lib/paths';
->>>>>>> 79442a7e
 import ClusterContext from 'components/contexts/ClusterContext';
 import ConfirmationModal from 'components/common/ConfirmationModal/ConfirmationModal';
 import PageLoader from 'components/common/PageLoader/PageLoader';
@@ -79,104 +73,25 @@
   }
 
   return (
-<<<<<<< HEAD
-    <div className="section">
-      <div className="level">
-        <Breadcrumb
-          links={[
-            {
-              href: clusterSchemasPath(clusterName),
-              label: 'Schema Registry',
-            },
-          ]}
-        >
-          {subject}
-        </Breadcrumb>
-      </div>
-      {areVersionsFetched && areSchemasFetched ? (
-        <>
-          <div className="box">
-            <div className="level">
-              <div className="level-left">
-                <div className="level-item">
-                  <div className="mr-1">
-                    <b>Latest Version</b>
-                  </div>
-                  <div className="tag is-info is-light" title="Version">
-                    #{schema.version}
-                  </div>
-                </div>
-              </div>
-              {!isReadOnly && (
-                <div className="level-right buttons">
-                  <Link
-                    className="button is-info"
-                    type="button"
-                    to={clusterSchemaSchemaDiffPath(
-                      clusterName,
-                      subject,
-                      schema.version,
-                      versions && versions.length > 1
-                        ? versions[1].version
-                        : schema.version
-                    )}
-                  >
-                    Compare Versions
-                  </Link>
-                  <Link
-                    className="button is-warning"
-                    type="button"
-                    to={clusterSchemaSchemaEditPath(clusterName, subject)}
-                  >
-                    Edit Schema
-                  </Link>
-                  <button
-                    className="button is-danger"
-                    type="button"
-                    onClick={() => setDeleteSchemaConfirmationVisible(true)}
-                  >
-                    Remove
-                  </button>
-                  <ConfirmationModal
-                    isOpen={isDeleteSchemaConfirmationVisible}
-                    onCancel={() => setDeleteSchemaConfirmationVisible(false)}
-                    onConfirm={onDelete}
-                  >
-                    Are you sure want to remove <b>{subject}</b> schema?
-                  </ConfirmationModal>
-                </div>
-              )}
-            </div>
-            <LatestVersionItem schema={schema} />
-          </div>
-          <div className="box">
-            <table className="table is-fullwidth">
-              <thead>
-                <tr>
-                  <th style={{ width: 40 }}> </th>
-                  <th style={{ width: 90 }}>Version</th>
-                  <th style={{ width: 170 }}>ID</th>
-                  <th>Schema</th>
-                </tr>
-              </thead>
-              <tbody>
-                {versions.map((version) => (
-                  <SchemaVersion key={version.id} version={version} />
-                ))}
-                {versions.length === 0 && (
-                  <tr>
-                    <td colSpan={10}>No active Schema</td>
-                  </tr>
-                )}
-              </tbody>
-            </table>
-          </div>
-        </>
-=======
     <>
       <PageHeading text={schema.subject}>
         {!isReadOnly && (
           <>
+            <Button
+              isLink
+              buttonSize="M"
+              buttonType="primary"
+              to={clusterSchemaSchemaDiffPath(
+                clusterName,
+                subject,
+                schema.version,
+                versions && versions.length > 1
+                  ? versions[1].version
+                  : schema.version
+              )}
+            >
+              Compare Versions
+            </Button>
             <Button
               isLink
               buttonSize="M"
@@ -224,7 +139,6 @@
             )}
           </tbody>
         </Table>
->>>>>>> 79442a7e
       ) : (
         <PageLoader />
       )}
