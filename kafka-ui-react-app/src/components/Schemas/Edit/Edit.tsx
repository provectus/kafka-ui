--- conflicted
+++ resolved
@@ -1,5 +1,5 @@
 import React from 'react';
-<<<<<<< HEAD
+import { ClusterSubjectParam } from 'lib/paths';
 import yup from 'lib/yupExtended';
 import { useNavigate } from 'react-router-dom';
 import { useForm, Controller, FormProvider } from 'react-hook-form';
@@ -18,9 +18,6 @@
 import { Button } from 'components/common/Button/Button';
 import { InputLabel } from 'components/common/Input/InputLabel.styled';
 import PageHeading from 'components/common/PageHeading/PageHeading';
-=======
-import { ClusterSubjectParam } from 'lib/paths';
->>>>>>> c153d6f6
 import { useAppDispatch, useAppSelector } from 'lib/hooks/redux';
 import useAppParams from 'lib/hooks/useAppParams';
 import {
@@ -35,10 +32,7 @@
 import { ErrorMessage } from '@hookform/error-message';
 import { showServerError } from 'lib/errorHandling';
 import { resetLoaderById } from 'redux/reducers/loader/loaderSlice';
-<<<<<<< HEAD
 import { schemasApiClient } from 'lib/api';
-=======
->>>>>>> c153d6f6
 
 import Form from './Form';
 
@@ -57,7 +51,6 @@
     });
 
   const { clusterName, subject } = useAppParams<ClusterSubjectParam>();
-<<<<<<< HEAD
   const methods = useForm<NewSchemaSubjectRaw>({
     mode: 'onChange',
     resolver: yupResolver(validationSchema()),
@@ -67,8 +60,6 @@
     control,
     handleSubmit,
   } = methods;
-=======
->>>>>>> c153d6f6
 
   React.useEffect(() => {
     dispatch(fetchLatestSchema({ clusterName, subject }));
@@ -77,7 +68,6 @@
     };
   }, [clusterName, dispatch, subject]);
 
-<<<<<<< HEAD
   const formatedSchema = React.useMemo(() => {
     return schema?.schemaType === SchemaType.PROTOBUF
       ? schema?.schema
@@ -120,15 +110,10 @@
       showServerError(e as Response);
     }
   };
-=======
-  const schema = useAppSelector((state) => getSchemaLatest(state));
-  const isFetched = useAppSelector(getAreSchemaLatestFulfilled);
->>>>>>> c153d6f6
 
   if (!isFetched || !schema) {
     return <PageLoader />;
   }
-<<<<<<< HEAD
   return (
     <FormProvider {...methods}>
       <PageHeading
@@ -234,9 +219,6 @@
       </S.EditWrapper>
     </FormProvider>
   );
-=======
-  return <Form />;
->>>>>>> c153d6f6
 };
 
 export default Edit;