--- conflicted
+++ resolved
@@ -79,15 +79,9 @@
   return (
     <FormProvider {...methods}>
       <PageHeading text="Edit schema" />
-<<<<<<< HEAD
-      {schemasAreFetched ? (
-        <S.EditWrapper>
-          <form onSubmit={methods.handleSubmit(onSubmit)}>
-=======
-      <EditWrapper>
+      <S.EditWrapper>
         <form onSubmit={handleSubmit(onSubmit)}>
           <div>
->>>>>>> ca8ef4e0
             <div>
               <InputLabel>Type</InputLabel>
               <Select
@@ -121,94 +115,48 @@
               </Select>
             </div>
           </div>
-          <EditorsWrapper>
+          <S.EditorsWrapper>
             <div>
-              <h4>Latest schema</h4>
-              <JSONEditor
-                isFixedHeight
-                readOnly
-                height="372px"
-                value={formatedSchema}
-                name="latestSchema"
-                highlightActiveLine={false}
-              />
+              <S.EditorContainer>
+                <h4>Latest schema</h4>
+                <JSONEditor
+                  isFixedHeight
+                  readOnly
+                  height="372px"
+                  value={formatedSchema}
+                  name="latestSchema"
+                  highlightActiveLine={false}
+                />
+              </S.EditorContainer>
             </div>
             <div>
-              <h4>New schema</h4>
-              <Controller
-                control={control}
-                name="newSchema"
-                render={({ field: { name, onChange } }) => (
-                  <JSONEditor
-                    readOnly={isSubmitting}
-                    defaultValue={formatedSchema}
-                    name={name}
-                    onChange={onChange}
-                  />
-                )}
-              />
+              <S.EditorContainer>
+                <h4>New schema</h4>
+                <Controller
+                  control={control}
+                  name="newSchema"
+                  render={({ field: { name, onChange } }) => (
+                    <JSONEditor
+                      readOnly={isSubmitting}
+                      defaultValue={formatedSchema}
+                      name={name}
+                      onChange={onChange}
+                    />
+                  )}
+                />
+              </S.EditorContainer>
+              <Button
+                buttonType="primary"
+                buttonSize="M"
+                type="submit"
+                disabled={!isDirty || isSubmitting}
+              >
+                Submit
+              </Button>
             </div>
-<<<<<<< HEAD
-            <S.EditorsWrapper>
-              <div>
-                <S.EditorContainer>
-                  <h4>Latest schema</h4>
-                  <JSONEditor
-                    isFixedHeight
-                    readOnly
-                    height="372px"
-                    value={getFormattedSchema()}
-                    name="latestSchema"
-                    highlightActiveLine={false}
-                  />
-                </S.EditorContainer>
-              </div>
-              <div>
-                <S.EditorContainer>
-                  <h4>New schema</h4>
-                  <Controller
-                    control={methods.control}
-                    name="newSchema"
-                    render={({ field: { name, onChange } }) => (
-                      <JSONEditor
-                        readOnly={methods.formState.isSubmitting}
-                        defaultValue={getFormattedSchema()}
-                        name={name}
-                        onChange={onChange}
-                      />
-                    )}
-                  />
-                </S.EditorContainer>
-                <Button
-                  buttonType="primary"
-                  buttonSize="M"
-                  type="submit"
-                  disabled={
-                    !methods.formState.isDirty || methods.formState.isSubmitting
-                  }
-                >
-                  Submit
-                </Button>
-              </div>
-            </S.EditorsWrapper>
-          </form>
-        </S.EditWrapper>
-      ) : (
-        <PageLoader />
-      )}
-=======
-          </EditorsWrapper>
-          <Button
-            buttonType="primary"
-            buttonSize="M"
-            type="submit"
-            disabled={!isDirty || isSubmitting}
-          >
-            Submit
-          </Button>
+          </S.EditorsWrapper>
         </form>
-      </EditWrapper>
->>>>>>> ca8ef4e0
+      </S.EditWrapper>
     </FormProvider>
   );
 };
