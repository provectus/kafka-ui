import React from 'react';
import { Switch, Route, useParams } from 'react-router-dom';
import {
  clusterSchemaNewPath,
  clusterSchemaPath,
  clusterSchemaEditPath,
  clusterSchemasPath,
  clusterSchemaSchemaEditPath,
  clusterSchemaSchemaDiffPath,
} from 'lib/paths';
import { useAppDispatch, useAppSelector } from 'lib/hooks/redux';
import {
  fetchSchemas,
  getAreSchemasFulfilled,
} from 'redux/reducers/schemas/schemasSlice';
import PageLoader from 'components/common/PageLoader/PageLoader';
import List from 'components/Schemas/List/List';
import Details from 'components/Schemas/Details/Details';
import New from 'components/Schemas/New/New';
import Edit from 'components/Schemas/Edit/Edit';

const Schemas: React.FC = () => {
  const dispatch = useAppDispatch();
  const { clusterName } = useParams<{ clusterName: string }>();
  const isFetched = useAppSelector(getAreSchemasFulfilled);

  React.useEffect(() => {
    dispatch(fetchSchemas(clusterName));
  }, []);

<<<<<<< HEAD
import ListContainer from './List/ListContainer';
import DetailsContainer from './Details/DetailsContainer';
import NewContainer from './New/NewContainer';
import EditContainer from './Edit/EditContainer';
import DiffContainer from './Diff/DiffContainer';

const Schemas: React.FC = () => (
  <Switch>
    <Route
      exact
      path={clusterSchemasPath(':clusterName')}
      component={ListContainer}
    />
    <Route
      exact
      path={clusterSchemaNewPath(':clusterName')}
      component={NewContainer}
    />
    <Route
      exact
      path={clusterSchemaPath(':clusterName', ':subject')}
      component={DetailsContainer}
    />
    <Route
      exact
      path={clusterSchemaSchemaEditPath(':clusterName', ':subject')}
      component={EditContainer}
    />
    <Route
      exact
      path={clusterSchemaSchemaDiffPath(
        ':clusterName',
        ':subject',
        ':leftVersion?',
        ':rightVersion?'
      )}
      component={DiffContainer}
    />
  </Switch>
);
=======
  if (!isFetched) {
    return <PageLoader />;
  }

  return (
    <Switch>
      <Route exact path={clusterSchemasPath(':clusterName')} component={List} />
      <Route
        exact
        path={clusterSchemaNewPath(':clusterName')}
        component={New}
      />
      <Route
        exact
        path={clusterSchemaPath(':clusterName', ':subject')}
        component={Details}
      />
      <Route
        exact
        path={clusterSchemaEditPath(':clusterName', ':subject')}
        component={Edit}
      />
    </Switch>
  );
};
>>>>>>> 79442a7e

export default Schemas;<|MERGE_RESOLUTION|>--- conflicted
+++ resolved
@@ -5,7 +5,6 @@
   clusterSchemaPath,
   clusterSchemaEditPath,
   clusterSchemasPath,
-  clusterSchemaSchemaEditPath,
   clusterSchemaSchemaDiffPath,
 } from 'lib/paths';
 import { useAppDispatch, useAppSelector } from 'lib/hooks/redux';
@@ -18,6 +17,7 @@
 import Details from 'components/Schemas/Details/Details';
 import New from 'components/Schemas/New/New';
 import Edit from 'components/Schemas/Edit/Edit';
+import DiffContainer from 'components/Schemas/Diff/DiffContainer';
 
 const Schemas: React.FC = () => {
   const dispatch = useAppDispatch();
@@ -28,48 +28,6 @@
     dispatch(fetchSchemas(clusterName));
   }, []);
 
-<<<<<<< HEAD
-import ListContainer from './List/ListContainer';
-import DetailsContainer from './Details/DetailsContainer';
-import NewContainer from './New/NewContainer';
-import EditContainer from './Edit/EditContainer';
-import DiffContainer from './Diff/DiffContainer';
-
-const Schemas: React.FC = () => (
-  <Switch>
-    <Route
-      exact
-      path={clusterSchemasPath(':clusterName')}
-      component={ListContainer}
-    />
-    <Route
-      exact
-      path={clusterSchemaNewPath(':clusterName')}
-      component={NewContainer}
-    />
-    <Route
-      exact
-      path={clusterSchemaPath(':clusterName', ':subject')}
-      component={DetailsContainer}
-    />
-    <Route
-      exact
-      path={clusterSchemaSchemaEditPath(':clusterName', ':subject')}
-      component={EditContainer}
-    />
-    <Route
-      exact
-      path={clusterSchemaSchemaDiffPath(
-        ':clusterName',
-        ':subject',
-        ':leftVersion?',
-        ':rightVersion?'
-      )}
-      component={DiffContainer}
-    />
-  </Switch>
-);
-=======
   if (!isFetched) {
     return <PageLoader />;
   }
@@ -92,9 +50,18 @@
         path={clusterSchemaEditPath(':clusterName', ':subject')}
         component={Edit}
       />
+      <Route
+        exact
+        path={clusterSchemaSchemaDiffPath(
+          ':clusterName',
+          ':subject',
+          ':leftVersion?',
+          ':rightVersion?'
+        )}
+        component={DiffContainer}
+      />
     </Switch>
   );
 };
->>>>>>> 79442a7e
 
 export default Schemas;