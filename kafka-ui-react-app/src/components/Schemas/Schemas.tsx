import React from 'react';
import { Switch, useParams } from 'react-router-dom';
import {
  clusterSchemaNewPath,
  clusterSchemaPath,
  clusterSchemaEditPath,
  clusterSchemasPath,
  clusterSchemaSchemaDiffPath,
} from 'lib/paths';
import { useAppDispatch, useAppSelector } from 'lib/hooks/redux';
import {
  fetchSchemas,
  getAreSchemasFulfilled,
} from 'redux/reducers/schemas/schemasSlice';
import PageLoader from 'components/common/PageLoader/PageLoader';
import List from 'components/Schemas/List/List';
import Details from 'components/Schemas/Details/Details';
import New from 'components/Schemas/New/New';
import Edit from 'components/Schemas/Edit/Edit';
<<<<<<< HEAD
import DiffContainer from 'components/Schemas/Diff/DiffContainer';
=======
import { BreadcrumbRoute } from 'components/common/Breadcrumb/Breadcrumb.route';
>>>>>>> d5f83b09

const Schemas: React.FC = () => {
  const dispatch = useAppDispatch();
  const { clusterName } = useParams<{ clusterName: string }>();
  const isFetched = useAppSelector(getAreSchemasFulfilled);

  React.useEffect(() => {
    dispatch(fetchSchemas(clusterName));
  }, []);

  if (!isFetched) {
    return <PageLoader />;
  }

  return (
    <Switch>
      <BreadcrumbRoute
        exact
        path={clusterSchemasPath(':clusterName')}
        component={List}
      />
      <BreadcrumbRoute
        exact
        path={clusterSchemaNewPath(':clusterName')}
        component={New}
      />
      <BreadcrumbRoute
        exact
        path={clusterSchemaPath(':clusterName', ':subject')}
        component={Details}
      />
      <BreadcrumbRoute
        exact
        path={clusterSchemaEditPath(':clusterName', ':subject')}
        component={Edit}
      />
      <Route
        exact
        path={clusterSchemaSchemaDiffPath(
          ':clusterName',
          ':subject',
          ':leftVersion?',
          ':rightVersion?'
        )}
        component={DiffContainer}
      />
    </Switch>
  );
};

export default Schemas;<|MERGE_RESOLUTION|>--- conflicted
+++ resolved
@@ -17,11 +17,8 @@
 import Details from 'components/Schemas/Details/Details';
 import New from 'components/Schemas/New/New';
 import Edit from 'components/Schemas/Edit/Edit';
-<<<<<<< HEAD
 import DiffContainer from 'components/Schemas/Diff/DiffContainer';
-=======
 import { BreadcrumbRoute } from 'components/common/Breadcrumb/Breadcrumb.route';
->>>>>>> d5f83b09
 
 const Schemas: React.FC = () => {
   const dispatch = useAppDispatch();
@@ -58,7 +55,7 @@
         path={clusterSchemaEditPath(':clusterName', ':subject')}
         component={Edit}
       />
-      <Route
+      <BreadcrumbRoute
         exact
         path={clusterSchemaSchemaDiffPath(
           ':clusterName',
