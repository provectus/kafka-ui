import {
  schemaVersion1,
  schemaVersion2,
  schemaVersionWithNonAsciiChars,
} from 'redux/reducers/schemas/__test__/fixtures';

<<<<<<< HEAD
const schemas = [schemaVersion1, schemaVersion2];
=======
const schemas = [
  schemaVersion1,
  schemaVersion2,
  schemaVersionWithNonAsciiChars,
];
>>>>>>> 6960f7ed

export const schemasPayload = {
  pageCount: 1,
  schemas,
};

export const schemasEmptyPayload = {
  pageCount: 1,
  schemas: [],
};<|MERGE_RESOLUTION|>--- conflicted
+++ resolved
@@ -4,15 +4,11 @@
   schemaVersionWithNonAsciiChars,
 } from 'redux/reducers/schemas/__test__/fixtures';
 
-<<<<<<< HEAD
-const schemas = [schemaVersion1, schemaVersion2];
-=======
 const schemas = [
   schemaVersion1,
   schemaVersion2,
   schemaVersionWithNonAsciiChars,
 ];
->>>>>>> 6960f7ed
 
 export const schemasPayload = {
   pageCount: 1,
