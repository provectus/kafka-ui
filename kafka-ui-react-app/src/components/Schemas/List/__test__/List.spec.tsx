--- conflicted
+++ resolved
@@ -1,131 +1,41 @@
 import React from 'react';
-<<<<<<< HEAD
-import { StaticRouter } from 'react-router';
-import ClusterContext from 'components/contexts/ClusterContext';
-import List, { ListProps } from 'components/Schemas/List/List';
-import { render } from 'lib/testHelpers';
-import { screen, within } from '@testing-library/react';
-
-import { schemas } from './fixtures';
-
-describe('List', () => {
-  describe('View', () => {
-    const pathname = `/ui/clusters/clusterName/schemas`;
-
-    const setupComponent = (props: Partial<ListProps> = {}) =>
-      render(
-        <StaticRouter location={{ pathname }} context={{}}>
-          <List
-            isFetching
-            fetchSchemasByClusterName={jest.fn()}
-            isGlobalSchemaCompatibilityLevelFetched
-            fetchGlobalSchemaCompatibilityLevel={jest.fn()}
-            updateGlobalSchemaCompatibilityLevel={jest.fn()}
-            schemas={[]}
-            {...props}
-          />
-        </StaticRouter>
-      );
-
-    describe('Initial state', () => {
-      let useEffect: jest.SpyInstance<
-        void,
-        [effect: React.EffectCallback, deps?: React.DependencyList | undefined]
-      >;
-      const mockedFn = jest.fn();
-
-      const mockedUseEffect = () => {
-        useEffect.mockImplementationOnce(mockedFn);
-      };
-
-      beforeEach(() => {
-        useEffect = jest.spyOn(React, 'useEffect');
-        mockedUseEffect();
-      });
-
-      it('should call fetchSchemasByClusterName every render', () => {
-        setupComponent({ fetchSchemasByClusterName: mockedFn });
-        expect(mockedFn).toHaveBeenCalled();
-      });
-    });
-
-    describe('when fetching', () => {
-      it('renders PageLoader', () => {
-        setupComponent({ isFetching: true });
-        expect(screen.queryByRole('rowgroup')).not.toBeInTheDocument();
-        expect(screen.getByRole('progressbar')).toBeInTheDocument();
-      });
-    });
-
-    describe('without schemas', () => {
-      it('renders table heading with 3 columns', () => {
-        setupComponent({ isFetching: false });
-        const rowGroups = screen.getAllByRole('rowgroup');
-        expect(rowGroups.length).toEqual(2);
-        const theadRows = within(rowGroups[0]).getAllByRole('row');
-        expect(theadRows.length).toEqual(1);
-        expect(
-          within(theadRows[0]).getAllByRole('columnheader').length
-        ).toEqual(3);
-        expect(
-          within(rowGroups[1]).getByText('No schemas found')
-        ).toBeInTheDocument();
-      });
-    });
-
-    describe('with schemas', () => {
-      it('renders table heading with ListItem', () => {
-        setupComponent({ isFetching: false, schemas });
-        const rowGroups = screen.getAllByRole('rowgroup');
-        expect(within(rowGroups[1]).getAllByRole('row').length).toEqual(3);
-      });
-    });
-
-    describe('with readonly cluster', () => {
-      const setupReadonlyComponent = (props: Partial<ListProps> = {}) =>
-        render(
-          <StaticRouter>
-            <ClusterContext.Provider
-              value={{
-                isReadOnly: true,
-                hasKafkaConnectConfigured: true,
-                hasSchemaRegistryConfigured: true,
-                isTopicDeletionAllowed: true,
-              }}
-            >
-              <StaticRouter location={{ pathname }} context={{}}>
-                <List
-                  isFetching
-                  fetchSchemasByClusterName={jest.fn()}
-                  isGlobalSchemaCompatibilityLevelFetched
-                  fetchGlobalSchemaCompatibilityLevel={jest.fn()}
-                  updateGlobalSchemaCompatibilityLevel={jest.fn()}
-                  schemas={[]}
-                  {...props}
-                />
-              </StaticRouter>
-            </ClusterContext.Provider>
-          </StaticRouter>
-        );
-
-      it('does not render Create Schema button', () => {
-        setupReadonlyComponent();
-        expect(screen.queryByText('Create Schema')).not.toBeInTheDocument();
-      });
-    });
-=======
 import List from 'components/Schemas/List/List';
 import { render } from 'lib/testHelpers';
 import { Route } from 'react-router';
-import { clusterSchemaPath, clusterSchemasPath } from 'lib/paths';
+import { clusterSchemasPath } from 'lib/paths';
 import { screen } from '@testing-library/dom';
 import {
   schemasFulfilledState,
   schemasInitialState,
 } from 'redux/reducers/schemas/__test__/fixtures';
+import ClusterContext, {
+  ContextProps,
+  initialValue as contextInitialValue,
+} from 'components/contexts/ClusterContext';
+import { RootState } from 'redux/interfaces';
 
 const clusterName = 'testClusterName';
-const subject = 'schema7_1';
+
+const renderComponent = (
+  initialState: RootState['schemas'] = schemasInitialState,
+  context: ContextProps = contextInitialValue
+) =>
+  render(
+    <ClusterContext.Provider value={context}>
+      <Route path={clusterSchemasPath(':clusterName')}>
+        <List />
+      </Route>
+    </ClusterContext.Provider>,
+    {
+      pathname: clusterSchemasPath(clusterName),
+      preloadedState: {
+        loader: {
+          'schemas/fetch': 'fulfilled',
+        },
+        schemas: initialState,
+      },
+    }
+  );
 
 describe('List', () => {
   it('renders list', () => {
@@ -134,7 +44,7 @@
         <List />
       </Route>,
       {
-        pathname: clusterSchemaPath(clusterName, subject),
+        pathname: clusterSchemasPath(clusterName),
         preloadedState: {
           loader: {
             'schemas/fetch': 'fulfilled',
@@ -148,21 +58,18 @@
   });
 
   it('renders empty table', () => {
-    render(
-      <Route path={clusterSchemasPath(':clusterName')}>
-        <List />
-      </Route>,
-      {
-        pathname: clusterSchemaPath(clusterName, subject),
-        preloadedState: {
-          loader: {
-            'schemas/fetch': 'fulfilled',
-          },
-          schemas: schemasInitialState,
-        },
-      }
-    );
+    renderComponent();
     expect(screen.getByText('No schemas found')).toBeInTheDocument();
->>>>>>> b4fb4954
+  });
+
+  describe('with readonly cluster', () => {
+    it('does not render Create Schema button', () => {
+      renderComponent(schemasFulfilledState, {
+        ...contextInitialValue,
+        isReadOnly: true,
+      });
+
+      expect(screen.queryByText('Create Schema')).not.toBeInTheDocument();
+    });
   });
 });