import ConfirmationModal from 'components/common/ConfirmationModal/ConfirmationModal';
import Select from 'components/common/Select/Select';
import { CompatibilityLevelCompatibilityEnum } from 'generated-sources';
import { getResponse } from 'lib/errorHandling';
import { useAppDispatch } from 'lib/hooks/redux';
import React from 'react';
import { useParams } from 'react-router-dom';
import { serverErrorAlertAdded } from 'redux/reducers/alerts/alertsSlice';
import {
  fetchSchemas,
  schemasApiClient,
} from 'redux/reducers/schemas/schemasSlice';

import * as S from './GlobalSchemaSelector.styled';

const GlobalSchemaSelector: React.FC = () => {
  const { clusterName } = useParams<{ clusterName: string }>();
  const dispatch = useAppDispatch();
  const [currentCompatibilityLevel, setCurrentCompatibilityLevel] =
    React.useState<CompatibilityLevelCompatibilityEnum | undefined>();
  const [nextCompatibilityLevel, setNextCompatibilityLevel] = React.useState<
    CompatibilityLevelCompatibilityEnum | undefined
  >();

  const [isFetching, setIsFetching] = React.useState(false);
  const [isUpdating, setIsUpdating] = React.useState(false);
  const [isConfirmationVisible, setIsConfirmationVisible] =
    React.useState(false);

  React.useEffect(() => {
    const fetchData = async () => {
      setIsFetching(true);
      try {
        const { compatibility } =
          await schemasApiClient.getGlobalSchemaCompatibilityLevel({
            clusterName,
          });
        setCurrentCompatibilityLevel(compatibility);
      } catch (error) {
        // do nothing
      }
      setIsFetching(false);
    };

    fetchData();
  }, []);

  const handleChangeCompatibilityLevel = (level: string | number) => {
    setNextCompatibilityLevel(level as CompatibilityLevelCompatibilityEnum);
    setIsConfirmationVisible(true);
  };

  const handleUpdateCompatibilityLevel = async () => {
    setIsUpdating(true);
    if (nextCompatibilityLevel) {
      try {
        await schemasApiClient.updateGlobalSchemaCompatibilityLevel({
          clusterName,
          compatibilityLevel: { compatibility: nextCompatibilityLevel },
        });
        dispatch(fetchSchemas(clusterName));
        setCurrentCompatibilityLevel(nextCompatibilityLevel);
        setNextCompatibilityLevel(undefined);
        setIsConfirmationVisible(false);
      } catch (e) {
        const err = await getResponse(e as Response);
        dispatch(serverErrorAlertAdded(err));
      }
    }
    setIsUpdating(false);
  };

  if (!currentCompatibilityLevel) return null;

  return (
    <S.Wrapper>
      <div>Global Compatibility Level: </div>
      <Select
        selectSize="M"
        value={currentCompatibilityLevel}
<<<<<<< HEAD
        minWidth="200px"
=======
>>>>>>> 8c99cdfb
        onChange={handleChangeCompatibilityLevel}
        disabled={isFetching || isUpdating || isConfirmationVisible}
        options={Object.keys(CompatibilityLevelCompatibilityEnum).map(
          (level) => ({ value: level, label: level })
        )}
      />
      <ConfirmationModal
        isOpen={isConfirmationVisible}
        onCancel={() => setIsConfirmationVisible(false)}
        onConfirm={handleUpdateCompatibilityLevel}
        isConfirming={isUpdating}
      >
        Are you sure you want to update the global compatibility level and set
        it to <b>{nextCompatibilityLevel}</b>? This may affect the compatibility
        levels of the schemas.
      </ConfirmationModal>
    </S.Wrapper>
  );
};

export default GlobalSchemaSelector;<|MERGE_RESOLUTION|>--- conflicted
+++ resolved
@@ -58,10 +58,10 @@
           clusterName,
           compatibilityLevel: { compatibility: nextCompatibilityLevel },
         });
-        dispatch(fetchSchemas(clusterName));
         setCurrentCompatibilityLevel(nextCompatibilityLevel);
         setNextCompatibilityLevel(undefined);
         setIsConfirmationVisible(false);
+        dispatch(fetchSchemas(clusterName));
       } catch (e) {
         const err = await getResponse(e as Response);
         dispatch(serverErrorAlertAdded(err));
@@ -77,11 +77,8 @@
       <div>Global Compatibility Level: </div>
       <Select
         selectSize="M"
-        value={currentCompatibilityLevel}
-<<<<<<< HEAD
+        defaultValue={currentCompatibilityLevel}
         minWidth="200px"
-=======
->>>>>>> 8c99cdfb
         onChange={handleChangeCompatibilityLevel}
         disabled={isFetching || isUpdating || isConfirmationVisible}
         options={Object.keys(CompatibilityLevelCompatibilityEnum).map(
