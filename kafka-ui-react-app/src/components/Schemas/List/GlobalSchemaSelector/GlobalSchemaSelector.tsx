--- conflicted
+++ resolved
@@ -1,14 +1,9 @@
 import ConfirmationModal from 'components/common/ConfirmationModal/ConfirmationModal';
 import Select from 'components/common/Select/Select';
 import { CompatibilityLevelCompatibilityEnum } from 'generated-sources';
-<<<<<<< HEAD
-import React, { useState } from 'react';
-import { FormProvider, useForm } from 'react-hook-form';
-=======
 import { getResponse } from 'lib/errorHandling';
 import { useAppDispatch } from 'lib/hooks/redux';
 import React from 'react';
->>>>>>> b4fb4954
 import { useParams } from 'react-router-dom';
 import { serverErrorAlertAdded } from 'redux/reducers/alerts/alertsSlice';
 import {
@@ -18,25 +13,7 @@
 
 import * as S from './GlobalSchemaSelector.styled';
 
-<<<<<<< HEAD
-export interface GlobalSchemaSelectorProps {
-  globalSchemaCompatibilityLevel?: CompatibilityLevelCompatibilityEnum;
-  updateGlobalSchemaCompatibilityLevel: (
-    clusterName: ClusterName,
-    compatibilityLevel: CompatibilityLevelCompatibilityEnum
-  ) => Promise<void>;
-}
-
-const GlobalSchemaSelector: React.FC<GlobalSchemaSelectorProps> = ({
-  globalSchemaCompatibilityLevel,
-  updateGlobalSchemaCompatibilityLevel,
-}) => {
-  const [currentCompatibilityLevel, setCompatibilityLevel] = useState(
-    globalSchemaCompatibilityLevel
-  );
-=======
 const GlobalSchemaSelector: React.FC = () => {
->>>>>>> b4fb4954
   const { clusterName } = useParams<{ clusterName: string }>();
   const dispatch = useAppDispatch();
   const [currentCompatibilityLevel, setCurrentCompatibilityLevel] =
@@ -77,54 +54,6 @@
     setIsConfirmationVisible(true);
   };
 
-<<<<<<< HEAD
-  const onCompatibilityLevelChange = ({
-    target: { value: newCompatibilityLevel },
-  }: {
-    target: { value: string };
-  }) => {
-    setCompatibilityLevel(
-      newCompatibilityLevel as CompatibilityLevelCompatibilityEnum
-    );
-    setUpdateCompatibilityConfirmationVisible(true);
-  };
-
-  const onCompatibilityLevelCancel = () => {
-    setCompatibilityLevel(globalSchemaCompatibilityLevel);
-    setUpdateCompatibilityConfirmationVisible(false);
-  };
-
-  return (
-    <FormProvider {...methods}>
-      <S.GlobalSchemaSelectorWrapper>
-        <h5>Global Compatibility Level: </h5>
-        <Select
-          name="compatibilityLevel"
-          selectSize="M"
-          value={currentCompatibilityLevel}
-          onChange={onCompatibilityLevelChange}
-          disabled={methods.formState.isSubmitting}
-        >
-          {Object.keys(CompatibilityLevelCompatibilityEnum).map(
-            (level: string) => (
-              <option key={level} value={level}>
-                {level}
-              </option>
-            )
-          )}
-        </Select>
-        <ConfirmationModal
-          isOpen={isUpdateCompatibilityConfirmationVisible}
-          onCancel={onCompatibilityLevelCancel}
-          onConfirm={methods.handleSubmit(onCompatibilityLevelUpdate)}
-          isConfirming={methods.formState.isSubmitting}
-        >
-          Are you sure you want to update the global compatibility level? This
-          may affect the compatibility levels of the schemas.
-        </ConfirmationModal>
-      </S.GlobalSchemaSelectorWrapper>
-    </FormProvider>
-=======
   const handleUpdateCompatibilityLevel = async () => {
     setIsUpdating(true);
     if (nextCompatibilityLevel) {
@@ -172,7 +101,6 @@
         levels of the schemas.
       </ConfirmationModal>
     </S.Wrapper>
->>>>>>> b4fb4954
   );
 };
 
