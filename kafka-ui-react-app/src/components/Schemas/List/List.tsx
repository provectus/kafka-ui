--- conflicted
+++ resolved
@@ -14,16 +14,12 @@
   fetchSchemasByClusterName: (clusterName: ClusterName) => void;
 }
 
-<<<<<<< HEAD
 const List: React.FC<ListProps> = ({
   schemas,
   isFetching,
   fetchSchemasByClusterName,
 }) => {
-=======
-const List: React.FC<ListProps> = ({ schemas }) => {
   const { isReadOnly } = React.useContext(ClusterContext);
->>>>>>> 1188ce9b
   const { clusterName } = useParams<{ clusterName: string }>();
 
   React.useEffect(() => {
