--- conflicted
+++ resolved
@@ -33,11 +33,8 @@
   RootState,
   undefined,
   Action
-<<<<<<< HEAD
-=======
 >;
 
 export type PromiseThunkResult<ReturnType = void> = ThunkResult<
   Promise<ReturnType>
->>>>>>> 2c959286
 >;