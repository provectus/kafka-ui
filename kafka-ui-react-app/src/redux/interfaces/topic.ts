import {
  Topic,
  TopicDetails,
  TopicMessage,
  TopicConfig,
  TopicCreation,
  GetTopicMessagesRequest,
<<<<<<< HEAD
  ConsumerGroup,
=======
  TopicColumnsToSort,
>>>>>>> b60ff8ac
} from 'generated-sources';

export type TopicName = Topic['name'];

export type CleanupPolicy = 'delete' | 'compact';

export interface TopicConfigByName {
  byName: TopicConfigParams;
}

export interface TopicConfigParams {
  [paramName: string]: TopicConfig;
}

export interface TopicConfigValue {
  name: TopicConfig['name'];
  value: TopicConfig['value'];
}

export interface TopicMessageQueryParams {
  q: GetTopicMessagesRequest['q'];
  limit: GetTopicMessagesRequest['limit'];
  seekType: GetTopicMessagesRequest['seekType'];
  seekTo: GetTopicMessagesRequest['seekTo'];
}

export interface TopicFormCustomParams {
  byIndex: TopicConfigParams;
  allIndexes: TopicName[];
}

export interface TopicWithDetailedInfo extends Topic, TopicDetails {
  config?: TopicConfig[];
}

export interface TopicsState {
  byName: { [topicName: string]: TopicWithDetailedInfo };
  allNames: TopicName[];
  totalPages: number;
  messages: TopicMessage[];
<<<<<<< HEAD
  consumerGroups: ConsumerGroup[];
=======
  search: string;
  orderBy: TopicColumnsToSort | null;
>>>>>>> b60ff8ac
}

export type TopicFormFormattedParams = TopicCreation['configs'];

export interface TopicFormDataRaw {
  name: string;
  partitions: number;
  replicationFactor: number;
  minInSyncReplicas: number;
  cleanupPolicy: string;
  retentionMs: number;
  retentionBytes: number;
  maxMessageBytes: number;
  customParams: TopicFormCustomParams;
}<|MERGE_RESOLUTION|>--- conflicted
+++ resolved
@@ -5,11 +5,8 @@
   TopicConfig,
   TopicCreation,
   GetTopicMessagesRequest,
-<<<<<<< HEAD
   ConsumerGroup,
-=======
   TopicColumnsToSort,
->>>>>>> b60ff8ac
 } from 'generated-sources';
 
 export type TopicName = Topic['name'];
@@ -50,12 +47,9 @@
   allNames: TopicName[];
   totalPages: number;
   messages: TopicMessage[];
-<<<<<<< HEAD
-  consumerGroups: ConsumerGroup[];
-=======
   search: string;
   orderBy: TopicColumnsToSort | null;
->>>>>>> b60ff8ac
+  consumerGroups: ConsumerGroup[];
 }
 
 export type TopicFormFormattedParams = TopicCreation['configs'];
