import { createAsyncAction } from 'typesafe-actions';
<<<<<<< HEAD
import { ActionType } from 'redux/actionType';
=======
import ActionType from 'redux/actionType';
>>>>>>> 128c0d2e
import {
  Broker,
  BrokerMetrics,
  Cluster,
  Topic,
  TopicConfig,
  TopicDetails,
  TopicMessage,
  TopicName,
  ConsumerGroup,
  ConsumerGroupDetails,
  ConsumerGroupID,
} from 'redux/interfaces';
import {
  ConsumerGroup,
  ConsumerGroupID,
  ConsumerGroupDetails,
} from '../interfaces/consumerGroup';

export const fetchBrokersAction = createAsyncAction(
  ActionType.GET_BROKERS__REQUEST,
  ActionType.GET_BROKERS__SUCCESS,
  ActionType.GET_BROKERS__FAILURE
)<undefined, Broker[], undefined>();

export const fetchBrokerMetricsAction = createAsyncAction(
  ActionType.GET_BROKER_METRICS__REQUEST,
  ActionType.GET_BROKER_METRICS__SUCCESS,
  ActionType.GET_BROKER_METRICS__FAILURE
)<undefined, BrokerMetrics, undefined>();

export const fetchClusterListAction = createAsyncAction(
  ActionType.GET_CLUSTERS__REQUEST,
  ActionType.GET_CLUSTERS__SUCCESS,
  ActionType.GET_CLUSTERS__FAILURE
)<undefined, Cluster[], undefined>();

export const fetchTopicListAction = createAsyncAction(
  ActionType.GET_TOPICS__REQUEST,
  ActionType.GET_TOPICS__SUCCESS,
  ActionType.GET_TOPICS__FAILURE
)<undefined, Topic[], undefined>();

export const fetchTopicMessagesAction = createAsyncAction(
  ActionType.GET_TOPIC_MESSAGES__REQUEST,
  ActionType.GET_TOPIC_MESSAGES__SUCCESS,
  ActionType.GET_TOPIC_MESSAGES__FAILURE
)<undefined, TopicMessage[], undefined>();

export const fetchTopicDetailsAction = createAsyncAction(
  ActionType.GET_TOPIC_DETAILS__REQUEST,
  ActionType.GET_TOPIC_DETAILS__SUCCESS,
  ActionType.GET_TOPIC_DETAILS__FAILURE
)<undefined, { topicName: TopicName; details: TopicDetails }, undefined>();

export const fetchTopicConfigAction = createAsyncAction(
  ActionType.GET_TOPIC_CONFIG__REQUEST,
  ActionType.GET_TOPIC_CONFIG__SUCCESS,
  ActionType.GET_TOPIC_CONFIG__FAILURE
)<undefined, { topicName: TopicName; config: TopicConfig[] }, undefined>();

export const createTopicAction = createAsyncAction(
  ActionType.POST_TOPIC__REQUEST,
  ActionType.POST_TOPIC__SUCCESS,
  ActionType.POST_TOPIC__FAILURE
<<<<<<< HEAD
=======
)<undefined, Topic, undefined>();

export const updateTopicAction = createAsyncAction(
  ActionType.PATCH_TOPIC__REQUEST,
  ActionType.PATCH_TOPIC__SUCCESS,
  ActionType.PATCH_TOPIC__FAILURE
>>>>>>> 128c0d2e
)<undefined, Topic, undefined>();

export const fetchConsumerGroupsAction = createAsyncAction(
  ActionType.GET_CONSUMER_GROUPS__REQUEST,
  ActionType.GET_CONSUMER_GROUPS__SUCCESS,
  ActionType.GET_CONSUMER_GROUPS__FAILURE
)<undefined, ConsumerGroup[], undefined>();

export const fetchConsumerGroupDetailsAction = createAsyncAction(
  ActionType.GET_CONSUMER_GROUP_DETAILS__REQUEST,
  ActionType.GET_CONSUMER_GROUP_DETAILS__SUCCESS,
  ActionType.GET_CONSUMER_GROUP_DETAILS__FAILURE
)<
  undefined,
  { consumerGroupID: ConsumerGroupID; details: ConsumerGroupDetails },
  undefined
>();<|MERGE_RESOLUTION|>--- conflicted
+++ resolved
@@ -1,9 +1,5 @@
 import { createAsyncAction } from 'typesafe-actions';
-<<<<<<< HEAD
-import { ActionType } from 'redux/actionType';
-=======
 import ActionType from 'redux/actionType';
->>>>>>> 128c0d2e
 import {
   Broker,
   BrokerMetrics,
@@ -17,11 +13,6 @@
   ConsumerGroupDetails,
   ConsumerGroupID,
 } from 'redux/interfaces';
-import {
-  ConsumerGroup,
-  ConsumerGroupID,
-  ConsumerGroupDetails,
-} from '../interfaces/consumerGroup';
 
 export const fetchBrokersAction = createAsyncAction(
   ActionType.GET_BROKERS__REQUEST,
@@ -69,15 +60,12 @@
   ActionType.POST_TOPIC__REQUEST,
   ActionType.POST_TOPIC__SUCCESS,
   ActionType.POST_TOPIC__FAILURE
-<<<<<<< HEAD
-=======
 )<undefined, Topic, undefined>();
 
 export const updateTopicAction = createAsyncAction(
   ActionType.PATCH_TOPIC__REQUEST,
   ActionType.PATCH_TOPIC__SUCCESS,
   ActionType.PATCH_TOPIC__FAILURE
->>>>>>> 128c0d2e
 )<undefined, Topic, undefined>();
 
 export const fetchConsumerGroupsAction = createAsyncAction(
