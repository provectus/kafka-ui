import { flatten } from 'lodash';
import {
  ApiClustersApi,
  Configuration,
  Cluster,
  Topic,
  TopicFormData,
  TopicConfig,
  SchemaSubject,
} from 'generated-sources';
import {
  ConsumerGroupID,
  PromiseThunk,
  ClusterName,
  BrokerId,
  TopicName,
  TopicMessageQueryParams,
  TopicFormFormattedParams,
  TopicFormDataRaw,
} from 'redux/interfaces';

import { BASE_PARAMS } from 'lib/constants';
import * as actions from './actions';

const apiClientConf = new Configuration(BASE_PARAMS);
export const apiClient = new ApiClustersApi(apiClientConf);

export const fetchClustersList = (): PromiseThunk<void> => async (dispatch) => {
  dispatch(actions.fetchClusterListAction.request());
  try {
    const clusters: Cluster[] = await apiClient.getClusters();
    dispatch(actions.fetchClusterListAction.success(clusters));
  } catch (e) {
    dispatch(actions.fetchClusterListAction.failure());
  }
};

export const fetchClusterStats = (
  clusterName: ClusterName
): PromiseThunk<void> => async (dispatch) => {
  dispatch(actions.fetchClusterStatsAction.request());
  try {
    const payload = await apiClient.getClusterStats({ clusterName });
    dispatch(actions.fetchClusterStatsAction.success(payload));
  } catch (e) {
    dispatch(actions.fetchClusterStatsAction.failure());
  }
};

export const fetchClusterMetrics = (
  clusterName: ClusterName
): PromiseThunk<void> => async (dispatch) => {
  dispatch(actions.fetchClusterMetricsAction.request());
  try {
    const payload = await apiClient.getClusterMetrics({ clusterName });
    dispatch(actions.fetchClusterMetricsAction.success(payload));
  } catch (e) {
    dispatch(actions.fetchClusterMetricsAction.failure());
  }
};

export const fetchBrokers = (
  clusterName: ClusterName
): PromiseThunk<void> => async (dispatch) => {
  dispatch(actions.fetchBrokersAction.request());
  try {
    const payload = await apiClient.getBrokers({ clusterName });
    dispatch(actions.fetchBrokersAction.success(payload));
  } catch (e) {
    dispatch(actions.fetchBrokersAction.failure());
  }
};

export const fetchBrokerMetrics = (
  clusterName: ClusterName,
  brokerId: BrokerId
): PromiseThunk<void> => async (dispatch) => {
  dispatch(actions.fetchBrokerMetricsAction.request());
  try {
    const payload = await apiClient.getBrokersMetrics({
      clusterName,
      id: brokerId,
    });
    dispatch(actions.fetchBrokerMetricsAction.success(payload));
  } catch (e) {
    dispatch(actions.fetchBrokerMetricsAction.failure());
  }
};

export const fetchTopicsList = (
  clusterName: ClusterName
): PromiseThunk<void> => async (dispatch) => {
  dispatch(actions.fetchTopicsListAction.request());
  try {
    const topics = await apiClient.getTopics({ clusterName });
    dispatch(actions.fetchTopicsListAction.success(topics));
  } catch (e) {
    dispatch(actions.fetchTopicsListAction.failure());
  }
};

export const fetchTopicMessages = (
  clusterName: ClusterName,
  topicName: TopicName,
  queryParams: Partial<TopicMessageQueryParams>
): PromiseThunk<void> => async (dispatch) => {
  dispatch(actions.fetchTopicMessagesAction.request());
  try {
    const messages = await apiClient.getTopicMessages({
      clusterName,
      topicName,
      ...queryParams,
    });
    dispatch(actions.fetchTopicMessagesAction.success(messages));
  } catch (e) {
    dispatch(actions.fetchTopicMessagesAction.failure());
  }
};

export const fetchTopicDetails = (
  clusterName: ClusterName,
  topicName: TopicName
): PromiseThunk<void> => async (dispatch) => {
  dispatch(actions.fetchTopicDetailsAction.request());
  try {
    const topicDetails = await apiClient.getTopicDetails({
      clusterName,
      topicName,
    });
    dispatch(
      actions.fetchTopicDetailsAction.success({
        topicName,
        details: topicDetails,
      })
    );
  } catch (e) {
    dispatch(actions.fetchTopicDetailsAction.failure());
  }
};

export const fetchTopicConfig = (
  clusterName: ClusterName,
  topicName: TopicName
): PromiseThunk<void> => async (dispatch) => {
  dispatch(actions.fetchTopicConfigAction.request());
  try {
    const config = await apiClient.getTopicConfigs({ clusterName, topicName });
    dispatch(actions.fetchTopicConfigAction.success({ topicName, config }));
  } catch (e) {
    dispatch(actions.fetchTopicConfigAction.failure());
  }
};

const formatTopicFormData = (form: TopicFormDataRaw): TopicFormData => {
  const {
    name,
    partitions,
    replicationFactor,
    cleanupPolicy,
    retentionBytes,
    retentionMs,
    maxMessageBytes,
    minInSyncReplicas,
    customParams,
  } = form;

  return {
    name,
    partitions,
    replicationFactor,
    configs: {
      'cleanup.policy': cleanupPolicy,
      'retention.ms': retentionMs,
      'retention.bytes': retentionBytes,
      'max.message.bytes': maxMessageBytes,
      'min.insync.replicas': minInSyncReplicas,
      ...Object.values(customParams || {}).reduce(
        (result: TopicFormFormattedParams, customParam: TopicConfig) => {
          return {
            ...result,
            [customParam.name]: customParam.value,
          };
        },
        {}
      ),
    },
  };
};

export const createTopic = (
  clusterName: ClusterName,
  form: TopicFormDataRaw
): PromiseThunk<void> => async (dispatch) => {
  dispatch(actions.createTopicAction.request());
  try {
    const topic: Topic = await apiClient.createTopic({
      clusterName,
      topicFormData: formatTopicFormData(form),
    });
    dispatch(actions.createTopicAction.success(topic));
  } catch (e) {
    dispatch(actions.createTopicAction.failure());
  }
};

export const updateTopic = (
  clusterName: ClusterName,
  form: TopicFormDataRaw
): PromiseThunk<void> => async (dispatch) => {
  dispatch(actions.updateTopicAction.request());
  try {
    const topic: Topic = await apiClient.updateTopic({
      clusterName,
      topicName: form.name,
      topicFormData: formatTopicFormData(form),
    });
    dispatch(actions.updateTopicAction.success(topic));
  } catch (e) {
    dispatch(actions.updateTopicAction.failure());
  }
};

export const fetchConsumerGroupsList = (
  clusterName: ClusterName
): PromiseThunk<void> => async (dispatch) => {
  dispatch(actions.fetchConsumerGroupsAction.request());
  try {
    const consumerGroups = await apiClient.getConsumerGroups({ clusterName });
    dispatch(actions.fetchConsumerGroupsAction.success(consumerGroups));
  } catch (e) {
    dispatch(actions.fetchConsumerGroupsAction.failure());
  }
};

export const fetchConsumerGroupDetails = (
  clusterName: ClusterName,
  consumerGroupID: ConsumerGroupID
): PromiseThunk<void> => async (dispatch) => {
  dispatch(actions.fetchConsumerGroupDetailsAction.request());
  try {
    const consumerGroupDetails = await apiClient.getConsumerGroup({
      clusterName,
      id: consumerGroupID,
    });
    dispatch(
      actions.fetchConsumerGroupDetailsAction.success({
        consumerGroupID,
        details: consumerGroupDetails,
      })
    );
  } catch (e) {
    dispatch(actions.fetchConsumerGroupDetailsAction.failure());
  }
};

export const fetchSchemasByClusterName = (
  clusterName: ClusterName
): PromiseThunk<void> => async (dispatch) => {
  dispatch(actions.fetchSchemasByClusterNameAction.request());
  try {
    const schemaNames = await apiClient.getSchemas({ clusterName });

    // TODO: Remove me after API refactoring
<<<<<<< HEAD
    const schemas: SchemaSubject[][] = await Promise.all(
=======
    const schemas: SchemaSubject[] = await Promise.all(
>>>>>>> e629a251
      schemaNames.map((schemaName) =>
        apiClient.getLatestSchema({ clusterName, schemaName })
      )
    );

<<<<<<< HEAD
    dispatch(actions.fetchSchemasByClusterNameAction.success(flatten(schemas)));
=======
    dispatch(actions.fetchSchemasByClusterNameAction.success(schemas));
>>>>>>> e629a251
  } catch (e) {
    dispatch(actions.fetchSchemasByClusterNameAction.failure());
  }
};<|MERGE_RESOLUTION|>--- conflicted
+++ resolved
@@ -1,4 +1,3 @@
-import { flatten } from 'lodash';
 import {
   ApiClustersApi,
   Configuration,
@@ -261,21 +260,13 @@
     const schemaNames = await apiClient.getSchemas({ clusterName });
 
     // TODO: Remove me after API refactoring
-<<<<<<< HEAD
-    const schemas: SchemaSubject[][] = await Promise.all(
-=======
     const schemas: SchemaSubject[] = await Promise.all(
->>>>>>> e629a251
       schemaNames.map((schemaName) =>
         apiClient.getLatestSchema({ clusterName, schemaName })
       )
     );
 
-<<<<<<< HEAD
-    dispatch(actions.fetchSchemasByClusterNameAction.success(flatten(schemas)));
-=======
     dispatch(actions.fetchSchemasByClusterNameAction.success(schemas));
->>>>>>> e629a251
   } catch (e) {
     dispatch(actions.fetchSchemasByClusterNameAction.failure());
   }
