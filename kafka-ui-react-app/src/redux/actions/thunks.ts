import {
  ClustersApi,
  BrokersApi,
  TopicsApi,
  ConsumerGroupsApi,
  SchemasApi,
  MessagesApi,
  Configuration,
  Cluster,
  Topic,
  TopicFormData,
  TopicConfig,
  NewSchemaSubject,
  SchemaSubject,
} from 'generated-sources';
import {
  ConsumerGroupID,
  PromiseThunkResult,
  ClusterName,
  BrokerId,
  TopicName,
  TopicMessageQueryParams,
  TopicFormFormattedParams,
  TopicFormDataRaw,
  SchemaName,
} from 'redux/interfaces';

import { BASE_PARAMS } from 'lib/constants';
import * as actions from './actions';

const apiClientConf = new Configuration(BASE_PARAMS);
export const clustersApiClient = new ClustersApi(apiClientConf);
export const brokersApiClient = new BrokersApi(apiClientConf);
export const topicsApiClient = new TopicsApi(apiClientConf);
export const consumerGroupsApiClient = new ConsumerGroupsApi(apiClientConf);
export const schemasApiClient = new SchemasApi(apiClientConf);
export const messagesApiClient = new MessagesApi(apiClientConf);

export const fetchClustersList = (): PromiseThunkResult => async (dispatch) => {
  dispatch(actions.fetchClusterListAction.request());
  try {
    const clusters: Cluster[] = await clustersApiClient.getClusters();
    dispatch(actions.fetchClusterListAction.success(clusters));
  } catch (e) {
    dispatch(actions.fetchClusterListAction.failure());
  }
};

export const fetchClusterStats = (
  clusterName: ClusterName
): PromiseThunkResult => async (dispatch) => {
  dispatch(actions.fetchClusterStatsAction.request());
  try {
    const payload = await clustersApiClient.getClusterStats({ clusterName });
    dispatch(actions.fetchClusterStatsAction.success(payload));
  } catch (e) {
    dispatch(actions.fetchClusterStatsAction.failure());
  }
};

export const fetchClusterMetrics = (
  clusterName: ClusterName
): PromiseThunkResult => async (dispatch) => {
  dispatch(actions.fetchClusterMetricsAction.request());
  try {
    const payload = await clustersApiClient.getClusterMetrics({ clusterName });
    dispatch(actions.fetchClusterMetricsAction.success(payload));
  } catch (e) {
    dispatch(actions.fetchClusterMetricsAction.failure());
  }
};

export const fetchBrokers = (
  clusterName: ClusterName
): PromiseThunkResult => async (dispatch) => {
  dispatch(actions.fetchBrokersAction.request());
  try {
    const payload = await brokersApiClient.getBrokers({ clusterName });
    dispatch(actions.fetchBrokersAction.success(payload));
  } catch (e) {
    dispatch(actions.fetchBrokersAction.failure());
  }
};

export const fetchBrokerMetrics = (
  clusterName: ClusterName,
  brokerId: BrokerId
): PromiseThunkResult => async (dispatch) => {
  dispatch(actions.fetchBrokerMetricsAction.request());
  try {
    const payload = await brokersApiClient.getBrokersMetrics({
      clusterName,
      id: brokerId,
    });
    dispatch(actions.fetchBrokerMetricsAction.success(payload));
  } catch (e) {
    dispatch(actions.fetchBrokerMetricsAction.failure());
  }
};

export const fetchTopicsList = (
  clusterName: ClusterName
): PromiseThunkResult => async (dispatch) => {
  dispatch(actions.fetchTopicsListAction.request());
  try {
<<<<<<< HEAD
    const topics = await apiClient.getTopics({ clusterName });
    dispatch(actions.fetchTopicsListAction.success(topics.topics || []));
=======
    const topics = await topicsApiClient.getTopics({ clusterName });
    dispatch(actions.fetchTopicsListAction.success(topics));
>>>>>>> 909e1960
  } catch (e) {
    dispatch(actions.fetchTopicsListAction.failure());
  }
};

export const fetchTopicMessages = (
  clusterName: ClusterName,
  topicName: TopicName,
  queryParams: Partial<TopicMessageQueryParams>
): PromiseThunkResult => async (dispatch) => {
  dispatch(actions.fetchTopicMessagesAction.request());
  try {
    const messages = await messagesApiClient.getTopicMessages({
      clusterName,
      topicName,
      ...queryParams,
    });
    dispatch(actions.fetchTopicMessagesAction.success(messages));
  } catch (e) {
    dispatch(actions.fetchTopicMessagesAction.failure());
  }
};

export const fetchTopicDetails = (
  clusterName: ClusterName,
  topicName: TopicName
): PromiseThunkResult => async (dispatch) => {
  dispatch(actions.fetchTopicDetailsAction.request());
  try {
    const topicDetails = await topicsApiClient.getTopicDetails({
      clusterName,
      topicName,
    });
    dispatch(
      actions.fetchTopicDetailsAction.success({
        topicName,
        details: topicDetails,
      })
    );
  } catch (e) {
    dispatch(actions.fetchTopicDetailsAction.failure());
  }
};

export const fetchTopicConfig = (
  clusterName: ClusterName,
  topicName: TopicName
): PromiseThunkResult => async (dispatch) => {
  dispatch(actions.fetchTopicConfigAction.request());
  try {
    const config = await topicsApiClient.getTopicConfigs({
      clusterName,
      topicName,
    });
    dispatch(actions.fetchTopicConfigAction.success({ topicName, config }));
  } catch (e) {
    dispatch(actions.fetchTopicConfigAction.failure());
  }
};

const formatTopicFormData = (form: TopicFormDataRaw): TopicFormData => {
  const {
    name,
    partitions,
    replicationFactor,
    cleanupPolicy,
    retentionBytes,
    retentionMs,
    maxMessageBytes,
    minInSyncReplicas,
    customParams,
  } = form;

  return {
    name,
    partitions,
    replicationFactor,
    configs: {
      'cleanup.policy': cleanupPolicy,
      'retention.ms': retentionMs,
      'retention.bytes': retentionBytes,
      'max.message.bytes': maxMessageBytes,
      'min.insync.replicas': minInSyncReplicas,
      ...Object.values(customParams || {}).reduce(
        (result: TopicFormFormattedParams, customParam: TopicConfig) => {
          return {
            ...result,
            [customParam.name]: customParam.value,
          };
        },
        {}
      ),
    },
  };
};

export const createTopic = (
  clusterName: ClusterName,
  form: TopicFormDataRaw
): PromiseThunkResult => async (dispatch) => {
  dispatch(actions.createTopicAction.request());
  try {
    const topic: Topic = await topicsApiClient.createTopic({
      clusterName,
      topicFormData: formatTopicFormData(form),
    });
    dispatch(actions.createTopicAction.success(topic));
  } catch (e) {
    dispatch(actions.createTopicAction.failure());
  }
};

export const updateTopic = (
  clusterName: ClusterName,
  form: TopicFormDataRaw
): PromiseThunkResult => async (dispatch) => {
  dispatch(actions.updateTopicAction.request());
  try {
    const topic: Topic = await topicsApiClient.updateTopic({
      clusterName,
      topicName: form.name,
      topicFormData: formatTopicFormData(form),
    });
    dispatch(actions.updateTopicAction.success(topic));
  } catch (e) {
    dispatch(actions.updateTopicAction.failure());
  }
};

export const fetchConsumerGroupsList = (
  clusterName: ClusterName
): PromiseThunkResult => async (dispatch) => {
  dispatch(actions.fetchConsumerGroupsAction.request());
  try {
    const consumerGroups = await consumerGroupsApiClient.getConsumerGroups({
      clusterName,
    });
    dispatch(actions.fetchConsumerGroupsAction.success(consumerGroups));
  } catch (e) {
    dispatch(actions.fetchConsumerGroupsAction.failure());
  }
};

export const fetchConsumerGroupDetails = (
  clusterName: ClusterName,
  consumerGroupID: ConsumerGroupID
): PromiseThunkResult => async (dispatch) => {
  dispatch(actions.fetchConsumerGroupDetailsAction.request());
  try {
    const consumerGroupDetails = await consumerGroupsApiClient.getConsumerGroup(
      {
        clusterName,
        id: consumerGroupID,
      }
    );
    dispatch(
      actions.fetchConsumerGroupDetailsAction.success({
        consumerGroupID,
        details: consumerGroupDetails,
      })
    );
  } catch (e) {
    dispatch(actions.fetchConsumerGroupDetailsAction.failure());
  }
};

export const fetchSchemasByClusterName = (
  clusterName: ClusterName
): PromiseThunkResult<void> => async (dispatch) => {
  dispatch(actions.fetchSchemasByClusterNameAction.request());
  try {
    const schemas = await schemasApiClient.getSchemas({ clusterName });
    dispatch(actions.fetchSchemasByClusterNameAction.success(schemas));
  } catch (e) {
    dispatch(actions.fetchSchemasByClusterNameAction.failure());
  }
};

export const fetchSchemaVersions = (
  clusterName: ClusterName,
  subject: SchemaName
): PromiseThunkResult<void> => async (dispatch) => {
  if (!subject) return;
  dispatch(actions.fetchSchemaVersionsAction.request());
  try {
    const versions = await schemasApiClient.getAllVersionsBySubject({
      clusterName,
      subject,
    });
    dispatch(actions.fetchSchemaVersionsAction.success(versions));
  } catch (e) {
    dispatch(actions.fetchSchemaVersionsAction.failure());
  }
};

export const createSchema = (
  clusterName: ClusterName,
  newSchemaSubject: NewSchemaSubject
): PromiseThunkResult => async (dispatch) => {
  dispatch(actions.createSchemaAction.request());
  try {
    const schema: SchemaSubject = await schemasApiClient.createNewSchema({
      clusterName,
      newSchemaSubject,
    });
    dispatch(actions.createSchemaAction.success(schema));
  } catch (e) {
    dispatch(actions.createSchemaAction.failure());
    throw e;
  }
};<|MERGE_RESOLUTION|>--- conflicted
+++ resolved
@@ -103,13 +103,8 @@
 ): PromiseThunkResult => async (dispatch) => {
   dispatch(actions.fetchTopicsListAction.request());
   try {
-<<<<<<< HEAD
-    const topics = await apiClient.getTopics({ clusterName });
+    const topics = await topicsApiClient.getTopics({ clusterName });
     dispatch(actions.fetchTopicsListAction.success(topics.topics || []));
-=======
-    const topics = await topicsApiClient.getTopics({ clusterName });
-    dispatch(actions.fetchTopicsListAction.success(topics));
->>>>>>> 909e1960
   } catch (e) {
     dispatch(actions.fetchTopicsListAction.failure());
   }
