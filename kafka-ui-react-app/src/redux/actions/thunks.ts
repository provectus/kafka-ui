--- conflicted
+++ resolved
@@ -8,14 +8,9 @@
   TopicName,
   Topic,
 } from 'redux/interfaces';
-import * as actions from './actions';
-import { ConsumerGroupID } from '../interfaces/consumerGroup';
 
-<<<<<<< HEAD
-=======
 import * as actions from './actions';
 
->>>>>>> 128c0d2e
 export const fetchBrokers = (
   clusterName: ClusterName
 ): PromiseThunk<void> => async (dispatch) => {
@@ -62,7 +57,6 @@
   }
 };
 
-<<<<<<< HEAD
 export const fetchTopicMessages = (
   clusterName: ClusterName,
   topicName: TopicName
@@ -76,8 +70,6 @@
   }
 };
 
-=======
->>>>>>> 128c0d2e
 export const fetchTopicDetails = (
   clusterName: ClusterName,
   topicName: TopicName
@@ -122,8 +114,6 @@
   }
 };
 
-<<<<<<< HEAD
-=======
 export const updateTopic = (
   clusterName: ClusterName,
   form: TopicFormData
@@ -137,7 +127,6 @@
   }
 };
 
->>>>>>> 128c0d2e
 export const fetchConsumerGroupsList = (
   clusterName: ClusterName
 ): PromiseThunk<void> => async (dispatch) => {
