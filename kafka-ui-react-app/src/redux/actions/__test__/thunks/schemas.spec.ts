--- conflicted
+++ resolved
@@ -127,8 +127,7 @@
       }
     });
   });
-
-<<<<<<< HEAD
+  
   describe('updateSchemaCompatibilityLevel', () => {
     it('creates UPDATE_SCHEMA__SUCCESS when patching a schema', async () => {
       fetchMock.putOnce(
@@ -170,6 +169,38 @@
       }
     });
   });
+  describe('deleteSchema', () => {
+    it('fires DELETE_SCHEMA__SUCCESS on success', async () => {
+      fetchMock.deleteOnce(
+        `/api/clusters/${clusterName}/schemas/${subject}`,
+        200
+      );
+
+      await store.dispatch(thunks.deleteSchema(clusterName, subject));
+
+      expect(store.getActions()).toEqual([
+        actions.deleteSchemaAction.request(),
+        actions.deleteSchemaAction.success(subject),
+      ]);
+    });
+
+    it('fires DELETE_SCHEMA__FAILURE on failure', async () => {
+      fetchMock.deleteOnce(
+        `/api/clusters/${clusterName}/schemas/${subject}`,
+        404
+      );
+
+      try {
+        await store.dispatch(thunks.deleteSchema(clusterName, subject));
+      } catch (error) {
+        expect(error.status).toEqual(404);
+        expect(store.getActions()).toEqual([
+          actions.deleteSchemaAction.request(),
+          actions.deleteSchemaAction.failure({}),
+        ]);
+      }
+    });
+  });
 
   describe('updateSchema', () => {
     it('calls createSchema', () => {
@@ -204,38 +235,4 @@
       ]);
     });
   });
-=======
-  describe('deleteSchema', () => {
-    it('fires DELETE_SCHEMA__SUCCESS on success', async () => {
-      fetchMock.deleteOnce(
-        `/api/clusters/${clusterName}/schemas/${subject}`,
-        200
-      );
-
-      await store.dispatch(thunks.deleteSchema(clusterName, subject));
-
-      expect(store.getActions()).toEqual([
-        actions.deleteSchemaAction.request(),
-        actions.deleteSchemaAction.success(subject),
-      ]);
-    });
-
-    it('fires DELETE_SCHEMA__FAILURE on failure', async () => {
-      fetchMock.deleteOnce(
-        `/api/clusters/${clusterName}/schemas/${subject}`,
-        404
-      );
-
-      try {
-        await store.dispatch(thunks.deleteSchema(clusterName, subject));
-      } catch (error) {
-        expect(error.status).toEqual(404);
-        expect(store.getActions()).toEqual([
-          actions.deleteSchemaAction.request(),
-          actions.deleteSchemaAction.failure({}),
-        ]);
-      }
-    });
-  });
->>>>>>> 9d62670e
 });