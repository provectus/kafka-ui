--- conflicted
+++ resolved
@@ -83,41 +83,6 @@
     });
   });
 
-<<<<<<< HEAD
-=======
-  describe('clearTopicMessages', () => {
-    it('creates CLEAR_TOPIC_MESSAGES__SUCCESS when deleting existing messages', async () => {
-      fetchMock.deleteOnce(
-        `/api/clusters/${clusterName}/topics/${topicName}/messages`,
-        200
-      );
-      await store.dispatch(thunks.clearTopicMessages(clusterName, topicName));
-      expect(getTypeAndPayload(store)).toEqual([
-        actions.clearMessagesTopicAction.request(),
-        actions.clearMessagesTopicAction.success(),
-        ...getAlertActions(store),
-      ]);
-    });
-
-    it('creates CLEAR_TOPIC_MESSAGES__FAILURE when deleting existing messages', async () => {
-      fetchMock.deleteOnce(
-        `/api/clusters/${clusterName}/topics/${topicName}/messages`,
-        404
-      );
-      try {
-        await store.dispatch(thunks.clearTopicMessages(clusterName, topicName));
-      } catch (error) {
-        const err = error as Response;
-        expect(err.status).toEqual(404);
-        expect(store.getActions()).toEqual([
-          actions.clearMessagesTopicAction.request(),
-          actions.clearMessagesTopicAction.failure({}),
-        ]);
-      }
-    });
-  });
-
->>>>>>> 2347781c
   describe('fetchTopicConsumerGroups', () => {
     it('GET_TOPIC_CONSUMER_GROUPS__FAILURE', async () => {
       fetchMock.getOnce(
