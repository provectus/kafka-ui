--- conflicted
+++ resolved
@@ -3,12 +3,9 @@
 import * as thunks from 'redux/actions/thunks';
 import mockStoreCreator from 'redux/store/configureStore/mockStoreCreator';
 import { mockTopicsState } from 'redux/actions/__test__/fixtures';
-<<<<<<< HEAD
 import { MessageSchemaSourceEnum, TopicMessageSchema } from 'generated-sources';
-=======
 import { FailurePayload } from 'redux/interfaces';
 import { getResponse } from 'lib/errorHandling';
->>>>>>> 8da350ea
 
 const store = mockStoreCreator;
 
@@ -139,36 +136,14 @@
     });
   });
 
-<<<<<<< HEAD
-  describe('fetchTopicMessageSchema', () => {
+describe('fetchTopicMessageSchema', () => {
     it('creates GET_TOPIC_SCHEMA__FAILURE', async () => {
       fetchMock.getOnce(
         `/api/clusters/${clusterName}/topics/${topicName}/messages/schema`,
-=======
-  describe('increasing partitions count', () => {
-    it('calls updateTopicPartitionsCountAction.success on success', async () => {
-      fetchMock.patchOnce(
-        `/api/clusters/${clusterName}/topics/${topicName}/partitions`,
-        { totalPartitionsCount: 4, topicName }
-      );
-      await store.dispatch(
-        thunks.updateTopicPartitionsCount(clusterName, topicName, 4)
-      );
-      expect(store.getActions()).toEqual([
-        actions.updateTopicPartitionsCountAction.request(),
-        actions.updateTopicPartitionsCountAction.success(),
-      ]);
-    });
-
-    it('calls updateTopicPartitionsCountAction.failure on failure', async () => {
-      fetchMock.patchOnce(
-        `/api/clusters/${clusterName}/topics/${topicName}/partitions`,
->>>>>>> 8da350ea
-        404
-      );
-      try {
-        await store.dispatch(
-<<<<<<< HEAD
+        404
+      );
+      try {
+        await store.dispatch(
           thunks.fetchTopicMessageSchema(clusterName, topicName)
         );
       } catch (error) {
@@ -256,48 +231,10 @@
     it('creates SEND_TOPIC_MESSAGE__FAILURE', async () => {
       fetchMock.postOnce(
         `/api/clusters/${clusterName}/topics/${topicName}/messages`,
-=======
-          thunks.updateTopicPartitionsCount(clusterName, topicName, 4)
-        );
-      } catch (error) {
-        const response = await getResponse(error);
-        const alert: FailurePayload = {
-          subject: ['topic-partitions', topicName].join('-'),
-          title: `Topic ${topicName} partitions count increase failed`,
-          response,
-        };
-        expect(store.getActions()).toEqual([
-          actions.updateTopicPartitionsCountAction.request(),
-          actions.updateTopicPartitionsCountAction.failure({ alert }),
-        ]);
-      }
-    });
-  });
-
-  describe('updating replication factor', () => {
-    it('calls updateTopicReplicationFactorAction.success on success', async () => {
-      fetchMock.patchOnce(
-        `/api/clusters/${clusterName}/topics/${topicName}/replications`,
-        { totalReplicationFactor: 4, topicName }
-      );
-      await store.dispatch(
-        thunks.updateTopicReplicationFactor(clusterName, topicName, 4)
-      );
-      expect(store.getActions()).toEqual([
-        actions.updateTopicReplicationFactorAction.request(),
-        actions.updateTopicReplicationFactorAction.success(),
-      ]);
-    });
-
-    it('calls updateTopicReplicationFactorAction.failure on failure', async () => {
-      fetchMock.patchOnce(
-        `/api/clusters/${clusterName}/topics/${topicName}/replications`,
->>>>>>> 8da350ea
-        404
-      );
-      try {
-        await store.dispatch(
-<<<<<<< HEAD
+        404
+      );
+      try {
+        await store.dispatch(
           thunks.sendTopicMessage(clusterName, topicName, {
             key: '{}',
             content: '{}',
@@ -338,7 +275,68 @@
         actions.sendTopicMessageAction.success(),
       ]);
     });
-=======
+  });
+  describe('increasing partitions count', () => {
+    it('calls updateTopicPartitionsCountAction.success on success', async () => {
+      fetchMock.patchOnce(
+        `/api/clusters/${clusterName}/topics/${topicName}/partitions`,
+        { totalPartitionsCount: 4, topicName }
+      );
+      await store.dispatch(
+        thunks.updateTopicPartitionsCount(clusterName, topicName, 4)
+      );
+      expect(store.getActions()).toEqual([
+        actions.updateTopicPartitionsCountAction.request(),
+        actions.updateTopicPartitionsCountAction.success(),
+      ]);
+    });
+
+    it('calls updateTopicPartitionsCountAction.failure on failure', async () => {
+      fetchMock.patchOnce(
+        `/api/clusters/${clusterName}/topics/${topicName}/partitions`,
+        404
+      );
+      try {
+        await store.dispatch(
+          thunks.updateTopicPartitionsCount(clusterName, topicName, 4)
+        );
+      } catch (error) {
+        const response = await getResponse(error);
+        const alert: FailurePayload = {
+          subject: ['topic-partitions', topicName].join('-'),
+          title: `Topic ${topicName} partitions count increase failed`,
+          response,
+        };
+        expect(store.getActions()).toEqual([
+          actions.updateTopicPartitionsCountAction.request(),
+          actions.updateTopicPartitionsCountAction.failure({ alert }),
+        ]);
+      }
+    });
+  });
+
+  describe('updating replication factor', () => {
+    it('calls updateTopicReplicationFactorAction.success on success', async () => {
+      fetchMock.patchOnce(
+        `/api/clusters/${clusterName}/topics/${topicName}/replications`,
+        { totalReplicationFactor: 4, topicName }
+      );
+      await store.dispatch(
+        thunks.updateTopicReplicationFactor(clusterName, topicName, 4)
+      );
+      expect(store.getActions()).toEqual([
+        actions.updateTopicReplicationFactorAction.request(),
+        actions.updateTopicReplicationFactorAction.success(),
+      ]);
+    });
+
+    it('calls updateTopicReplicationFactorAction.failure on failure', async () => {
+      fetchMock.patchOnce(
+        `/api/clusters/${clusterName}/topics/${topicName}/replications`,
+        404
+      );
+      try {
+        await store.dispatch(
           thunks.updateTopicReplicationFactor(clusterName, topicName, 4)
         );
       } catch (error) {
@@ -354,6 +352,5 @@
         ]);
       }
     });
->>>>>>> 8da350ea
-  });
-});+  });
+});
