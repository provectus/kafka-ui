--- conflicted
+++ resolved
@@ -64,41 +64,6 @@
       dispatch(actions.fetchTopicsListAction.failure());
     }
   };
-<<<<<<< HEAD
-=======
-export const clearTopicMessages =
-  (
-    clusterName: ClusterName,
-    topicName: TopicName,
-    partitions?: number[]
-  ): PromiseThunkResult =>
-  async (dispatch) => {
-    dispatch(actions.clearMessagesTopicAction.request());
-    try {
-      await messagesApiClient.deleteTopicMessages({
-        clusterName,
-        topicName,
-        partitions,
-      });
-      dispatch(actions.clearMessagesTopicAction.success());
-
-      (dispatch as AppDispatch)(
-        showSuccessAlert({
-          id: `message-${topicName}-${clusterName}-${partitions}`,
-          message: 'Messages successfully cleared!',
-        })
-      );
-    } catch (e) {
-      const response = await getResponse(e);
-      const alert: FailurePayload = {
-        subject: [clusterName, topicName, partitions].join('-'),
-        title: `Clear Topic Messages`,
-        response,
-      };
-      dispatch(actions.clearMessagesTopicAction.failure({ alert }));
-    }
-  };
->>>>>>> 2347781c
 
 export const clearTopicsMessages =
   (clusterName: ClusterName, topicsName: TopicName[]): PromiseThunkResult =>
