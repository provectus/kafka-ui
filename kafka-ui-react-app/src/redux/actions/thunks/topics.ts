--- conflicted
+++ resolved
@@ -343,7 +343,6 @@
     }
   };
 
-<<<<<<< HEAD
 export const fetchTopicMessageSchema =
   (clusterName: ClusterName, topicName: TopicName): PromiseThunkResult =>
   async (dispatch) => {
@@ -395,7 +394,8 @@
         response,
       };
       dispatch(actions.sendTopicMessageAction.failure({ alert }));
-=======
+    }
+  };
 export const updateTopicPartitionsCount =
   (
     clusterName: ClusterName,
@@ -445,6 +445,6 @@
         response,
       };
       dispatch(actions.updateTopicReplicationFactorAction.failure({ alert }));
->>>>>>> 8da350ea
+
     }
   };