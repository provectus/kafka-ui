--- conflicted
+++ resolved
@@ -23,20 +23,11 @@
 
 export const fetchConnects = (
   clusterName: ClusterName
-<<<<<<< HEAD
-): PromiseThunkResult<void> => async (dispatch, getState) => {
-  dispatch(actions.fetchConnectsAction.request());
-  try {
-    const connects = await kafkaConnectApiClient.getConnects({ clusterName });
-    const state = getState().connect;
-    dispatch(actions.fetchConnectsAction.success({ ...state, connects }));
-=======
 ): PromiseThunkResult<void> => async (dispatch) => {
   dispatch(actions.fetchConnectsAction.request());
   try {
     const connects = await kafkaConnectApiClient.getConnects({ clusterName });
     dispatch(actions.fetchConnectsAction.success({ connects }));
->>>>>>> 8b3b51fa
   } catch (error) {
     const response = await getResponse(error);
     const alert: FailurePayload = {
@@ -47,54 +38,6 @@
     dispatch(actions.fetchConnectsAction.failure({ alert }));
   }
 };
-<<<<<<< HEAD
-
-export const fetchConnectors = (
-  clusterName: ClusterName,
-  silent = false
-): PromiseThunkResult<void> => async (dispatch, getState) => {
-  if (!silent) dispatch(actions.fetchConnectorsAction.request());
-  try {
-    const connectors = await kafkaConnectApiClient.getAllConnectors({
-      clusterName,
-    });
-    const state = getState().connect;
-    dispatch(actions.fetchConnectorsAction.success({ ...state, connectors }));
-  } catch (error) {
-    const response = await getResponse(error);
-    const alert: FailurePayload = {
-      subject: [clusterName, 'connectors'].join('-'),
-      title: `Kafka Connect Connectors`,
-      response,
-    };
-    dispatch(actions.fetchConnectorsAction.failure({ alert }));
-  }
-};
-
-export const deleteConnector = (
-  clusterName: ClusterName,
-  connectName: string,
-  connectorName: string
-): PromiseThunkResult<void> => async (dispatch, getState) => {
-  dispatch(actions.deleteConnectorAction.request());
-  try {
-    await kafkaConnectApiClient.deleteConnector({
-      clusterName,
-      connectName,
-      connectorName,
-    });
-    const state = getState().connect;
-    dispatch(
-      actions.deleteConnectorAction.success({
-        ...state,
-        connectors: state?.connectors.filter(
-          ({ name }) => name !== connectorName
-        ),
-      })
-    );
-    dispatch(fetchConnectors(clusterName, true));
-=======
-
 export const fetchConnectors = (
   clusterName: ClusterName,
   silent = false
@@ -365,23 +308,14 @@
     });
     dispatch(actions.updateConnectorConfigAction.success({ connector }));
     return connector;
->>>>>>> 8b3b51fa
-  } catch (error) {
-    const response = await getResponse(error);
-    const alert: FailurePayload = {
-      subject: [clusterName, connectName, connectorName].join('-'),
-<<<<<<< HEAD
-      title: `Kafka Connect Connector Delete`,
-      response,
-    };
-    dispatch(actions.deleteConnectorAction.failure({ alert }));
-  }
-=======
+  } catch (error) {
+    const response = await getResponse(error);
+    const alert: FailurePayload = {
+      subject: [clusterName, connectName, connectorName].join('-'),
       title: `Kafka Connect Connector Config Update`,
       response,
     };
     dispatch(actions.updateConnectorConfigAction.failure({ alert }));
   }
   return undefined;
->>>>>>> 8b3b51fa
 };