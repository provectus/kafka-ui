--- conflicted
+++ resolved
@@ -25,18 +25,15 @@
 const getTopicConfigFetchingStatus = createFetchingSelector('GET_TOPIC_CONFIG');
 const getTopicCreationStatus = createFetchingSelector('POST_TOPIC');
 const getTopicUpdateStatus = createFetchingSelector('PATCH_TOPIC');
-<<<<<<< HEAD
 const getTopicMessageSchemaFetchingStatus =
   createFetchingSelector('GET_TOPIC_SCHEMA');
 const getTopicMessageSendingStatus =
   createFetchingSelector('SEND_TOPIC_MESSAGE');
-=======
 const getPartitionsCountIncreaseStatus =
   createFetchingSelector('UPDATE_PARTITIONS');
 const getReplicationFactorUpdateStatus = createFetchingSelector(
   'UPDATE_REPLICATION_FACTOR'
 );
->>>>>>> 8da350ea
 
 export const getAreTopicsFetching = createSelector(
   getTopicListFetchingStatus,
@@ -78,7 +75,6 @@
   (status) => status === 'fetched'
 );
 
-<<<<<<< HEAD
 export const getTopicMessageSchemaFetched = createSelector(
   getTopicMessageSchemaFetchingStatus,
   (status) => status === 'fetched'
@@ -94,7 +90,6 @@
   (status) => status === 'fetching'
 );
 
-=======
 export const getTopicPartitionsCountIncreased = createSelector(
   getPartitionsCountIncreaseStatus,
   (status) => status === 'fetched'
@@ -105,7 +100,6 @@
   (status) => status === 'fetched'
 );
 
->>>>>>> 8da350ea
 export const getTopicList = createSelector(
   getAreTopicsFetched,
   getAllNames,
