import { createSelector } from 'reselect';
import {
  RootState,
  TopicName,
  FetchStatus,
  TopicsState,
<<<<<<< HEAD
=======
  TopicConfigByName,
>>>>>>> 128c0d2e
} from 'redux/interfaces';
import { createFetchingSelector } from 'redux/reducers/loader/selectors';

const topicsState = ({ topics }: RootState): TopicsState => topics;

const getAllNames = (state: RootState) => topicsState(state).allNames;
const getTopicMap = (state: RootState) => topicsState(state).byName;
export const getTopicMessages = (state: RootState) =>
  topicsState(state).messages;

const getTopicListFetchingStatus = createFetchingSelector('GET_TOPICS');
const getTopicDetailsFetchingStatus = createFetchingSelector(
  'GET_TOPIC_DETAILS'
);
<<<<<<< HEAD
const getTopicMessagesFetchingStatus = createFetchingSelector(
  'GET_TOPIC_MESSAGES'
);
=======
>>>>>>> 128c0d2e
const getTopicConfigFetchingStatus = createFetchingSelector('GET_TOPIC_CONFIG');
const getTopicCreationStatus = createFetchingSelector('POST_TOPIC');
const getTopicUpdateStatus = createFetchingSelector('PATCH_TOPIC');

export const getIsTopicListFetched = createSelector(
  getTopicListFetchingStatus,
  (status) => status === FetchStatus.fetched
);

export const getIsTopicDetailsFetched = createSelector(
  getTopicDetailsFetchingStatus,
  (status) => status === FetchStatus.fetched
<<<<<<< HEAD
);

export const getIsTopicMessagesFetched = createSelector(
  getTopicMessagesFetchingStatus,
  (status) => status === FetchStatus.fetched
=======
>>>>>>> 128c0d2e
);

export const getTopicConfigFetched = createSelector(
  getTopicConfigFetchingStatus,
  (status) => status === FetchStatus.fetched
);

export const getTopicCreated = createSelector(
  getTopicCreationStatus,
  (status) => status === FetchStatus.fetched
<<<<<<< HEAD
=======
);

export const getTopicUpdated = createSelector(
  getTopicUpdateStatus,
  (status) => status === FetchStatus.fetched
>>>>>>> 128c0d2e
);

export const getTopicList = createSelector(
  getIsTopicListFetched,
  getAllNames,
  getTopicMap,
  (isFetched, allNames, byName) => {
    if (!isFetched) {
      return [];
    }
    return allNames.map((name) => byName[name]);
  }
);

export const getExternalTopicList = createSelector(getTopicList, (topics) =>
  topics.filter(({ internal }) => !internal)
);

const getTopicName = (_: RootState, topicName: TopicName) => topicName;

export const getTopicByName = createSelector(
  getTopicMap,
  getTopicName,
  (topics, topicName) => topics[topicName]
<<<<<<< HEAD
=======
);

export const getFullTopic = createSelector(getTopicByName, (topic) =>
  topic && topic.config && !!topic.partitionCount ? topic : undefined
>>>>>>> 128c0d2e
);

export const getTopicConfig = createSelector(
  getTopicByName,
  ({ config }) => config
<<<<<<< HEAD
=======
);

export const getTopicConfigByParamName = createSelector(
  getTopicConfig,
  (config) => {
    const byParamName: TopicConfigByName = {
      byName: {},
    };

    if (config) {
      config.forEach((param) => {
        byParamName.byName[param.name] = param;
      });
    }

    return byParamName;
  }
>>>>>>> 128c0d2e
);<|MERGE_RESOLUTION|>--- conflicted
+++ resolved
@@ -4,10 +4,7 @@
   TopicName,
   FetchStatus,
   TopicsState,
-<<<<<<< HEAD
-=======
   TopicConfigByName,
->>>>>>> 128c0d2e
 } from 'redux/interfaces';
 import { createFetchingSelector } from 'redux/reducers/loader/selectors';
 
@@ -22,12 +19,9 @@
 const getTopicDetailsFetchingStatus = createFetchingSelector(
   'GET_TOPIC_DETAILS'
 );
-<<<<<<< HEAD
 const getTopicMessagesFetchingStatus = createFetchingSelector(
   'GET_TOPIC_MESSAGES'
 );
-=======
->>>>>>> 128c0d2e
 const getTopicConfigFetchingStatus = createFetchingSelector('GET_TOPIC_CONFIG');
 const getTopicCreationStatus = createFetchingSelector('POST_TOPIC');
 const getTopicUpdateStatus = createFetchingSelector('PATCH_TOPIC');
@@ -40,14 +34,11 @@
 export const getIsTopicDetailsFetched = createSelector(
   getTopicDetailsFetchingStatus,
   (status) => status === FetchStatus.fetched
-<<<<<<< HEAD
 );
 
 export const getIsTopicMessagesFetched = createSelector(
   getTopicMessagesFetchingStatus,
   (status) => status === FetchStatus.fetched
-=======
->>>>>>> 128c0d2e
 );
 
 export const getTopicConfigFetched = createSelector(
@@ -58,14 +49,11 @@
 export const getTopicCreated = createSelector(
   getTopicCreationStatus,
   (status) => status === FetchStatus.fetched
-<<<<<<< HEAD
-=======
 );
 
 export const getTopicUpdated = createSelector(
   getTopicUpdateStatus,
   (status) => status === FetchStatus.fetched
->>>>>>> 128c0d2e
 );
 
 export const getTopicList = createSelector(
@@ -90,20 +78,15 @@
   getTopicMap,
   getTopicName,
   (topics, topicName) => topics[topicName]
-<<<<<<< HEAD
-=======
 );
 
 export const getFullTopic = createSelector(getTopicByName, (topic) =>
   topic && topic.config && !!topic.partitionCount ? topic : undefined
->>>>>>> 128c0d2e
 );
 
 export const getTopicConfig = createSelector(
   getTopicByName,
   ({ config }) => config
-<<<<<<< HEAD
-=======
 );
 
 export const getTopicConfigByParamName = createSelector(
@@ -121,5 +104,4 @@
 
     return byParamName;
   }
->>>>>>> 128c0d2e
 );