--- conflicted
+++ resolved
@@ -8,12 +8,9 @@
   allNames: [],
   totalPages: 1,
   messages: [],
-<<<<<<< HEAD
-  consumerGroups: [],
-=======
   search: '',
   orderBy: null,
->>>>>>> b60ff8ac
+  consumerGroups: [],
 };
 
 const transformTopicMessages = (
