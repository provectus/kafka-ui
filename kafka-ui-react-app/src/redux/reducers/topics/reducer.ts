import { Action, TopicsState, Topic } from 'redux/interfaces';
import ActionType from 'redux/actionType';

export const initialState: TopicsState = {
  byName: {},
  allNames: [],
  messages: [],
};

const updateTopicList = (state: TopicsState, payload: Topic[]): TopicsState => {
  const initialMemo: TopicsState = {
    ...state,
    allNames: [],
  };

  return payload.reduce((memo: TopicsState, topic) => {
    const { name } = topic;
    memo.byName[name] = {
      ...memo.byName[name],
      ...topic,
    };
    memo.allNames.push(name);

    return memo;
  }, initialMemo);
};

const addToTopicList = (state: TopicsState, payload: Topic): TopicsState => {
  const newState: TopicsState = {
    ...state,
  };
  newState.allNames.push(payload.name);
  newState.byName[payload.name] = payload;
  return newState;
};

const reducer = (state = initialState, action: Action): TopicsState => {
  switch (action.type) {
    case ActionType.GET_TOPICS__SUCCESS:
      return updateTopicList(state, action.payload);
    case ActionType.GET_TOPIC_DETAILS__SUCCESS:
      return {
        ...state,
        byName: {
          ...state.byName,
          [action.payload.topicName]: {
            ...state.byName[action.payload.topicName],
            ...action.payload.details,
          },
        },
<<<<<<< HEAD
      };
    case ActionType.GET_TOPIC_MESSAGES__SUCCESS:
      return {
        ...state,
        messages: action.payload,
=======
>>>>>>> 128c0d2e
      };
    case ActionType.GET_TOPIC_CONFIG__SUCCESS:
      return {
        ...state,
        byName: {
          ...state.byName,
          [action.payload.topicName]: {
            ...state.byName[action.payload.topicName],
            config: action.payload.config,
          },
        },
      };
    case ActionType.POST_TOPIC__SUCCESS:
      return addToTopicList(state, action.payload);
    default:
      return state;
  }
};

export default reducer;<|MERGE_RESOLUTION|>--- conflicted
+++ resolved
@@ -48,14 +48,11 @@
             ...action.payload.details,
           },
         },
-<<<<<<< HEAD
       };
     case ActionType.GET_TOPIC_MESSAGES__SUCCESS:
       return {
         ...state,
         messages: action.payload,
-=======
->>>>>>> 128c0d2e
       };
     case ActionType.GET_TOPIC_CONFIG__SUCCESS:
       return {
