import { TopicMessage } from 'generated-sources';
import { Action, TopicsState } from 'redux/interfaces';
import { getType } from 'typesafe-actions';
import * as actions from 'redux/actions';

export const initialState: TopicsState = {
  byName: {},
  allNames: [],
  totalPages: 1,
  messages: [],
};

const transformTopicMessages = (
  state: TopicsState,
  messages: TopicMessage[]
): TopicsState => ({
  ...state,
  messages: messages.map((mes) => {
    const { content } = mes;
    let parsedContent = content;

    if (content) {
      try {
        parsedContent =
          typeof content !== 'object' ? JSON.parse(content) : content;
      } catch (_) {
        // do nothing
      }
    }

    return {
      ...mes,
      content: parsedContent,
    };
  }),
});

const reducer = (state = initialState, action: Action): TopicsState => {
  switch (action.type) {
    case getType(actions.fetchTopicsListAction.success):
    case getType(actions.fetchTopicDetailsAction.success):
    case getType(actions.fetchTopicConfigAction.success):
    case getType(actions.createTopicAction.success):
<<<<<<< HEAD
      return addToTopicList(state, action.payload);
    case getType(actions.deleteTopicAction.success): {
      const newState: TopicsState = { ...state };
      delete newState.byName[action.payload];
      newState.allNames = newState.allNames.filter(
        (name) => name !== action.payload
      );
      return newState;
    }

=======
    case getType(actions.updateTopicAction.success):
      return action.payload;
    case getType(actions.fetchTopicMessagesAction.success):
      return transformTopicMessages(state, action.payload);
>>>>>>> 575d83ea
    default:
      return state;
  }
};

export default reducer;<|MERGE_RESOLUTION|>--- conflicted
+++ resolved
@@ -41,8 +41,10 @@
     case getType(actions.fetchTopicDetailsAction.success):
     case getType(actions.fetchTopicConfigAction.success):
     case getType(actions.createTopicAction.success):
-<<<<<<< HEAD
-      return addToTopicList(state, action.payload);
+    case getType(actions.updateTopicAction.success):
+      return action.payload;
+    case getType(actions.fetchTopicMessagesAction.success):
+      return transformTopicMessages(state, action.payload);
     case getType(actions.deleteTopicAction.success): {
       const newState: TopicsState = { ...state };
       delete newState.byName[action.payload];
@@ -51,13 +53,6 @@
       );
       return newState;
     }
-
-=======
-    case getType(actions.updateTopicAction.success):
-      return action.payload;
-    case getType(actions.fetchTopicMessagesAction.success):
-      return transformTopicMessages(state, action.payload);
->>>>>>> 575d83ea
     default:
       return state;
   }
