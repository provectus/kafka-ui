--- conflicted
+++ resolved
@@ -12,8 +12,6 @@
   consumerGroups: [],
 };
 
-<<<<<<< HEAD
-=======
 const transformTopicMessages = (
   state: TopicsState,
   messages: TopicMessage[]
@@ -39,7 +37,7 @@
   }),
 });
 
->>>>>>> 1f268579
+
 const reducer = (state = initialState, action: Action): TopicsState => {
   switch (action.type) {
     case getType(actions.fetchTopicsListAction.success):
