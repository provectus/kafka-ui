--- conflicted
+++ resolved
@@ -1,10 +1,6 @@
-<<<<<<< HEAD
 import { v4 } from 'uuid';
-import { Action, TopicsState, Topic } from 'redux/interfaces';
-=======
+import { Topic } from 'generated-sources';
 import { Action, TopicsState } from 'redux/interfaces';
-import { Topic } from 'generated-sources';
->>>>>>> 494443bb
 import ActionType from 'redux/actionType';
 
 export const initialState: TopicsState = {
