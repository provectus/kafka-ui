--- conflicted
+++ resolved
@@ -164,12 +164,7 @@
       'retention.ms': retentionMs,
       'retention.bytes': retentionBytes,
       'max.message.bytes': maxMessageBytes,
-<<<<<<< HEAD
-      'min.insync.replicas': minInsyncReplicas,
-=======
       'min.insync.replicas': minInSyncReplicas,
-      ...Object.values(customParams || {}).reduce(topicReducer, {}),
->>>>>>> 48325bc5
     },
   };
 };
@@ -349,7 +344,7 @@
   }
 });
 
-const initialState: TopicsState = {
+export const initialState: TopicsState = {
   byName: {},
   allNames: [],
   totalPages: 1,
