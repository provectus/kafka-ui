--- conflicted
+++ resolved
@@ -1,10 +1,5 @@
-<<<<<<< HEAD
-import { deleteTopicAction } from 'redux/actions';
+import { deleteTopicAction, clearMessagesTopicAction } from 'redux/actions';
 import reducer from 'redux/reducers/topics/reducer';
-=======
-import { deleteTopicAction, clearMessagesTopicAction } from 'redux/actions';
-import reducer from '../reducer';
->>>>>>> c86c955a
 
 const topic = {
   name: 'topic',
