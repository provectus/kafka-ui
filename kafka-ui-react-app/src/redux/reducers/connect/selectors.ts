--- conflicted
+++ resolved
@@ -57,7 +57,12 @@
   }
 );
 
-<<<<<<< HEAD
+export const getFailedTasks = createSelector(connectState, ({ connectors }) => {
+  return connectors
+    .map((connector: FullConnectorInfo) => connector.failedTasksCount || 0)
+    .reduce((acc: number, value: number) => acc + value, 0);
+});
+
 export const getSortedTopics = createSelector(
   connectState,
   ({ connectors }) => {
@@ -68,13 +73,6 @@
     });
   }
 );
-=======
-export const getFailedTasks = createSelector(connectState, ({ connectors }) => {
-  return connectors
-    .map((connector: FullConnectorInfo) => connector.failedTasksCount || 0)
-    .reduce((acc: number, value: number) => acc + value, 0);
-});
->>>>>>> 3ee2f872
 
 const getConnectorFetchingStatus = createFetchingSelector(
   fetchConnector.typePrefix
