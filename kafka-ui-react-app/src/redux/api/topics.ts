--- conflicted
+++ resolved
@@ -1,18 +1,14 @@
 import {
   TopicName,
+  TopicMessage,
   Topic,
   ClusterName,
   TopicDetails,
   TopicConfig,
   TopicFormData,
-<<<<<<< HEAD
-  TopicMessage,
-  TopicName,
-=======
   TopicFormCustomParam,
   TopicFormFormattedParams,
   TopicFormCustomParams,
->>>>>>> 128c0d2e
 } from 'redux/interfaces';
 import { BASE_URL, BASE_PARAMS } from 'lib/constants';
 
@@ -51,7 +47,6 @@
     ...BASE_PARAMS,
   }).then((res) => res.json());
 
-<<<<<<< HEAD
 export const getTopicMessages = (
   clusterName: ClusterName,
   topicName: TopicName
@@ -60,12 +55,6 @@
     ...BASE_PARAMS,
   }).then((res) => res.json());
 
-interface Result {
-  [index: string]: string;
-}
-
-=======
->>>>>>> 128c0d2e
 export const postTopic = (
   clusterName: ClusterName,
   form: TopicFormData
