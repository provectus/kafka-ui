--- conflicted
+++ resolved
@@ -6,12 +6,8 @@
     "bulma": "^0.8.0",
     "bulma-switch": "^2.0.0",
     "classnames": "^2.2.6",
-<<<<<<< HEAD
+    "immer": "^6.0.5",
     "date-fns": "^2.14.0",
-    "json-server": "^0.15.1",
-=======
-    "immer": "^6.0.5",
->>>>>>> 128c0d2e
     "lodash": "^4.17.15",
     "pretty-ms": "^6.0.1",
     "react": "^16.12.0",
