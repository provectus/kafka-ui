--- conflicted
+++ resolved
@@ -3,24 +3,13 @@
   "version": "0.1.0",
   "private": true,
   "dependencies": {
-<<<<<<< HEAD
-    "@types/node-fetch": "^2.5.8",
-    "@types/redux-mock-store": "^1.0.2",
-=======
     "@hookform/error-message": "0.0.5",
-    "@types/node-fetch": "^2.5.8",
->>>>>>> 2c959286
     "bulma": "^0.9.2",
     "bulma-switch": "^2.0.0",
     "classnames": "^2.2.6",
     "date-fns": "^2.17.0",
     "eslint-import-resolver-node": "^0.3.4",
-<<<<<<< HEAD
-    "eslint-import-resolver-typescript": "^2.3.0",
-    "history": "^4.10.1",
-=======
     "eslint-import-resolver-typescript": "^2.4.0",
->>>>>>> 2c959286
     "immer": "^8.0.1",
     "lodash": "^4.17.20",
     "node-fetch": "^2.6.1",
@@ -88,6 +77,7 @@
     "@types/jest": "^26.0.20",
     "@types/lodash": "^4.14.165",
     "@types/node": "^12.20.2",
+    "@types/node-fetch": "^2.5.8",
     "@types/react": "^17.0.2",
     "@types/react-datepicker": "^3.1.1",
     "@types/react-dom": "^17.0.1",
@@ -120,11 +110,7 @@
     "prettier": "^2.2.1",
     "react-scripts": "4.0.2",
     "redux-mock-store": "^1.5.4",
-<<<<<<< HEAD
-    "ts-jest": "^26.4.4",
-=======
     "ts-jest": "^26.5.1",
->>>>>>> 2c959286
     "ts-node": "^9.1.1",
     "typescript": "^4.1.5"
   },
