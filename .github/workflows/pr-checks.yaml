--- conflicted
+++ resolved
@@ -10,10 +10,6 @@
       - uses: kentaro-m/task-completed-checker-action@v0.1.0
         with:
           repo-token: "${{ secrets.GITHUB_TOKEN }}"
-<<<<<<< HEAD
-      - uses: dekinderfiets/pr-description-enforcer@v0.0.1
-=======
       - uses: dekinderfiets/pr-description-enforcer@0.0.1
->>>>>>> 443ed8bc
         with:
           repo-token: '${{ secrets.GITHUB_TOKEN }}'