--- conflicted
+++ resolved
@@ -1,15 +1,10 @@
 name: backend
 on:
-<<<<<<< HEAD
-  pull_request_target:
-    types: ['opened', 'edited', 'reopened', 'synchronize']
-=======
   push:
     branches:
       - master
   pull_request_target:
     types: ["opened", "edited", "reopened", "synchronize"]
->>>>>>> cd24ff63
     paths:
       - "kafka-ui-api/**"
       - "pom.xml"
@@ -41,12 +36,6 @@
       - name: Build and analyze pull request target
         if: ${{ github.event_name == 'pull_request_target' }}
         env:
-<<<<<<< HEAD
-          SONAR_TOKEN: ${{ secrets.SONAR_TOKEN }}
-        run: |
-          mvn versions:set -DnewVersion=$GITHUB_SHA
-          mvn -B verify org.sonarsource.scanner.maven:sonar-maven-plugin:sonar
-=======
           GITHUB_TOKEN: ${{ secrets.GITHUB_TOKEN }}
           SONAR_TOKEN: ${{ secrets.SONAR_TOKEN_BACKEND }}
         run: |
@@ -64,5 +53,4 @@
         run: |
           mvn versions:set -DnewVersion=$GITHUB_SHA
           mvn -B verify org.sonarsource.scanner.maven:sonar-maven-plugin:sonar \
-          -Dsonar.projectKey=com.provectus:kafka-ui_backend
->>>>>>> cd24ff63
+          -Dsonar.projectKey=com.provectus:kafka-ui_backend