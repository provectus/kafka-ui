--- conflicted
+++ resolved
@@ -1,19 +1,7 @@
 name: DeployFromBranch
 on:
   workflow_dispatch:
-<<<<<<< HEAD
-    inputs:
-      public:
-          required: true
-          description: Will this environment be publicly available?
-          default: "no"
-      kafka-ui-password:
-        required: true
-        description: Password that will be used to login to branch env. If the env is not publicly accessible, this password will not be used.
-        default: "test"
-=======
 
->>>>>>> 20e1d28f
   pull_request:
     types: ['labeled']
 jobs:
