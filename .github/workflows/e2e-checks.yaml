name: E2E tests
on:
  pull_request_target:
    types: [ "opened", "edited", "reopened", "synchronize" ]
    paths:
      - "kafka-ui-api/**"
      - "kafka-ui-contract/**"
      - "kafka-ui-react-app/**"
      - "kafka-ui-e2e-checks/**"
      - "pom.xml"
jobs:
  build-and-test:
    runs-on: ubuntu-latest
    steps:
      - uses: actions/checkout@v3
        with:
          ref: ${{ github.event.pull_request.head.sha }}
      - name: Set the values
        id: set_env_values
        run: |
          cat "./kafka-ui-e2e-checks/.env.ci" >> "./kafka-ui-e2e-checks/.env"
      - name: pull docker
        id: pull_chrome
        run: |
          docker pull selenium/standalone-chrome:103.0
      - name: Set up JDK
        uses: actions/setup-java@v3
        with:
          java-version: '17'
          distribution: 'zulu'
          cache: 'maven'
      - name: Build with Maven
        id: build_app
        run: |
          ./mvnw -B -ntp versions:set -DnewVersion=${{ github.event.pull_request.head.sha }}
          ./mvnw -B -V -ntp clean install -Pprod -Dmaven.test.skip=true ${{ github.event.inputs.extraMavenOptions }}
      - name: compose app
        id: compose_app
        # use the following command until #819 will be fixed
        run: |
          docker-compose -f ./documentation/compose/e2e-tests.yaml up -d
      - name: e2e run
        run: |
          ./mvnw -B -ntp versions:set -DnewVersion=${{ github.event.pull_request.head.sha }}
<<<<<<< HEAD
          ./mvnw -B -V -ntp -DQASEIO_API_TOKEN=${{ secrets.QASEIO_API_TOKEN }} test -f 'kafka-ui-e2e-checks' -Dsurefire.suiteXmlFiles='src/test/resources/smoke.xml' -Pprod
=======
          ./mvnw -B -V -ntp -DQASEIO_API_TOKEN=${{ secrets.QASEIO_API_TOKEN }} -Dsurefire.suiteXmlFiles='src/test/resources/smoke.xml' -Dsuite=smoke -f 'kafka-ui-e2e-checks' test -Pprod
>>>>>>> 6ffcd845
      - name: Generate allure report
        uses: simple-elf/allure-report-action@master
        if: always()
        id: allure-report
        with:
          allure_results: ./kafka-ui-e2e-checks/allure-results
          gh_pages: allure-results
          allure_report: allure-report
          subfolder: allure-results
          report_url: "http://kafkaui-allure-reports.s3-website.eu-central-1.amazonaws.com"
      - uses: jakejarvis/s3-sync-action@master
        if: always()
        env:
          AWS_S3_BUCKET: 'kafkaui-allure-reports'
          AWS_ACCESS_KEY_ID: ${{ secrets.AWS_ACCESS_KEY_ID }}
          AWS_SECRET_ACCESS_KEY: ${{ secrets.AWS_SECRET_ACCESS_KEY }}
          AWS_REGION: 'eu-central-1'
          SOURCE_DIR: 'allure-history/allure-results'
      - name: Post the link to allure report
        if: always()
        uses: Sibz/github-status-action@v1.1.6
        with:
          authToken: ${{secrets.GITHUB_TOKEN}}
          context: "Test report"
          state: "success"
          sha: ${{ github.event.pull_request.head.sha  || github.sha }}
          target_url: http://kafkaui-allure-reports.s3-website.eu-central-1.amazonaws.com/${{ github.run_number }}
      - name: Dump docker logs on failure
        if: failure()
        uses: jwalton/gh-docker-logs@v2.2.1<|MERGE_RESOLUTION|>--- conflicted
+++ resolved
@@ -1,7 +1,7 @@
 name: E2E tests
 on:
   pull_request_target:
-    types: [ "opened", "edited", "reopened", "synchronize" ]
+    types: ["opened", "edited", "reopened", "synchronize"]
     paths:
       - "kafka-ui-api/**"
       - "kafka-ui-contract/**"
@@ -42,11 +42,7 @@
       - name: e2e run
         run: |
           ./mvnw -B -ntp versions:set -DnewVersion=${{ github.event.pull_request.head.sha }}
-<<<<<<< HEAD
-          ./mvnw -B -V -ntp -DQASEIO_API_TOKEN=${{ secrets.QASEIO_API_TOKEN }} test -f 'kafka-ui-e2e-checks' -Dsurefire.suiteXmlFiles='src/test/resources/smoke.xml' -Pprod
-=======
           ./mvnw -B -V -ntp -DQASEIO_API_TOKEN=${{ secrets.QASEIO_API_TOKEN }} -Dsurefire.suiteXmlFiles='src/test/resources/smoke.xml' -Dsuite=smoke -f 'kafka-ui-e2e-checks' test -Pprod
->>>>>>> 6ffcd845
       - name: Generate allure report
         uses: simple-elf/allure-report-action@master
         if: always()
