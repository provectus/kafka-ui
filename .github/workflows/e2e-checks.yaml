--- conflicted
+++ resolved
@@ -42,11 +42,7 @@
       - name: e2e run
         run: |
           ./mvnw -B -ntp versions:set -DnewVersion=${{ github.event.pull_request.head.sha }}
-<<<<<<< HEAD
-          ./mvnw -B -V -ntp -DQASEIO_API_TOKEN=${{ secrets.QASEIO_API_TOKEN }} -Dsurefire.suiteXmlFiles='src/test/resources/smoke.xml' -f 'kafka-ui-e2e-checks' test -Pprod
-=======
           ./mvnw -B -V -ntp -Dsurefire.suiteXmlFiles='src/test/resources/smoke.xml' -f 'kafka-ui-e2e-checks' test -Pprod
->>>>>>> ba99c20a
       - name: Generate allure report
         uses: simple-elf/allure-report-action@master
         if: always()
