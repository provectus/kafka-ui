name: e2e-checks
on:
  pull_request_target:
<<<<<<< HEAD
    types: [ 'opened', 'edited', 'reopened', 'synchronize' ]
=======
    types: ["opened", "edited", "reopened", "synchronize"]
>>>>>>> cd24ff63
    paths:
      - "kafka-ui-api/**"
      - "kafka-ui-contract/**"
      - "kafka-ui-react-app/**"
      - "kafka-ui-e2e-checks/**"
      - "pom.xml"
jobs:
  build-and-test:
    runs-on: ubuntu-latest
    steps:
      - uses: actions/checkout@v2
        with:
          ref: ${{ github.event.pull_request.head.sha }}
      - name: Cache local Maven repository
        uses: actions/cache@v2
        with:
          path: ~/.m2/repository
          key: ${{ runner.os }}-maven-${{ hashFiles('**/pom.xml') }}
          restore-keys: |
            ${{ runner.os }}-maven-
      - name: Set the values
        id: set_env_values
        run: |
          cat "./kafka-ui-e2e-checks/.env.ci" >> "./kafka-ui-e2e-checks/.env"
      - name: pull docker
        id: pull_selenoid
        run: |
          docker pull selenoid/vnc:chrome_86.0
      - name: Set up JDK 1.13
        uses: actions/setup-java@v1
        with:
          java-version: 1.13
      - name: Build with Maven
        id: build_app
        run: |
<<<<<<< HEAD
          mvn versions:set -DnewVersion=$GITHUB_SHA
=======
          mvn versions:set -DnewVersion=${{ github.event.pull_request.head.sha }}
>>>>>>> cd24ff63
          mvn clean package -DskipTests ${{ github.event.inputs.extraMavenOptions }}
      - name: compose app
        id: compose_app
        # use the following command until #819 will be fixed
        run: |
          docker-compose -f ./documentation/compose/kafka-ui-connectors.yaml up -d
      - name: e2e run
        run: |
<<<<<<< HEAD
          mvn versions:set -DnewVersion=$GITHUB_SHA
=======
          mvn versions:set -DnewVersion=${{ github.event.pull_request.head.sha }}
>>>>>>> cd24ff63
          mvn -pl '!kafka-ui-api' test -Pprod
      - name: Generate allure report
        uses: simple-elf/allure-report-action@master
        if: always()
        id: allure-report
        with:
          allure_results: ./kafka-ui-e2e-checks/allure-results
          gh_pages: allure-results
          allure_report: allure-report
          subfolder: allure-results
      - name: Deploy allure report to Github Pages
        if: always()
        uses: peaceiris/actions-gh-pages@v3
        with:
          github_token: ${{ secrets.GITHUB_TOKEN }}
          publish_dir: allure-history
          publish_branch: gh-pages
          destination_dir: ./allure
      - name: Post the link to allure report
        if: always()
        uses: Sibz/github-status-action@v1.1.6
        with:
          authToken: ${{secrets.GITHUB_TOKEN}}
          context: "Test report"
          state: "success"
          sha: ${{ github.event.pull_request.head.sha  || github.sha }}
          target_url: https://${{ github.repository_owner }}.github.io/kafka-ui/allure/allure-results/${{ github.run_number }}
      - name: Dump docker logs on failure
        if: failure()
        uses: jwalton/gh-docker-logs@v2.0.2<|MERGE_RESOLUTION|>--- conflicted
+++ resolved
@@ -1,11 +1,7 @@
 name: e2e-checks
 on:
   pull_request_target:
-<<<<<<< HEAD
-    types: [ 'opened', 'edited', 'reopened', 'synchronize' ]
-=======
     types: ["opened", "edited", "reopened", "synchronize"]
->>>>>>> cd24ff63
     paths:
       - "kafka-ui-api/**"
       - "kafka-ui-contract/**"
@@ -41,11 +37,7 @@
       - name: Build with Maven
         id: build_app
         run: |
-<<<<<<< HEAD
-          mvn versions:set -DnewVersion=$GITHUB_SHA
-=======
           mvn versions:set -DnewVersion=${{ github.event.pull_request.head.sha }}
->>>>>>> cd24ff63
           mvn clean package -DskipTests ${{ github.event.inputs.extraMavenOptions }}
       - name: compose app
         id: compose_app
@@ -54,11 +46,7 @@
           docker-compose -f ./documentation/compose/kafka-ui-connectors.yaml up -d
       - name: e2e run
         run: |
-<<<<<<< HEAD
-          mvn versions:set -DnewVersion=$GITHUB_SHA
-=======
           mvn versions:set -DnewVersion=${{ github.event.pull_request.head.sha }}
->>>>>>> cd24ff63
           mvn -pl '!kafka-ui-api' test -Pprod
       - name: Generate allure report
         uses: simple-elf/allure-report-action@master
