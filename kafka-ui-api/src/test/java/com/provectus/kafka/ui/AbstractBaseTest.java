package com.provectus.kafka.ui;

import org.jetbrains.annotations.NotNull;
import org.junit.jupiter.api.extension.ExtendWith;
import org.springframework.boot.test.context.SpringBootTest;
import org.springframework.context.ApplicationContextInitializer;
import org.springframework.context.ConfigurableApplicationContext;
import org.springframework.test.context.ActiveProfiles;
import org.springframework.test.context.junit.jupiter.SpringExtension;
import org.testcontainers.containers.KafkaContainer;
import org.testcontainers.containers.Network;
import org.testcontainers.containers.wait.strategy.Wait;
import org.testcontainers.utility.DockerImageName;

import java.time.Duration;

@ExtendWith(SpringExtension.class)
@SpringBootTest
@ActiveProfiles("test")
public abstract class AbstractBaseTest {
<<<<<<< HEAD
    private static final String CONFLUENT_PLATFORM_VERSION = "5.2.1";

    public static final KafkaContainer kafka = new KafkaContainer(DockerImageName.parse("confluentinc/cp-kafka").withTag(CONFLUENT_PLATFORM_VERSION))
            .withNetwork(Network.SHARED);

    public static final SchemaRegistryContainer schemaRegistry = new SchemaRegistryContainer(CONFLUENT_PLATFORM_VERSION)
            .withKafka(kafka)
            .dependsOn(kafka);

    public static final KafkaConnectContainer kafkaConnect = new KafkaConnectContainer(CONFLUENT_PLATFORM_VERSION)
            .withKafka(kafka)
            .waitingFor(Wait.forHttp("/"))
            .dependsOn(kafka)
            .dependsOn(schemaRegistry)
            .withStartupTimeout(Duration.ofMinutes(15));

    static {
        kafka.start();
        schemaRegistry.start();
        kafkaConnect.start();
    }
=======
    public static String LOCAL = "local";
    public static String SECOND_LOCAL = "secondLocal";
>>>>>>> 73f89915

    public static class Initializer implements ApplicationContextInitializer<ConfigurableApplicationContext> {
        @Override
        public void initialize(@NotNull ConfigurableApplicationContext context) {
<<<<<<< HEAD
            System.setProperty("kafka.clusters.0.name", "local");
=======
            kafka.start();
            schemaRegistry.start();
            kafkaConnect.start();

            System.setProperty("kafka.clusters.0.name", LOCAL);
>>>>>>> 73f89915
            System.setProperty("kafka.clusters.0.bootstrapServers", kafka.getBootstrapServers());
            System.setProperty("kafka.clusters.0.schemaRegistry", schemaRegistry.getTarget());
            System.setProperty("kafka.clusters.0.kafkaConnect.0.name", "kafka-connect");
            System.setProperty("kafka.clusters.0.kafkaConnect.0.address", kafkaConnect.getTarget());
<<<<<<< HEAD
=======

            System.setProperty("kafka.clusters.1.name", SECOND_LOCAL);
            System.setProperty("kafka.clusters.1.readOnly", "true");
            System.setProperty("kafka.clusters.1.bootstrapServers", kafka.getBootstrapServers());
            System.setProperty("kafka.clusters.1.schemaRegistry", schemaRegistry.getTarget());
            System.setProperty("kafka.clusters.1.kafkaConnect.0.name", "kafka-connect");
            System.setProperty("kafka.clusters.1.kafkaConnect.0.address", kafkaConnect.getTarget());

            context.addApplicationListener((ApplicationListener<ContextClosedEvent>) event -> {
                kafkaConnect.close();
                schemaRegistry.close();
                kafka.close();
            });
>>>>>>> 73f89915
        }
    }
}<|MERGE_RESOLUTION|>--- conflicted
+++ resolved
@@ -18,7 +18,9 @@
 @SpringBootTest
 @ActiveProfiles("test")
 public abstract class AbstractBaseTest {
-<<<<<<< HEAD
+    public static String LOCAL = "local";
+    public static String SECOND_LOCAL = "secondLocal";
+
     private static final String CONFLUENT_PLATFORM_VERSION = "5.2.1";
 
     public static final KafkaContainer kafka = new KafkaContainer(DockerImageName.parse("confluentinc/cp-kafka").withTag(CONFLUENT_PLATFORM_VERSION))
@@ -40,29 +42,15 @@
         schemaRegistry.start();
         kafkaConnect.start();
     }
-=======
-    public static String LOCAL = "local";
-    public static String SECOND_LOCAL = "secondLocal";
->>>>>>> 73f89915
 
     public static class Initializer implements ApplicationContextInitializer<ConfigurableApplicationContext> {
         @Override
         public void initialize(@NotNull ConfigurableApplicationContext context) {
-<<<<<<< HEAD
-            System.setProperty("kafka.clusters.0.name", "local");
-=======
-            kafka.start();
-            schemaRegistry.start();
-            kafkaConnect.start();
-
             System.setProperty("kafka.clusters.0.name", LOCAL);
->>>>>>> 73f89915
             System.setProperty("kafka.clusters.0.bootstrapServers", kafka.getBootstrapServers());
             System.setProperty("kafka.clusters.0.schemaRegistry", schemaRegistry.getTarget());
             System.setProperty("kafka.clusters.0.kafkaConnect.0.name", "kafka-connect");
             System.setProperty("kafka.clusters.0.kafkaConnect.0.address", kafkaConnect.getTarget());
-<<<<<<< HEAD
-=======
 
             System.setProperty("kafka.clusters.1.name", SECOND_LOCAL);
             System.setProperty("kafka.clusters.1.readOnly", "true");
@@ -70,13 +58,6 @@
             System.setProperty("kafka.clusters.1.schemaRegistry", schemaRegistry.getTarget());
             System.setProperty("kafka.clusters.1.kafkaConnect.0.name", "kafka-connect");
             System.setProperty("kafka.clusters.1.kafkaConnect.0.address", kafkaConnect.getTarget());
-
-            context.addApplicationListener((ApplicationListener<ContextClosedEvent>) event -> {
-                kafkaConnect.close();
-                schemaRegistry.close();
-                kafka.close();
-            });
->>>>>>> 73f89915
         }
     }
 }