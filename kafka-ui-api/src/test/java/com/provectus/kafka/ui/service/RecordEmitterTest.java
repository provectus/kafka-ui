package com.provectus.kafka.ui.service;

import static com.provectus.kafka.ui.model.PollingModeDTO.EARLIEST;
import static com.provectus.kafka.ui.model.PollingModeDTO.FROM_OFFSET;
import static com.provectus.kafka.ui.model.PollingModeDTO.FROM_TIMESTAMP;
import static com.provectus.kafka.ui.model.PollingModeDTO.LATEST;
import static com.provectus.kafka.ui.model.PollingModeDTO.TO_OFFSET;
import static com.provectus.kafka.ui.model.PollingModeDTO.TO_TIMESTAMP;
import static org.assertj.core.api.Assertions.assertThat;

import com.provectus.kafka.ui.AbstractIntegrationTest;
import com.provectus.kafka.ui.emitter.BackwardRecordEmitter;
import com.provectus.kafka.ui.emitter.ForwardRecordEmitter;
import com.provectus.kafka.ui.emitter.MessagesProcessing;
import com.provectus.kafka.ui.emitter.PollingSettings;
import com.provectus.kafka.ui.model.ConsumerPosition;
import com.provectus.kafka.ui.model.ConsumerPosition.Offsets;
import com.provectus.kafka.ui.model.TopicMessageEventDTO;
import com.provectus.kafka.ui.producer.KafkaTestProducer;
import com.provectus.kafka.ui.serde.api.Serde;
import com.provectus.kafka.ui.serdes.ConsumerRecordDeserializer;
import com.provectus.kafka.ui.serdes.PropertyResolverImpl;
import com.provectus.kafka.ui.serdes.builtin.StringSerde;
import java.io.Serializable;
import java.util.ArrayList;
import java.util.HashMap;
import java.util.List;
import java.util.Map;
import java.util.Properties;
import java.util.UUID;
import java.util.concurrent.ThreadLocalRandom;
import java.util.function.Consumer;
import java.util.function.Function;
import java.util.stream.Collectors;
import lombok.Value;
import lombok.extern.slf4j.Slf4j;
import org.apache.kafka.clients.admin.NewTopic;
import org.apache.kafka.clients.consumer.ConsumerConfig;
import org.apache.kafka.clients.consumer.KafkaConsumer;
import org.apache.kafka.clients.producer.ProducerRecord;
import org.apache.kafka.common.TopicPartition;
import org.apache.kafka.common.header.internals.RecordHeader;
import org.apache.kafka.common.serialization.BytesDeserializer;
import org.apache.kafka.common.utils.Bytes;
import org.junit.jupiter.api.AfterAll;
import org.junit.jupiter.api.BeforeAll;
import org.junit.jupiter.api.Test;
import reactor.core.publisher.Flux;
import reactor.core.publisher.FluxSink;
import reactor.test.StepVerifier;

@Slf4j
class RecordEmitterTest extends AbstractIntegrationTest {

  static final int PARTITIONS = 5;
  static final int MSGS_PER_PARTITION = 100;

  static final String TOPIC = RecordEmitterTest.class.getSimpleName() + "_" + UUID.randomUUID();
  static final String EMPTY_TOPIC = TOPIC + "_empty";
  static final List<Record> SENT_RECORDS = new ArrayList<>();
  static final ConsumerRecordDeserializer RECORD_DESERIALIZER = createRecordsDeserializer();

  @BeforeAll
  static void generateMsgs() throws Exception {
    createTopic(new NewTopic(TOPIC, PARTITIONS, (short) 1));
    createTopic(new NewTopic(EMPTY_TOPIC, PARTITIONS, (short) 1));
    long startTs = System.currentTimeMillis();
    try (var producer = KafkaTestProducer.forKafka(kafka)) {
      for (int partition = 0; partition < PARTITIONS; partition++) {
        for (int i = 0; i < MSGS_PER_PARTITION; i++) {
          long ts = (startTs += 100);
          var value = "msg_" + partition + "_" + i;
          var metadata = producer.send(
              new ProducerRecord<>(
                  TOPIC, partition, ts, null, value, List.of(
                      new RecordHeader("name", null),
                      new RecordHeader("name2", "value".getBytes())
                  )
              )
          ).get();
          SENT_RECORDS.add(
              new Record(
                  value,
                  new TopicPartition(metadata.topic(), metadata.partition()),
                  metadata.offset(),
                  ts
              )
          );
        }
      }
    }
  }

  @AfterAll
  static void cleanup() {
    deleteTopic(TOPIC);
    deleteTopic(EMPTY_TOPIC);
  }

  private static ConsumerRecordDeserializer createRecordsDeserializer() {
    Serde s = new StringSerde();
    s.configure(PropertyResolverImpl.empty(), PropertyResolverImpl.empty(), PropertyResolverImpl.empty());
    return new ConsumerRecordDeserializer(
        StringSerde.name(),
        s.deserializer(null, Serde.Target.KEY),
        StringSerde.name(),
        s.deserializer(null, Serde.Target.VALUE),
        StringSerde.name(),
        s.deserializer(null, Serde.Target.KEY),
        s.deserializer(null, Serde.Target.VALUE)
    );
  }

  private MessagesProcessing createMessagesProcessing() {
    return new MessagesProcessing(RECORD_DESERIALIZER, msg -> true, null);
  }

  @Test
  void pollNothingOnEmptyTopic() {
    var forwardEmitter = new ForwardRecordEmitter(
        this::createConsumer,
<<<<<<< HEAD
        new ConsumerPosition(EARLIEST, EMPTY_TOPIC, List.of(), null, null),
        RECORD_DESERIALIZER,
=======
        new ConsumerPosition(BEGINNING, EMPTY_TOPIC, null),
        createMessagesProcessing(),
>>>>>>> 8ecb719e
        PollingSettings.createDefault()
    );

    var backwardEmitter = new BackwardRecordEmitter(
        this::createConsumer,
        new ConsumerPosition(EARLIEST, EMPTY_TOPIC, List.of(), null, null),
        100,
        createMessagesProcessing(),
        PollingSettings.createDefault()
    );

    StepVerifier.create(Flux.create(forwardEmitter))
        .expectNextMatches(m -> m.getType().equals(TopicMessageEventDTO.TypeEnum.PHASE))
        .expectNextMatches(m -> m.getType().equals(TopicMessageEventDTO.TypeEnum.DONE))
        .expectComplete()
        .verify();

    StepVerifier.create(Flux.create(backwardEmitter))
        .expectNextMatches(m -> m.getType().equals(TopicMessageEventDTO.TypeEnum.PHASE))
        .expectNextMatches(m -> m.getType().equals(TopicMessageEventDTO.TypeEnum.DONE))
        .expectComplete()
        .verify();
  }

  @Test
  void pollFullTopicFromBeginning() {
    var forwardEmitter = new ForwardRecordEmitter(
        this::createConsumer,
<<<<<<< HEAD
        new ConsumerPosition(EARLIEST, TOPIC, List.of(), null, null),
        RECORD_DESERIALIZER,
=======
        new ConsumerPosition(BEGINNING, TOPIC, null),
        createMessagesProcessing(),
>>>>>>> 8ecb719e
        PollingSettings.createDefault()
    );

    var backwardEmitter = new BackwardRecordEmitter(
        this::createConsumer,
        new ConsumerPosition(LATEST, TOPIC, List.of(), null, null),
        PARTITIONS * MSGS_PER_PARTITION,
        createMessagesProcessing(),
        PollingSettings.createDefault()
    );

    List<String> expectedValues = SENT_RECORDS.stream().map(Record::getValue).collect(Collectors.toList());

    expectEmitter(forwardEmitter, expectedValues);
    expectEmitter(backwardEmitter, expectedValues);
  }

  @Test
  void pollWithOffsets() {
    Map<TopicPartition, Long> targetOffsets = new HashMap<>();
    for (int i = 0; i < PARTITIONS; i++) {
      long offset = ThreadLocalRandom.current().nextLong(MSGS_PER_PARTITION);
      targetOffsets.put(new TopicPartition(TOPIC, i), offset);
    }

    var forwardEmitter = new ForwardRecordEmitter(
        this::createConsumer,
<<<<<<< HEAD
        new ConsumerPosition(FROM_OFFSET, TOPIC, List.copyOf(targetOffsets.keySet()), null,
            new Offsets(null, targetOffsets)),
        RECORD_DESERIALIZER,
=======
        new ConsumerPosition(OFFSET, TOPIC, targetOffsets),
        createMessagesProcessing(),
>>>>>>> 8ecb719e
        PollingSettings.createDefault()
    );

    var backwardEmitter = new BackwardRecordEmitter(
        this::createConsumer,
        new ConsumerPosition(TO_OFFSET, TOPIC, List.copyOf(targetOffsets.keySet()), null,
            new Offsets(null, targetOffsets)),
        PARTITIONS * MSGS_PER_PARTITION,
        createMessagesProcessing(),
        PollingSettings.createDefault()
    );

    var expectedValues = SENT_RECORDS.stream()
        .filter(r -> r.getOffset() >= targetOffsets.get(r.getTp()))
        .map(Record::getValue)
        .collect(Collectors.toList());

    expectEmitter(forwardEmitter, expectedValues);

    expectedValues = SENT_RECORDS.stream()
        .filter(r -> r.getOffset() < targetOffsets.get(r.getTp()))
        .map(Record::getValue)
        .collect(Collectors.toList());

    expectEmitter(backwardEmitter, expectedValues);
  }

  @Test
  void pollWithTimestamps() {
    var tsStats = SENT_RECORDS.stream().mapToLong(Record::getTimestamp).summaryStatistics();
    //choosing ts in the middle
    long targetTimestamp = tsStats.getMin() + ((tsStats.getMax() - tsStats.getMin()) / 2);

    var forwardEmitter = new ForwardRecordEmitter(
        this::createConsumer,
<<<<<<< HEAD
        new ConsumerPosition(FROM_TIMESTAMP, TOPIC, List.of(), targetTimestamp, null),
        RECORD_DESERIALIZER,
=======
        new ConsumerPosition(TIMESTAMP, TOPIC, targetTimestamps),
        createMessagesProcessing(),
>>>>>>> 8ecb719e
        PollingSettings.createDefault()
    );

    expectEmitter(
        forwardEmitter,
        SENT_RECORDS.stream()
            .filter(r -> r.getTimestamp() >= targetTimestamp)
            .map(Record::getValue)
            .collect(Collectors.toList())
    );

    var backwardEmitter = new BackwardRecordEmitter(
        this::createConsumer,
        new ConsumerPosition(TO_TIMESTAMP, TOPIC, List.of(), targetTimestamp, null),
        PARTITIONS * MSGS_PER_PARTITION,
        createMessagesProcessing(),
        PollingSettings.createDefault()
    );

    expectEmitter(
        backwardEmitter,
        SENT_RECORDS.stream()
            .filter(r -> r.getTimestamp() < targetTimestamp)
            .map(Record::getValue)
            .collect(Collectors.toList())
    );
  }

  @Test
  void backwardEmitterSeekToEnd() {
    final int numMessages = 100;
    final Map<TopicPartition, Long> targetOffsets = new HashMap<>();
    for (int i = 0; i < PARTITIONS; i++) {
      targetOffsets.put(new TopicPartition(TOPIC, i), (long) MSGS_PER_PARTITION);
    }

    var backwardEmitter = new BackwardRecordEmitter(
        this::createConsumer,
        new ConsumerPosition(TO_OFFSET, TOPIC, List.copyOf(targetOffsets.keySet()), null,
            new Offsets(null, targetOffsets)),
        numMessages,
        createMessagesProcessing(),
        PollingSettings.createDefault()
    );

    var expectedValues = SENT_RECORDS.stream()
        .filter(r -> r.getOffset() < targetOffsets.get(r.getTp()))
        .filter(r -> r.getOffset() >= (targetOffsets.get(r.getTp()) - (numMessages / PARTITIONS)))
        .map(Record::getValue)
        .collect(Collectors.toList());

    assertThat(expectedValues).size().isEqualTo(numMessages);

    expectEmitter(backwardEmitter, expectedValues);
  }

  @Test
  void backwardEmitterSeekToBegin() {
    Map<TopicPartition, Long> offsets = new HashMap<>();
    for (int i = 0; i < PARTITIONS; i++) {
      offsets.put(new TopicPartition(TOPIC, i), 0L);
    }

    var backwardEmitter = new BackwardRecordEmitter(
        this::createConsumer,
        new ConsumerPosition(TO_OFFSET, TOPIC, List.copyOf(offsets.keySet()), null, new Offsets(null, offsets)),
        100,
        createMessagesProcessing(),
        PollingSettings.createDefault()
    );

    expectEmitter(backwardEmitter,
        100,
        e -> e.expectNextCount(0),
        StepVerifier.Assertions::hasNotDroppedElements
    );
  }

  private void expectEmitter(Consumer<FluxSink<TopicMessageEventDTO>> emitter, List<String> expectedValues) {
    expectEmitter(emitter,
        expectedValues.size(),
        e -> e.recordWith(ArrayList::new)
            .expectNextCount(expectedValues.size())
            .expectRecordedMatches(r -> r.containsAll(expectedValues))
            .consumeRecordedWith(r -> log.info("Collected collection: {}", r)),
        v -> {
        }
    );
  }

  private void expectEmitter(
      Consumer<FluxSink<TopicMessageEventDTO>> emitter,
      int take,
      Function<StepVerifier.Step<String>, StepVerifier.Step<String>> stepConsumer,
      Consumer<StepVerifier.Assertions> assertionsConsumer) {

    StepVerifier.FirstStep<String> firstStep = StepVerifier.create(
        Flux.create(emitter)
            .filter(m -> m.getType().equals(TopicMessageEventDTO.TypeEnum.MESSAGE))
            .take(take)
            .map(m -> m.getMessage().getContent())
    );

    StepVerifier.Step<String> step = stepConsumer.apply(firstStep);
    assertionsConsumer.accept(step.expectComplete().verifyThenAssertThat());
  }

  private KafkaConsumer<Bytes, Bytes> createConsumer() {
    return createConsumer(Map.of());
  }

  private KafkaConsumer<Bytes, Bytes> createConsumer(Map<String, Object> properties) {
    final Map<String, ? extends Serializable> map = Map.of(
        ConsumerConfig.BOOTSTRAP_SERVERS_CONFIG, kafka.getBootstrapServers(),
        ConsumerConfig.GROUP_ID_CONFIG, UUID.randomUUID().toString(),
        ConsumerConfig.MAX_POLL_RECORDS_CONFIG, 19, // to check multiple polls
        ConsumerConfig.KEY_DESERIALIZER_CLASS_CONFIG, BytesDeserializer.class,
        ConsumerConfig.VALUE_DESERIALIZER_CLASS_CONFIG, BytesDeserializer.class
    );
    Properties props = new Properties();
    props.putAll(map);
    props.putAll(properties);
    return new KafkaConsumer<>(props);
  }

  @Value
  static class Record {
    String value;
    TopicPartition tp;
    long offset;
    long timestamp;
  }
}<|MERGE_RESOLUTION|>--- conflicted
+++ resolved
@@ -119,13 +119,8 @@
   void pollNothingOnEmptyTopic() {
     var forwardEmitter = new ForwardRecordEmitter(
         this::createConsumer,
-<<<<<<< HEAD
         new ConsumerPosition(EARLIEST, EMPTY_TOPIC, List.of(), null, null),
-        RECORD_DESERIALIZER,
-=======
-        new ConsumerPosition(BEGINNING, EMPTY_TOPIC, null),
-        createMessagesProcessing(),
->>>>>>> 8ecb719e
+        createMessagesProcessing(),
         PollingSettings.createDefault()
     );
 
@@ -154,13 +149,8 @@
   void pollFullTopicFromBeginning() {
     var forwardEmitter = new ForwardRecordEmitter(
         this::createConsumer,
-<<<<<<< HEAD
         new ConsumerPosition(EARLIEST, TOPIC, List.of(), null, null),
         RECORD_DESERIALIZER,
-=======
-        new ConsumerPosition(BEGINNING, TOPIC, null),
-        createMessagesProcessing(),
->>>>>>> 8ecb719e
         PollingSettings.createDefault()
     );
 
@@ -188,14 +178,9 @@
 
     var forwardEmitter = new ForwardRecordEmitter(
         this::createConsumer,
-<<<<<<< HEAD
         new ConsumerPosition(FROM_OFFSET, TOPIC, List.copyOf(targetOffsets.keySet()), null,
             new Offsets(null, targetOffsets)),
-        RECORD_DESERIALIZER,
-=======
-        new ConsumerPosition(OFFSET, TOPIC, targetOffsets),
-        createMessagesProcessing(),
->>>>>>> 8ecb719e
+        createMessagesProcessing(),
         PollingSettings.createDefault()
     );
 
@@ -231,13 +216,8 @@
 
     var forwardEmitter = new ForwardRecordEmitter(
         this::createConsumer,
-<<<<<<< HEAD
         new ConsumerPosition(FROM_TIMESTAMP, TOPIC, List.of(), targetTimestamp, null),
-        RECORD_DESERIALIZER,
-=======
-        new ConsumerPosition(TIMESTAMP, TOPIC, targetTimestamps),
-        createMessagesProcessing(),
->>>>>>> 8ecb719e
+        createMessagesProcessing(),
         PollingSettings.createDefault()
     );
 
