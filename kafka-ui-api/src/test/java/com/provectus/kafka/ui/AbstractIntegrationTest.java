package com.provectus.kafka.ui;

import com.provectus.kafka.ui.container.KafkaConnectContainer;
import com.provectus.kafka.ui.container.KsqlDbContainer;
import com.provectus.kafka.ui.container.SchemaRegistryContainer;
import java.nio.file.Path;
import java.util.List;
import java.util.Properties;
import org.apache.kafka.clients.admin.AdminClient;
import org.apache.kafka.clients.admin.AdminClientConfig;
import org.apache.kafka.clients.admin.NewTopic;
import org.jetbrains.annotations.NotNull;
import org.junit.jupiter.api.function.ThrowingConsumer;
import org.junit.jupiter.api.io.TempDir;
import org.springframework.beans.factory.annotation.Autowired;
import org.springframework.boot.test.autoconfigure.web.reactive.AutoConfigureWebTestClient;
import org.springframework.boot.test.context.SpringBootTest;
import org.springframework.context.ApplicationContextInitializer;
import org.springframework.context.ConfigurableApplicationContext;
import org.springframework.test.context.ActiveProfiles;
import org.springframework.test.context.ContextConfiguration;
import org.springframework.test.util.TestSocketUtils;
import org.testcontainers.containers.KafkaContainer;
import org.testcontainers.containers.Network;
import org.testcontainers.utility.DockerImageName;


@SpringBootTest
@ActiveProfiles("test")
@AutoConfigureWebTestClient(timeout = "60000")
@ContextConfiguration(initializers = {AbstractIntegrationTest.Initializer.class})
public abstract class AbstractIntegrationTest {
  public static final String LOCAL = "local";
  public static final String SECOND_LOCAL = "secondLocal";

<<<<<<< HEAD
  private static final String CONFLUENT_PLATFORM_VERSION = "7.2.1";
=======
  private static final String CONFLUENT_PLATFORM_VERSION = "7.2.1"; // Append ".arm64" for a local run
>>>>>>> ca2d53f9

  public static final KafkaContainer kafka = new KafkaContainer(
      DockerImageName.parse("confluentinc/cp-kafka").withTag(CONFLUENT_PLATFORM_VERSION))
      .withNetwork(Network.SHARED);

  public static final SchemaRegistryContainer schemaRegistry =
      new SchemaRegistryContainer(CONFLUENT_PLATFORM_VERSION)
          .withKafka(kafka)
          .dependsOn(kafka);

  public static final KafkaConnectContainer kafkaConnect =
      new KafkaConnectContainer(CONFLUENT_PLATFORM_VERSION)
          .withKafka(kafka)
          .dependsOn(kafka)
          .dependsOn(schemaRegistry);

  protected static final KsqlDbContainer KSQL_DB = new KsqlDbContainer(
      DockerImageName.parse("confluentinc/cp-ksqldb-server")
          .withTag(CONFLUENT_PLATFORM_VERSION))
      .withKafka(kafka);

  @TempDir
  public static Path tmpDir;

  static {
    kafka.start();
    schemaRegistry.start();
    kafkaConnect.start();
  }

  public static class Initializer
      implements ApplicationContextInitializer<ConfigurableApplicationContext> {
    @Override
    public void initialize(@NotNull ConfigurableApplicationContext context) {
      System.setProperty("kafka.clusters.0.name", LOCAL);
      System.setProperty("kafka.clusters.0.bootstrapServers", kafka.getBootstrapServers());
      // List unavailable hosts to verify failover
      System.setProperty("kafka.clusters.0.schemaRegistry", String.format("http://localhost:%1$s,http://localhost:%1$s,%2$s",
              TestSocketUtils.findAvailableTcpPort(), schemaRegistry.getUrl()));
      System.setProperty("kafka.clusters.0.kafkaConnect.0.name", "kafka-connect");
      System.setProperty("kafka.clusters.0.kafkaConnect.0.userName", "kafka-connect");
      System.setProperty("kafka.clusters.0.kafkaConnect.0.password", "kafka-connect");
      System.setProperty("kafka.clusters.0.kafkaConnect.0.address", kafkaConnect.getTarget());
      System.setProperty("kafka.clusters.0.masking.0.type", "REPLACE");
      System.setProperty("kafka.clusters.0.masking.0.replacement", "***");
      System.setProperty("kafka.clusters.0.masking.0.topicValuesPattern", "masking-test-.*");
      System.setProperty("kafka.clusters.0.audit.topicAuditEnabled", "true");
      System.setProperty("kafka.clusters.0.audit.consoleAuditEnabled", "true");

      System.setProperty("kafka.clusters.1.name", SECOND_LOCAL);
      System.setProperty("kafka.clusters.1.readOnly", "true");
      System.setProperty("kafka.clusters.1.bootstrapServers", kafka.getBootstrapServers());
      System.setProperty("kafka.clusters.1.schemaRegistry", schemaRegistry.getUrl());
      System.setProperty("kafka.clusters.1.kafkaConnect.0.name", "kafka-connect");
      System.setProperty("kafka.clusters.1.kafkaConnect.0.address", kafkaConnect.getTarget());

      System.setProperty("dynamic.config.enabled", "true");
      System.setProperty("config.related.uploads.dir", tmpDir.toString());
    }
  }

  public static void createTopic(NewTopic topic) {
    withAdminClient(client -> client.createTopics(List.of(topic)).all().get());
  }

  public static void deleteTopic(String topic) {
    withAdminClient(client -> client.deleteTopics(List.of(topic)).all().get());
  }

  private static void withAdminClient(ThrowingConsumer<AdminClient> consumer) {
    Properties properties = new Properties();
    properties.put(AdminClientConfig.BOOTSTRAP_SERVERS_CONFIG, kafka.getBootstrapServers());
    try (var client = AdminClient.create(properties)) {
      try {
        consumer.accept(client);
      } catch (Throwable throwable) {
        throw new RuntimeException(throwable);
      }
    }
  }

  @Autowired
  protected ConfigurableApplicationContext applicationContext;

}<|MERGE_RESOLUTION|>--- conflicted
+++ resolved
@@ -33,11 +33,7 @@
   public static final String LOCAL = "local";
   public static final String SECOND_LOCAL = "secondLocal";
 
-<<<<<<< HEAD
-  private static final String CONFLUENT_PLATFORM_VERSION = "7.2.1";
-=======
   private static final String CONFLUENT_PLATFORM_VERSION = "7.2.1"; // Append ".arm64" for a local run
->>>>>>> ca2d53f9
 
   public static final KafkaContainer kafka = new KafkaContainer(
       DockerImageName.parse("confluentinc/cp-kafka").withTag(CONFLUENT_PLATFORM_VERSION))
