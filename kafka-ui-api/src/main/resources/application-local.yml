kafka:
  clusters:
    -
      name: local
      bootstrapServers: localhost:29091
      zookeeper: localhost:2183
<<<<<<< HEAD
      jmxPort: 9997
=======
      schemaRegistry: http://localhost:8085
#      schemaNameTemplate: "%s-value"
>>>>>>> f974febb
    -
      name: secondLocal
      bootstrapServers: localhost:29092
      zookeeper: localhost:2182
      jmxPort: 9998
    -
      name: localReplica
      bootstrapServers: localhost:29093
      zookeeper: localhost:2183
      jmxPort: 9997
  admin-client-timeout: 5000
zookeeper:
  connection-timeout: 1000
spring:
  jmx:
    enabled: true<|MERGE_RESOLUTION|>--- conflicted
+++ resolved
@@ -4,12 +4,9 @@
       name: local
       bootstrapServers: localhost:29091
       zookeeper: localhost:2183
-<<<<<<< HEAD
-      jmxPort: 9997
-=======
       schemaRegistry: http://localhost:8085
 #      schemaNameTemplate: "%s-value"
->>>>>>> f974febb
+      jmxPort: 9997
     -
       name: secondLocal
       bootstrapServers: localhost:29092
