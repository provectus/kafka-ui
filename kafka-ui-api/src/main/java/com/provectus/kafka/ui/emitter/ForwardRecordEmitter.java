--- conflicted
+++ resolved
@@ -5,18 +5,17 @@
 import java.util.function.Supplier;
 import lombok.extern.slf4j.Slf4j;
 import org.apache.kafka.clients.consumer.ConsumerRecord;
-<<<<<<< HEAD
 import org.apache.kafka.clients.consumer.ConsumerRecords;
 import org.apache.kafka.clients.consumer.KafkaConsumer;
 import org.apache.kafka.common.TopicPartition;
-=======
->>>>>>> 8126607b
 import org.apache.kafka.common.errors.InterruptException;
 import org.apache.kafka.common.utils.Bytes;
 import reactor.core.publisher.FluxSink;
 
 @Slf4j
-public class ForwardRecordEmitter extends AbstractEmitter {
+public class ForwardRecordEmitter
+    extends AbstractEmitter
+    implements java.util.function.Consumer<FluxSink<TopicMessageEventDTO>> {
 
   private final Supplier<EnhancedConsumer> consumerSupplier;
   private final ConsumerPosition position;
@@ -50,14 +49,9 @@
           && !emptyPolls.noDataEmptyPollsReached()) {
 
         sendPhase(sink, "Polling");
-<<<<<<< HEAD
-        ConsumerRecords<Bytes, Bytes> records = poll(sink, consumer);
-        emptyPolls.count(records);
-=======
         var records = poll(sink, consumer);
         emptyPolls.count(records.count());
 
->>>>>>> 8126607b
         log.debug("{} records polled", records.count());
 
         for (TopicPartition tp : records.partitions()) {
