package com.provectus.kafka.ui.service;

import static java.util.stream.Collectors.toList;
import static java.util.stream.Collectors.toMap;

import com.google.common.annotations.VisibleForTesting;
import com.provectus.kafka.ui.exception.TopicMetadataException;
import com.provectus.kafka.ui.exception.TopicNotFoundException;
import com.provectus.kafka.ui.exception.TopicRecreationException;
import com.provectus.kafka.ui.exception.ValidationException;
import com.provectus.kafka.ui.mapper.ClusterMapper;
import com.provectus.kafka.ui.model.Feature;
import com.provectus.kafka.ui.model.InternalLogDirStats;
import com.provectus.kafka.ui.model.InternalPartition;
import com.provectus.kafka.ui.model.InternalPartitionsOffsets;
import com.provectus.kafka.ui.model.InternalReplica;
import com.provectus.kafka.ui.model.InternalTopic;
import com.provectus.kafka.ui.model.InternalTopicConfig;
import com.provectus.kafka.ui.model.KafkaCluster;
import com.provectus.kafka.ui.model.PartitionsIncreaseDTO;
import com.provectus.kafka.ui.model.PartitionsIncreaseResponseDTO;
import com.provectus.kafka.ui.model.ReplicationFactorChangeDTO;
import com.provectus.kafka.ui.model.ReplicationFactorChangeResponseDTO;
import com.provectus.kafka.ui.model.SortOrderDTO;
import com.provectus.kafka.ui.model.TopicColumnsToSortDTO;
import com.provectus.kafka.ui.model.TopicConfigDTO;
import com.provectus.kafka.ui.model.TopicCreationDTO;
import com.provectus.kafka.ui.model.TopicDTO;
import com.provectus.kafka.ui.model.TopicDetailsDTO;
import com.provectus.kafka.ui.model.TopicMessageSchemaDTO;
import com.provectus.kafka.ui.model.TopicUpdateDTO;
import com.provectus.kafka.ui.model.TopicsResponseDTO;
import com.provectus.kafka.ui.serde.DeserializationService;
import com.provectus.kafka.ui.util.JmxClusterUtil;
import java.time.Duration;
import java.util.Collection;
import java.util.Collections;
import java.util.Comparator;
import java.util.List;
import java.util.Map;
import java.util.Optional;
import java.util.function.Function;
import java.util.function.Predicate;
import java.util.stream.Collectors;
import lombok.RequiredArgsConstructor;
import org.apache.commons.lang3.StringUtils;
import org.apache.kafka.clients.admin.ConfigEntry;
import org.apache.kafka.clients.admin.NewPartitionReassignment;
import org.apache.kafka.clients.admin.NewPartitions;
import org.apache.kafka.clients.admin.OffsetSpec;
import org.apache.kafka.clients.admin.TopicDescription;
import org.apache.kafka.common.Node;
import org.apache.kafka.common.TopicPartition;
import org.apache.kafka.common.errors.TopicExistsException;
import org.springframework.beans.factory.annotation.Value;
import org.springframework.stereotype.Service;
import reactor.core.publisher.Mono;
import reactor.util.retry.Retry;

@Service
@RequiredArgsConstructor
public class TopicsService {

  private static final Integer DEFAULT_PAGE_SIZE = 25;

  private final AdminClientService adminClientService;
  private final ClusterMapper clusterMapper;
  private final DeserializationService deserializationService;
  private final MetricsCache metricsCache;
  @Value("${topic.recreate.maxRetries:15}")
  private int recreateMaxRetries;
  @Value("${topic.recreate.delay.seconds:1}")
  private int recreateDelayInSeconds;

  public Mono<TopicsResponseDTO> getTopics(KafkaCluster cluster,
                                           Optional<Integer> pageNum,
                                           Optional<Integer> nullablePerPage,
                                           Optional<Boolean> showInternal,
                                           Optional<String> search,
                                           Optional<TopicColumnsToSortDTO> sortBy,
                                           Optional<SortOrderDTO> sortOrder) {
    return adminClientService.get(cluster).flatMap(ac ->
        new Pagination(ac, metricsCache.get(cluster))
            .getPage(pageNum, nullablePerPage, showInternal, search, sortBy, sortOrder)
            .flatMap(page ->
                loadTopics(cluster, page.getTopics())
                    .map(topics ->
                        new TopicsResponseDTO()
                            .topics(topics.stream().map(clusterMapper::toTopic).collect(toList()))
                            .pageCount(page.getTotalPages()))));
  }

  private Mono<List<InternalTopic>> loadTopics(KafkaCluster c, List<String> topics) {
    if (topics.isEmpty()) {
      return Mono.just(List.of());
    }
    return adminClientService.get(c)
        .flatMap(ac ->
            ac.describeTopics(topics).zipWith(ac.getTopicsConfig(topics),
                (descriptions, configs) -> {
                  metricsCache.update(c, descriptions, configs);
                  return getPartitionOffsets(descriptions, ac).map(offsets -> {
                    var metrics = metricsCache.get(c);
                    return createList(
                        topics,
                        descriptions,
                        configs,
                        offsets,
                        metrics.getJmxMetrics(),
                        metrics.getLogDirInfo()
                    );
                  });
                })).flatMap(Function.identity());
  }

  private Mono<InternalTopic> loadTopic(KafkaCluster c, String topicName) {
    return loadTopics(c, List.of(topicName))
        .map(lst -> lst.stream().findFirst().orElseThrow(TopicNotFoundException::new));
  }

  private List<InternalTopic> createList(List<String> orderedNames,
                                         Map<String, TopicDescription> descriptions,
                                         Map<String, List<ConfigEntry>> configs,
                                         InternalPartitionsOffsets partitionsOffsets,
                                         JmxClusterUtil.JmxMetrics jmxMetrics,
                                         InternalLogDirStats logDirInfo) {
    return orderedNames.stream()
        .filter(descriptions::containsKey)
        .map(t -> InternalTopic.from(
            descriptions.get(t),
            configs.getOrDefault(t, List.of()),
            partitionsOffsets,
            jmxMetrics,
            logDirInfo
        ))
        .collect(toList());
  }

  private Mono<InternalPartitionsOffsets> getPartitionOffsets(Map<String, TopicDescription>
                                                                  descriptions,
                                                              ReactiveAdminClient ac) {
    var topicPartitions = descriptions.values().stream()
        .flatMap(desc ->
            desc.partitions().stream().map(p -> new TopicPartition(desc.name(), p.partition())))
        .collect(toList());

    return ac.listOffsets(topicPartitions, OffsetSpec.earliest())
        .zipWith(ac.listOffsets(topicPartitions, OffsetSpec.latest()),
            (earliest, latest) ->
                topicPartitions.stream()
                    .filter(tp -> earliest.containsKey(tp) && latest.containsKey(tp))
                    .map(tp ->
                        Map.entry(tp,
                            new InternalPartitionsOffsets.Offsets(
                                earliest.get(tp), latest.get(tp))))
                    .collect(toMap(Map.Entry::getKey, Map.Entry::getValue)))
        .map(InternalPartitionsOffsets::new);
  }

  public Mono<TopicDetailsDTO> getTopicDetails(KafkaCluster cluster, String topicName) {
    return loadTopic(cluster, topicName).map(clusterMapper::toTopicDetails);
  }

  public Mono<List<TopicConfigDTO>> getTopicConfigs(KafkaCluster cluster, String topicName) {
    return adminClientService.get(cluster)
        .flatMap(ac -> ac.getTopicsConfig(List.of(topicName)))
        .map(m -> m.values().stream().findFirst().orElseThrow(TopicNotFoundException::new))
        .map(lst -> lst.stream()
            .map(InternalTopicConfig::from)
            .map(clusterMapper::toTopicConfig)
            .collect(toList()));
  }

  private Mono<InternalTopic> createTopic(KafkaCluster c, ReactiveAdminClient adminClient,
                                          Mono<TopicCreationDTO> topicCreation) {
    return topicCreation.flatMap(topicData ->
            adminClient.createTopic(
                topicData.getName(),
                topicData.getPartitions(),
                topicData.getReplicationFactor().shortValue(),
                topicData.getConfigs()
            ).thenReturn(topicData)
        )
        .onErrorResume(t -> Mono.error(new TopicMetadataException(t.getMessage())))
        .flatMap(topicData -> loadTopic(c, topicData.getName()));
  }

  public Mono<TopicDTO> createTopic(KafkaCluster cluster, Mono<TopicCreationDTO> topicCreation) {
    return adminClientService.get(cluster)
        .flatMap(ac -> createTopic(cluster, ac, topicCreation))
        .map(clusterMapper::toTopic);
  }

  public Mono<TopicDTO> recreateTopic(KafkaCluster cluster, String topicName) {
    return loadTopic(cluster, topicName)
<<<<<<< HEAD
            .flatMap(t -> deleteTopic(cluster, topicName)
                    .thenReturn(t).delayElement(Duration.ofSeconds(recreateDelayInSeconds))
                    .flatMap(topic -> adminClientService.get(cluster).flatMap(ac -> ac.createTopic(topic.getName(),
                                            topic.getPartitionCount(),
                                            (short) topic.getReplicationFactor(),
                                            topic.getTopicConfigs()
                                                    .stream()
                                                    .collect(Collectors
                                                            .toMap(InternalTopicConfig::getName,
                                                                    InternalTopicConfig::getValue)))
                                    .thenReturn(topicName))
                            .retryWhen(Retry.fixedDelay(recreateMaxRetries,
                                            Duration.ofSeconds(recreateDelayInSeconds))
                                    .filter(throwable -> throwable instanceof TopicExistsException)
                                    .onRetryExhaustedThrow((a, b) ->
                                            new TopicRecreationException(topicName,
                                                    recreateMaxRetries * recreateDelayInSeconds)))
                            .flatMap(a -> loadTopic(cluster, topicName)).map(clusterMapper::toTopic)
                    )
            );
=======
        .flatMap(t -> deleteTopic(cluster, topicName)
            .thenReturn(t).delayElement(Duration.ofSeconds(recreateDelayInSeconds))
            .flatMap(topic -> adminClientService.get(cluster).flatMap(ac -> ac.createTopic(topic.getName(),
                        topic.getPartitionCount(),
                        (short) topic.getReplicationFactor(),
                        topic.getTopicConfigs()
                            .stream()
                            .collect(Collectors
                                .toMap(InternalTopicConfig::getName,
                                    InternalTopicConfig::getValue)))
                    .thenReturn(topicName))
                .retryWhen(Retry.fixedDelay(recreateMaxRetries,
                        Duration.ofSeconds(recreateDelayInSeconds))
                    .filter(TopicExistsException.class::isInstance)
                    .onRetryExhaustedThrow((a, b) ->
                        new TopicRecreationException(topicName,
                            recreateMaxRetries * recreateDelayInSeconds)))
                .flatMap(a -> loadTopic(cluster, topicName)).map(clusterMapper::toTopic)
            )
        );
>>>>>>> cd24ff63
  }

  private Mono<InternalTopic> updateTopic(KafkaCluster cluster,
                                          String topicName,
                                          TopicUpdateDTO topicUpdate) {
    return adminClientService.get(cluster)
        .flatMap(ac ->
            ac.updateTopicConfig(topicName, topicUpdate.getConfigs())
                .then(loadTopic(cluster, topicName)));
  }

  public Mono<TopicDTO> updateTopic(KafkaCluster cl, String topicName,
                                    Mono<TopicUpdateDTO> topicUpdate) {
    return topicUpdate
        .flatMap(t -> updateTopic(cl, topicName, t))
        .map(clusterMapper::toTopic);
  }

  private Mono<InternalTopic> changeReplicationFactor(
      KafkaCluster cluster,
      ReactiveAdminClient adminClient,
      String topicName,
      Map<TopicPartition, Optional<NewPartitionReassignment>> reassignments
  ) {
    return adminClient.alterPartitionReassignments(reassignments)
        .then(loadTopic(cluster, topicName));
  }

  /**
   * Change topic replication factor, works on brokers versions 5.4.x and higher
   */
  public Mono<ReplicationFactorChangeResponseDTO> changeReplicationFactor(
      KafkaCluster cluster,
      String topicName,
      ReplicationFactorChangeDTO replicationFactorChange) {
    return loadTopic(cluster, topicName).flatMap(topic -> adminClientService.get(cluster)
        .flatMap(ac -> {
          Integer actual = topic.getReplicationFactor();
          Integer requested = replicationFactorChange.getTotalReplicationFactor();
          Integer brokersCount = metricsCache.get(cluster).getClusterDescription()
              .getNodes().size();

          if (requested.equals(actual)) {
            return Mono.error(
                new ValidationException(
                    String.format("Topic already has replicationFactor %s.", actual)));
          }
          if (requested > brokersCount) {
            return Mono.error(
                new ValidationException(
                    String.format("Requested replication factor %s more than brokers count %s.",
                        requested, brokersCount)));
          }
          return changeReplicationFactor(cluster, ac, topicName,
              getPartitionsReassignments(cluster, topic,
                  replicationFactorChange));
        })
        .map(t -> new ReplicationFactorChangeResponseDTO()
            .topicName(t.getName())
            .totalReplicationFactor(t.getReplicationFactor())));
  }

  private Map<TopicPartition, Optional<NewPartitionReassignment>> getPartitionsReassignments(
      KafkaCluster cluster,
      InternalTopic topic,
      ReplicationFactorChangeDTO replicationFactorChange) {
    // Current assignment map (Partition number -> List of brokers)
    Map<Integer, List<Integer>> currentAssignment = getCurrentAssignment(topic);
    // Brokers map (Broker id -> count)
    Map<Integer, Integer> brokersUsage = getBrokersMap(cluster, currentAssignment);
    int currentReplicationFactor = topic.getReplicationFactor();

    // If we should to increase Replication factor
    if (replicationFactorChange.getTotalReplicationFactor() > currentReplicationFactor) {
      // For each partition
      for (var assignmentList : currentAssignment.values()) {
        // Get brokers list sorted by usage
        var brokers = brokersUsage.entrySet().stream()
            .sorted(Map.Entry.comparingByValue())
            .map(Map.Entry::getKey)
            .collect(toList());

        // Iterate brokers and try to add them in assignment
        // while partition replicas count != requested replication factor
        for (Integer broker : brokers) {
          if (!assignmentList.contains(broker)) {
            assignmentList.add(broker);
            brokersUsage.merge(broker, 1, Integer::sum);
          }
          if (assignmentList.size() == replicationFactorChange.getTotalReplicationFactor()) {
            break;
          }
        }
        if (assignmentList.size() != replicationFactorChange.getTotalReplicationFactor()) {
          throw new ValidationException("Something went wrong during adding replicas");
        }
      }

      // If we should to decrease Replication factor
    } else if (replicationFactorChange.getTotalReplicationFactor() < currentReplicationFactor) {
      for (Map.Entry<Integer, List<Integer>> assignmentEntry : currentAssignment.entrySet()) {
        var partition = assignmentEntry.getKey();
        var brokers = assignmentEntry.getValue();

        // Get brokers list sorted by usage in reverse order
        var brokersUsageList = brokersUsage.entrySet().stream()
            .sorted(Map.Entry.comparingByValue(Comparator.reverseOrder()))
            .map(Map.Entry::getKey)
            .collect(toList());

        // Iterate brokers and try to remove them from assignment
        // while partition replicas count != requested replication factor
        for (Integer broker : brokersUsageList) {
          // Check is the broker the leader of partition
          if (!topic.getPartitions().get(partition).getLeader()
              .equals(broker)) {
            brokers.remove(broker);
            brokersUsage.merge(broker, -1, Integer::sum);
          }
          if (brokers.size() == replicationFactorChange.getTotalReplicationFactor()) {
            break;
          }
        }
        if (brokers.size() != replicationFactorChange.getTotalReplicationFactor()) {
          throw new ValidationException("Something went wrong during removing replicas");
        }
      }
    } else {
      throw new ValidationException("Replication factor already equals requested");
    }

    // Return result map
    return currentAssignment.entrySet().stream().collect(toMap(
        e -> new TopicPartition(topic.getName(), e.getKey()),
        e -> Optional.of(new NewPartitionReassignment(e.getValue()))
    ));
  }

  private Map<Integer, List<Integer>> getCurrentAssignment(InternalTopic topic) {
    return topic.getPartitions().values().stream()
        .collect(toMap(
            InternalPartition::getPartition,
            p -> p.getReplicas().stream()
                .map(InternalReplica::getBroker)
                .collect(toList())
        ));
  }

  private Map<Integer, Integer> getBrokersMap(KafkaCluster cluster,
                                              Map<Integer, List<Integer>> currentAssignment) {
    Map<Integer, Integer> result = metricsCache.get(cluster).getClusterDescription().getNodes()
        .stream()
        .map(Node::id)
        .collect(toMap(
            c -> c,
            c -> 0
        ));
    currentAssignment.values().forEach(brokers -> brokers
        .forEach(broker -> result.put(broker, result.get(broker) + 1)));

    return result;
  }

  public Mono<PartitionsIncreaseResponseDTO> increaseTopicPartitions(
      KafkaCluster cluster,
      String topicName,
      PartitionsIncreaseDTO partitionsIncrease) {
    return loadTopic(cluster, topicName).flatMap(topic ->
        adminClientService.get(cluster).flatMap(ac -> {
          Integer actualCount = topic.getPartitionCount();
          Integer requestedCount = partitionsIncrease.getTotalPartitionsCount();

          if (requestedCount < actualCount) {
            return Mono.error(
                new ValidationException(String.format(
                    "Topic currently has %s partitions, which is higher than the requested %s.",
                    actualCount, requestedCount)));
          }
          if (requestedCount.equals(actualCount)) {
            return Mono.error(
                new ValidationException(
                    String.format("Topic already has %s partitions.", actualCount)));
          }

          Map<String, NewPartitions> newPartitionsMap = Collections.singletonMap(
              topicName,
              NewPartitions.increaseTo(partitionsIncrease.getTotalPartitionsCount())
          );
          return ac.createPartitions(newPartitionsMap)
              .then(loadTopic(cluster, topicName));
        }).map(t -> new PartitionsIncreaseResponseDTO()
            .topicName(t.getName())
            .totalPartitionsCount(t.getPartitionCount())
        )
    );
  }

  public Mono<Void> deleteTopic(KafkaCluster cluster, String topicName) {
    if (metricsCache.get(cluster).getFeatures().contains(Feature.TOPIC_DELETION)) {
      return adminClientService.get(cluster).flatMap(c -> c.deleteTopic(topicName))
          .doOnSuccess(t -> metricsCache.onTopicDelete(cluster, topicName));
    } else {
      return Mono.error(new ValidationException("Topic deletion restricted"));
    }
  }

  public TopicMessageSchemaDTO getTopicSchema(KafkaCluster cluster, String topicName) {
    if (!metricsCache.get(cluster).getTopicDescriptions().containsKey(topicName)) {
      throw new TopicNotFoundException();
    }
    return deserializationService
        .getRecordDeserializerForCluster(cluster)
        .getTopicSchema(topicName);
  }

  @VisibleForTesting
  @lombok.Value
  static class Pagination {
    ReactiveAdminClient adminClient;
    MetricsCache.Metrics metrics;

    @lombok.Value
    static class Page {
      List<String> topics;
      int totalPages;
    }

    Mono<Page> getPage(
        Optional<Integer> pageNum,
        Optional<Integer> nullablePerPage,
        Optional<Boolean> showInternal,
        Optional<String> search,
        Optional<TopicColumnsToSortDTO> sortBy,
        Optional<SortOrderDTO> sortOrder) {
      return geTopicsForPagination()
          .map(paginatingTopics -> {
            Predicate<Integer> positiveInt = i -> i > 0;
            int perPage = nullablePerPage.filter(positiveInt).orElse(DEFAULT_PAGE_SIZE);
            var topicsToSkip = (pageNum.filter(positiveInt).orElse(1) - 1) * perPage;
            var comparator = sortOrder.isEmpty() || !sortOrder.get().equals(SortOrderDTO.DESC)
                ? getComparatorForTopic(sortBy) : getComparatorForTopic(sortBy).reversed();
            List<InternalTopic> topics = paginatingTopics.stream()
                .filter(topic -> !topic.isInternal()
                    || showInternal.map(i -> topic.isInternal() == i).orElse(true))
                .filter(topic ->
                    search
                        .map(s -> StringUtils.containsIgnoreCase(topic.getName(), s))
                        .orElse(true))
                .sorted(comparator)
                .collect(toList());
            var totalPages = (topics.size() / perPage)
                + (topics.size() % perPage == 0 ? 0 : 1);

            List<String> topicsToRender = topics.stream()
                .skip(topicsToSkip)
                .limit(perPage)
                .map(InternalTopic::getName)
                .collect(toList());

            return new Page(topicsToRender, totalPages);
          });
    }

    private Comparator<InternalTopic> getComparatorForTopic(
        Optional<TopicColumnsToSortDTO> sortBy) {
      var defaultComparator = Comparator.comparing(InternalTopic::getName);
      if (sortBy.isEmpty()) {
        return defaultComparator;
      }
      switch (sortBy.get()) {
        case TOTAL_PARTITIONS:
          return Comparator.comparing(InternalTopic::getPartitionCount);
        case OUT_OF_SYNC_REPLICAS:
          return Comparator.comparing(t -> t.getReplicas() - t.getInSyncReplicas());
        case REPLICATION_FACTOR:
          return Comparator.comparing(InternalTopic::getReplicationFactor);
        case SIZE:
          return Comparator.comparing(InternalTopic::getSegmentSize);
        case NAME:
        default:
          return defaultComparator;
      }
    }

    private Mono<List<String>> filterExisting(Collection<String> topics) {
      return adminClient.listTopics(true)
          .map(existing -> existing.stream().filter(topics::contains).collect(toList()));
    }

    private Mono<List<InternalTopic>> geTopicsForPagination() {
      return filterExisting(metrics.getTopicDescriptions().keySet())
          .map(lst -> lst.stream()
              .map(topicName ->
                  InternalTopic.from(
                      metrics.getTopicDescriptions().get(topicName),
                      metrics.getTopicConfigs().getOrDefault(topicName, List.of()),
                      InternalPartitionsOffsets.empty(),
                      metrics.getJmxMetrics(),
                      metrics.getLogDirInfo()))
              .collect(toList())
          );
    }
  }

}<|MERGE_RESOLUTION|>--- conflicted
+++ resolved
@@ -193,28 +193,6 @@
 
   public Mono<TopicDTO> recreateTopic(KafkaCluster cluster, String topicName) {
     return loadTopic(cluster, topicName)
-<<<<<<< HEAD
-            .flatMap(t -> deleteTopic(cluster, topicName)
-                    .thenReturn(t).delayElement(Duration.ofSeconds(recreateDelayInSeconds))
-                    .flatMap(topic -> adminClientService.get(cluster).flatMap(ac -> ac.createTopic(topic.getName(),
-                                            topic.getPartitionCount(),
-                                            (short) topic.getReplicationFactor(),
-                                            topic.getTopicConfigs()
-                                                    .stream()
-                                                    .collect(Collectors
-                                                            .toMap(InternalTopicConfig::getName,
-                                                                    InternalTopicConfig::getValue)))
-                                    .thenReturn(topicName))
-                            .retryWhen(Retry.fixedDelay(recreateMaxRetries,
-                                            Duration.ofSeconds(recreateDelayInSeconds))
-                                    .filter(throwable -> throwable instanceof TopicExistsException)
-                                    .onRetryExhaustedThrow((a, b) ->
-                                            new TopicRecreationException(topicName,
-                                                    recreateMaxRetries * recreateDelayInSeconds)))
-                            .flatMap(a -> loadTopic(cluster, topicName)).map(clusterMapper::toTopic)
-                    )
-            );
-=======
         .flatMap(t -> deleteTopic(cluster, topicName)
             .thenReturn(t).delayElement(Duration.ofSeconds(recreateDelayInSeconds))
             .flatMap(topic -> adminClientService.get(cluster).flatMap(ac -> ac.createTopic(topic.getName(),
@@ -235,7 +213,6 @@
                 .flatMap(a -> loadTopic(cluster, topicName)).map(clusterMapper::toTopic)
             )
         );
->>>>>>> cd24ff63
   }
 
   private Mono<InternalTopic> updateTopic(KafkaCluster cluster,
