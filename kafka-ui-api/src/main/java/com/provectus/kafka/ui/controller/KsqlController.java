package com.provectus.kafka.ui.controller;

import com.provectus.kafka.ui.api.KsqlApi;
import com.provectus.kafka.ui.model.KsqlCommandV2DTO;
import com.provectus.kafka.ui.model.KsqlCommandV2ResponseDTO;
import com.provectus.kafka.ui.model.KsqlResponseDTO;
import com.provectus.kafka.ui.model.KsqlStreamDescriptionDTO;
import com.provectus.kafka.ui.model.KsqlTableDescriptionDTO;
import com.provectus.kafka.ui.model.KsqlTableResponseDTO;
<<<<<<< HEAD
import com.provectus.kafka.ui.model.rbac.AccessContext;
import com.provectus.kafka.ui.model.rbac.permission.ClusterAction;
import com.provectus.kafka.ui.model.rbac.permission.KsqlAction;
import com.provectus.kafka.ui.service.KsqlService;
=======
>>>>>>> 81072541
import com.provectus.kafka.ui.service.ksql.KsqlServiceV2;
import com.provectus.kafka.ui.service.rbac.AccessControlService;
import java.util.List;
import java.util.Map;
import java.util.Optional;
import lombok.RequiredArgsConstructor;
import lombok.extern.slf4j.Slf4j;
import org.springframework.http.ResponseEntity;
import org.springframework.web.bind.annotation.RestController;
import org.springframework.web.server.ServerWebExchange;
import reactor.core.publisher.Flux;
import reactor.core.publisher.Mono;

@RestController
@RequiredArgsConstructor
@Slf4j
public class KsqlController extends AbstractController implements KsqlApi {
<<<<<<< HEAD

  private final KsqlService ksqlService;
  private final KsqlServiceV2 ksqlServiceV2;
  private final AccessControlService accessControlService;

  @Override
  @Deprecated
  public Mono<ResponseEntity<KsqlCommandResponseDTO>> executeKsqlCommand(String clusterName,
                                                                         Mono<KsqlCommandDTO> ksqlCommand,
                                                                         ServerWebExchange exchange) {
    return ksqlService.executeKsqlCommand(getCluster(clusterName), ksqlCommand)
        .map(ResponseEntity::ok);
  }
=======

  private final KsqlServiceV2 ksqlServiceV2;
>>>>>>> 81072541

  @Override
  public Mono<ResponseEntity<KsqlCommandV2ResponseDTO>> executeKsql(String clusterName,
                                                                    Mono<KsqlCommandV2DTO>
                                                                        ksqlCommand2Dto,
                                                                    ServerWebExchange exchange) {
    Mono<Void> validateAccess = accessControlService.validateAccess(AccessContext.builder()
        .cluster(clusterName)
        .clusterActions(ClusterAction.VIEW)
        .ksqlActions(KsqlAction.EXECUTE)
        .build());

    return validateAccess.then(
        ksqlCommand2Dto.map(dto -> {
          var id = ksqlServiceV2.registerCommand(
              getCluster(clusterName),
              dto.getKsql(),
              Optional.ofNullable(dto.getStreamsProperties()).orElse(Map.of()));
          return new KsqlCommandV2ResponseDTO().pipeId(id);
        }).map(ResponseEntity::ok)
    );
  }

  @Override
  public Mono<ResponseEntity<Flux<KsqlResponseDTO>>> openKsqlResponsePipe(String clusterName,
                                                                          String pipeId,
                                                                          ServerWebExchange exchange) {
    Mono<Void> validateAccess = accessControlService.validateAccess(AccessContext.builder()
        .cluster(clusterName)
        .clusterActions(ClusterAction.VIEW)
        .ksqlActions(KsqlAction.EXECUTE)
        .build());

    return validateAccess.then(
        Mono.just(
            ResponseEntity.ok(ksqlServiceV2.execute(pipeId)
                .map(table -> new KsqlResponseDTO()
                    .table(
                        new KsqlTableResponseDTO()
                            .header(table.getHeader())
                            .columnNames(table.getColumnNames())
                            .values((List<List<Object>>) ((List<?>) (table.getValues())))))))
    );
  }

  @Override
  public Mono<ResponseEntity<Flux<KsqlStreamDescriptionDTO>>> listStreams(String clusterName,
                                                                          ServerWebExchange exchange) {
    Mono<Void> validateAccess = accessControlService.validateAccess(AccessContext.builder()
        .cluster(clusterName)
        .clusterActions(ClusterAction.VIEW)
        .ksqlActions(KsqlAction.EXECUTE)
        .build());

    return validateAccess.then(
        Mono.just(ResponseEntity.ok(ksqlServiceV2.listStreams(getCluster(clusterName))))
    );
  }

  @Override
  public Mono<ResponseEntity<Flux<KsqlTableDescriptionDTO>>> listTables(String clusterName,
                                                                        ServerWebExchange exchange) {
    Mono<Void> validateAccess = accessControlService.validateAccess(AccessContext.builder()
        .cluster(clusterName)
        .clusterActions(ClusterAction.VIEW)
        .ksqlActions(KsqlAction.EXECUTE)
        .build());

    return validateAccess.then(
        Mono.just(ResponseEntity.ok(ksqlServiceV2.listTables(getCluster(clusterName))))
    );
  }
}<|MERGE_RESOLUTION|>--- conflicted
+++ resolved
@@ -7,13 +7,9 @@
 import com.provectus.kafka.ui.model.KsqlStreamDescriptionDTO;
 import com.provectus.kafka.ui.model.KsqlTableDescriptionDTO;
 import com.provectus.kafka.ui.model.KsqlTableResponseDTO;
-<<<<<<< HEAD
 import com.provectus.kafka.ui.model.rbac.AccessContext;
 import com.provectus.kafka.ui.model.rbac.permission.ClusterAction;
 import com.provectus.kafka.ui.model.rbac.permission.KsqlAction;
-import com.provectus.kafka.ui.service.KsqlService;
-=======
->>>>>>> 81072541
 import com.provectus.kafka.ui.service.ksql.KsqlServiceV2;
 import com.provectus.kafka.ui.service.rbac.AccessControlService;
 import java.util.List;
@@ -31,24 +27,9 @@
 @RequiredArgsConstructor
 @Slf4j
 public class KsqlController extends AbstractController implements KsqlApi {
-<<<<<<< HEAD
 
-  private final KsqlService ksqlService;
   private final KsqlServiceV2 ksqlServiceV2;
   private final AccessControlService accessControlService;
-
-  @Override
-  @Deprecated
-  public Mono<ResponseEntity<KsqlCommandResponseDTO>> executeKsqlCommand(String clusterName,
-                                                                         Mono<KsqlCommandDTO> ksqlCommand,
-                                                                         ServerWebExchange exchange) {
-    return ksqlService.executeKsqlCommand(getCluster(clusterName), ksqlCommand)
-        .map(ResponseEntity::ok);
-  }
-=======
-
-  private final KsqlServiceV2 ksqlServiceV2;
->>>>>>> 81072541
 
   @Override
   public Mono<ResponseEntity<KsqlCommandV2ResponseDTO>> executeKsql(String clusterName,
