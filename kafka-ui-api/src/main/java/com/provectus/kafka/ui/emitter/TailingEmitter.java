package com.provectus.kafka.ui.emitter;

import com.provectus.kafka.ui.model.ConsumerPosition;
import com.provectus.kafka.ui.model.TopicMessageDTO;
import com.provectus.kafka.ui.model.TopicMessageEventDTO;
<<<<<<< HEAD
=======
import com.provectus.kafka.ui.serdes.ConsumerRecordDeserializer;
import java.util.HashMap;
import java.util.function.Predicate;
>>>>>>> 5f89e3b9
import java.util.function.Supplier;
import lombok.extern.slf4j.Slf4j;
import org.apache.kafka.common.errors.InterruptException;
import reactor.core.publisher.FluxSink;

@Slf4j
public class TailingEmitter extends AbstractEmitter {

  private final Supplier<EnhancedConsumer> consumerSupplier;
  private final ConsumerPosition consumerPosition;

  public TailingEmitter(Supplier<EnhancedConsumer> consumerSupplier,
                        ConsumerPosition consumerPosition,
                        ConsumerRecordDeserializer deserializer,
                        Predicate<TopicMessageDTO> filter,
                        PollingSettings pollingSettings) {
    super(new MessagesProcessing(deserializer, filter, false, null), pollingSettings);
    this.consumerSupplier = consumerSupplier;
    this.consumerPosition = consumerPosition;
  }

  @Override
  public void accept(FluxSink<TopicMessageEventDTO> sink) {
    log.debug("Starting tailing polling for {}", consumerPosition);
    try (EnhancedConsumer consumer = consumerSupplier.get()) {
      SeekOperations.create(consumer, consumerPosition)
          .assignAndSeek();
      while (!sink.isCancelled()) {
        sendPhase(sink, "Polling");
        var polled = poll(sink, consumer);
        send(sink, polled);
      }
      sink.complete();
      log.debug("Tailing finished");
    } catch (InterruptException kafkaInterruptException) {
      log.debug("Tailing finished due to thread interruption");
      sink.complete();
    } catch (Exception e) {
      log.error("Error consuming {}", consumerPosition, e);
      sink.error(e);
    }
  }

}<|MERGE_RESOLUTION|>--- conflicted
+++ resolved
@@ -1,14 +1,8 @@
 package com.provectus.kafka.ui.emitter;
 
 import com.provectus.kafka.ui.model.ConsumerPosition;
-import com.provectus.kafka.ui.model.TopicMessageDTO;
 import com.provectus.kafka.ui.model.TopicMessageEventDTO;
-<<<<<<< HEAD
-=======
-import com.provectus.kafka.ui.serdes.ConsumerRecordDeserializer;
 import java.util.HashMap;
-import java.util.function.Predicate;
->>>>>>> 5f89e3b9
 import java.util.function.Supplier;
 import lombok.extern.slf4j.Slf4j;
 import org.apache.kafka.common.errors.InterruptException;
@@ -34,8 +28,7 @@
   public void accept(FluxSink<TopicMessageEventDTO> sink) {
     log.debug("Starting tailing polling for {}", consumerPosition);
     try (EnhancedConsumer consumer = consumerSupplier.get()) {
-      SeekOperations.create(consumer, consumerPosition)
-          .assignAndSeek();
+      assignAndSeek(consumer);
       while (!sink.isCancelled()) {
         sendPhase(sink, "Polling");
         var polled = poll(sink, consumer);
@@ -52,4 +45,11 @@
     }
   }
 
+  private void assignAndSeek(EnhancedConsumer consumer) {
+    var seekOperations = SeekOperations.create(consumer, consumerPosition);
+    var seekOffsets = new HashMap<>(seekOperations.getEndOffsets()); // defaulting offsets to topic end
+    seekOffsets.putAll(seekOperations.getOffsetsForSeek()); // this will only set non-empty partitions
+    consumer.assign(seekOffsets.keySet());
+    seekOffsets.forEach(consumer::seek);
+  }
 }