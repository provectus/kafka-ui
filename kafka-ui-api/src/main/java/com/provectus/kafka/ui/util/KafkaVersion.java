package com.provectus.kafka.ui.util;

<<<<<<< HEAD
import java.util.Optional;
=======
>>>>>>> b890dc34
import lombok.extern.slf4j.Slf4j;

@Slf4j
public final class KafkaVersion {

  private KafkaVersion() {
  }

  public static Optional<Float> parse(String version) throws NumberFormatException {
    try {
      final String[] parts = version.split("\\.");
      if (parts.length > 2) {
        version = parts[0] + "." + parts[1];
      }
      return Optional.of(Float.parseFloat(version.split("-")[0]));
    } catch (Exception e) {
      return Optional.empty();
    }
  }
}<|MERGE_RESOLUTION|>--- conflicted
+++ resolved
@@ -1,12 +1,7 @@
 package com.provectus.kafka.ui.util;
 
-<<<<<<< HEAD
 import java.util.Optional;
-=======
->>>>>>> b890dc34
-import lombok.extern.slf4j.Slf4j;
 
-@Slf4j
 public final class KafkaVersion {
 
   private KafkaVersion() {
