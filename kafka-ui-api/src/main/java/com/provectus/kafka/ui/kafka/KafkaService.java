package com.provectus.kafka.ui.kafka;

import com.provectus.kafka.ui.cluster.model.*;
import com.provectus.kafka.ui.cluster.util.ClusterUtil;
import com.provectus.kafka.ui.model.ConsumerGroup;
import com.provectus.kafka.ui.model.ServerStatus;
import com.provectus.kafka.ui.model.TopicFormData;
import com.provectus.kafka.ui.zookeeper.ZookeeperService;
import lombok.RequiredArgsConstructor;
import lombok.SneakyThrows;
import lombok.extern.log4j.Log4j2;
import org.apache.kafka.clients.admin.*;
import org.apache.kafka.common.KafkaFuture;
import org.apache.kafka.common.Node;
import org.apache.kafka.common.TopicPartition;
import org.apache.kafka.common.config.ConfigResource;
import org.springframework.stereotype.Service;
import reactor.core.publisher.Mono;
import reactor.util.function.Tuple2;
import reactor.util.function.Tuples;

import java.util.*;
import java.util.concurrent.ConcurrentHashMap;
import java.util.stream.Collectors;
import java.util.stream.Stream;

@Service
@RequiredArgsConstructor
@Log4j2
public class KafkaService {

    private static final ListTopicsOptions LIST_TOPICS_OPTIONS = new ListTopicsOptions().listInternal(true);

    private final ZookeeperService zookeeperService;
    private final Map<String, AdminClient> adminClientCache = new ConcurrentHashMap<>();
    private final Map<AdminClient, Map<TopicPartition, Integer>> leadersCache = new ConcurrentHashMap<>();

    @SneakyThrows
    public Mono<KafkaCluster> getUpdatedCluster(KafkaCluster cluster) {
        return getOrCreateAdminClient(cluster).flatMap(
                ac -> getClusterMetrics(ac)

                        .flatMap( clusterMetrics ->
                            getTopicsData(ac).flatMap( topics ->
                                loadTopicsConfig(ac, topics.stream().map(InternalTopic::getName).collect(Collectors.toList()))
                                        .map( configs -> mergeWithConfigs(topics, configs))
                                    .flatMap(it -> updateSegmentMetrics(ac, clusterMetrics, it))
                            ).map( segmentSizeDto -> buildFromData(cluster, segmentSizeDto))
                        )
        ).onErrorResume(
                e -> Mono.just(cluster.toBuilder()
                        .status(ServerStatus.OFFLINE)
                        .lastKafkaException(e)
                        .build())
        );
    }

    private KafkaCluster buildFromData(KafkaCluster currentCluster, InternalSegmentSizeDto segmentSizeDto) {

        var topics = segmentSizeDto.getInternalTopicWithSegmentSize();
        var brokersMetrics = segmentSizeDto.getClusterMetricsWithSegmentSize();

        InternalClusterMetrics.InternalClusterMetricsBuilder metricsBuilder = brokersMetrics.toBuilder();

        InternalClusterMetrics topicsMetrics = collectTopicsMetrics(topics);

        ServerStatus zookeeperStatus = ServerStatus.OFFLINE;
        Throwable zookeeperException = null;
        try {
            zookeeperStatus = zookeeperService.isZookeeperOnline(currentCluster) ? ServerStatus.ONLINE : ServerStatus.OFFLINE;
        } catch (Throwable e) {
            zookeeperException = e;
        }

        InternalClusterMetrics clusterMetrics = metricsBuilder
                .activeControllers(brokersMetrics.getActiveControllers())
                .topicCount(topicsMetrics.getTopicCount())
                .brokerCount(brokersMetrics.getBrokerCount())
                .underReplicatedPartitionCount(topicsMetrics.getUnderReplicatedPartitionCount())
                .inSyncReplicasCount(topicsMetrics.getInSyncReplicasCount())
                .outOfSyncReplicasCount(topicsMetrics.getOutOfSyncReplicasCount())
                .onlinePartitionCount(topicsMetrics.getOnlinePartitionCount())
                .offlinePartitionCount(topicsMetrics.getOfflinePartitionCount())
                .zooKeeperStatus(ClusterUtil.convertToIntServerStatus(zookeeperStatus))
                .build();

        return currentCluster.toBuilder()
                .status(ServerStatus.ONLINE)
                .zookeeperStatus(zookeeperStatus)
                .lastZookeeperException(zookeeperException)
                .lastKafkaException(null)
                .metrics(clusterMetrics)
                .topics(topics)
                .build();
    }

    private InternalClusterMetrics collectTopicsMetrics(Map<String,InternalTopic> topics) {

        int underReplicatedPartitions = 0;
        int inSyncReplicasCount = 0;
        int outOfSyncReplicasCount = 0;
        int onlinePartitionCount = 0;
        int offlinePartitionCount = 0;

        for (InternalTopic topic : topics.values()) {
            underReplicatedPartitions += topic.getUnderReplicatedPartitions();
            inSyncReplicasCount += topic.getInSyncReplicas();
            outOfSyncReplicasCount += (topic.getReplicas() - topic.getInSyncReplicas());
            onlinePartitionCount += topic.getPartitions().stream().mapToInt(s -> s.getLeader() == null ? 0 : 1).sum();
            offlinePartitionCount += topic.getPartitions().stream().mapToInt(s -> s.getLeader() != null ? 0 : 1).sum();
        }

        return InternalClusterMetrics.builder()
                .underReplicatedPartitionCount(underReplicatedPartitions)
                .inSyncReplicasCount(inSyncReplicasCount)
                .outOfSyncReplicasCount(outOfSyncReplicasCount)
                .onlinePartitionCount(onlinePartitionCount)
                .offlinePartitionCount(offlinePartitionCount)
                .topicCount(topics.size())
                .build();
    }

    private Map<String, InternalTopic> mergeWithConfigs(List<InternalTopic> topics, Map<String, List<InternalTopicConfig>> configs) {
        return topics.stream().map(
                t -> t.toBuilder().topicConfigs(configs.get(t.getName())).build()
        ).collect(Collectors.toMap(
                InternalTopic::getName,
                e -> e
        ));
    }

    @SneakyThrows
    private Mono<List<InternalTopic>> getTopicsData(AdminClient adminClient) {
        return ClusterUtil.toMono(adminClient.listTopics(LIST_TOPICS_OPTIONS).names())
                    .flatMap(topics -> ClusterUtil.toMono(adminClient.describeTopics(topics).all()))
                    .map(topic -> {
                        var leadersMap = topic.values().stream()
                            .flatMap(t -> t.partitions().stream()
                                    .flatMap(t1 -> {
                                        Map<TopicPartition, Integer> result = new HashMap<>();
                                        result.put(new TopicPartition(t.name(), t1.partition()), t1.leader().id());
                                        return Stream.of(result);
                                    }));
                        leadersCache.put(adminClient, ClusterUtil.toSingleMap(leadersMap));
                        return topic;
                    })
                    .map( m -> m.values().stream().map(ClusterUtil::mapToInternalTopic).collect(Collectors.toList()));
    }

    private Mono<InternalClusterMetrics> getClusterMetrics(AdminClient client) {
        return ClusterUtil.toMono(client.describeCluster().nodes())
                .flatMap(brokers ->
                    ClusterUtil.toMono(client.describeCluster().controller()).map(
                        c -> {
                            InternalClusterMetrics.InternalClusterMetricsBuilder metricsBuilder = InternalClusterMetrics.builder();
                            metricsBuilder.brokerCount(brokers.size()).activeControllers(c != null ? 1 : 0);
                            // TODO: fill bytes in/out metrics
<<<<<<< HEAD
                            metricsBuilder
                                    .internalBrokerMetrics((brokers.stream().map(Node::id).collect(Collectors.toMap(k -> k, v -> InternalBrokerMetrics.builder().build()))));

                            return metricsBuilder.build();
=======
                            List<Integer> brokerIds = brokers.stream().map(Node::id).collect(Collectors.toList());
                            return builder.build();
>>>>>>> 0815739d
                        }
                    )
                );
    }


    public Mono<InternalTopic> createTopic(KafkaCluster cluster, Mono<TopicFormData> topicFormData) {
        AdminClient adminClient = this.createAdminClient(cluster);
        return this.createTopic(adminClient, topicFormData);
    }

    @SneakyThrows
    public Mono<InternalTopic> createTopic(AdminClient adminClient, Mono<TopicFormData> topicFormData) {
        return topicFormData.flatMap(
                topicData -> {
                    NewTopic newTopic = new NewTopic(topicData.getName(), topicData.getPartitions(), topicData.getReplicationFactor().shortValue());
                    newTopic.configs(topicData.getConfigs());
                    return createTopic(adminClient, newTopic).map( v -> topicData);
                }).flatMap(topicData -> {
                    var tdw = adminClient.describeTopics(Collections.singletonList(topicData.getName()));
                    return getTopicDescription(tdw.values().get(topicData.getName()), topicData.getName());
                })
                .switchIfEmpty(Mono.error(new RuntimeException("Can't find created topic")))
                .map(ClusterUtil::mapToInternalTopic)
                .flatMap( t ->
                        loadTopicsConfig(adminClient, Collections.singletonList(t.getName()))
                                .map( c -> mergeWithConfigs(Collections.singletonList(t), c))
                                .map( m -> m.values().iterator().next())
                );
    }

    @SneakyThrows
    private Mono<String> getClusterId(AdminClient adminClient) {
        return ClusterUtil.toMono(adminClient.describeCluster().clusterId());
    }


    public Mono<AdminClient> getOrCreateAdminClient(KafkaCluster cluster) {
        AdminClient adminClient = adminClientCache.computeIfAbsent(
                cluster.getName(),
                (id) -> createAdminClient(cluster)
        );

        return isAdminClientConnected(adminClient);
    }

    public AdminClient createAdminClient(KafkaCluster kafkaCluster) {
        Properties properties = new Properties();
        properties.put(AdminClientConfig.BOOTSTRAP_SERVERS_CONFIG, kafkaCluster.getBootstrapServers());
        properties.put(AdminClientConfig.REQUEST_TIMEOUT_MS_CONFIG, 5000);
        return AdminClient.create(properties);
    }

    private Mono<AdminClient> isAdminClientConnected(AdminClient adminClient) {
        return getClusterId(adminClient).map( r -> adminClient);
    }



    private Mono<TopicDescription> getTopicDescription(KafkaFuture<TopicDescription> entry, String topicName) {
        return ClusterUtil.toMono(entry)
                    .onErrorResume(e -> {
                        log.error("Can't get topic with name: " + topicName);
                        return Mono.empty();
                    });
    }

    @SneakyThrows
    private Mono<Map<String, List<InternalTopicConfig>>> loadTopicsConfig(AdminClient adminClient, List<String> topicNames) {
        List<ConfigResource> resources = topicNames.stream()
                .map(topicName -> new ConfigResource(ConfigResource.Type.TOPIC, topicName))
                .collect(Collectors.toList());

        return ClusterUtil.toMono(adminClient.describeConfigs(resources).all())
                .map(configs ->
                        configs.entrySet().stream().map(
                                c -> Tuples.of(
                                        c.getKey().name(),
                                        c.getValue().entries().stream().map(ClusterUtil::mapToInternalTopicConfig).collect(Collectors.toList())
                                )
                        ).collect(Collectors.toMap(
                                Tuple2::getT1,
                                Tuple2::getT2
                        ))
                );
    }

    public Mono<List<ConsumerGroup>> getConsumerGroups(KafkaCluster cluster) {
        var adminClient =  this.createAdminClient(cluster);
        return ClusterUtil.toMono(adminClient.listConsumerGroups().all())
                .flatMap(s -> ClusterUtil.toMono(adminClient
                        .describeConsumerGroups(s.stream().map(ConsumerGroupListing::groupId).collect(Collectors.toList())).all()))
                .map(s -> s.values().stream()
                        .map(c -> ClusterUtil.convertToConsumerGroup(c, cluster)).collect(Collectors.toList()));
    }


    @SneakyThrows
    private Mono<Void> createTopic(AdminClient adminClient, NewTopic newTopic) {
        return ClusterUtil.toMono(adminClient.createTopics(Collections.singletonList(newTopic))
                    .values()
                    .values()
                    .iterator()
                    .next());
    }

    private Mono<InternalSegmentSizeDto> updateSegmentMetrics(AdminClient ac, InternalClusterMetrics clusterMetrics, Map<String, InternalTopic> internalTopic) {
        return ClusterUtil.toMono(ac.describeTopics(internalTopic.keySet()).all()).flatMap(topic ->
            ClusterUtil.toMono(ac.describeLogDirs(clusterMetrics.getInternalBrokerMetrics().keySet()).all())
                .map(log -> {
                    var partitionSegmentSizeStream = leadersCache.get(ac).entrySet().stream()
                            .flatMap(l -> {
                                Map<TopicPartition, Long> result = new HashMap<>();
                                result.put(l.getKey(), log.get(l.getValue()).values().stream().mapToLong(e -> e.replicaInfos.get(l.getKey()).size).sum());
                                return Stream.of(result);
                            });
                    var partitionSegmentSize = ClusterUtil.toSingleMap(partitionSegmentSizeStream);

                    var resultTopicMetricsStream = internalTopic.keySet().stream().flatMap(k -> {
                        Map<String, InternalTopic> result = new HashMap<>();
                        result.put(k, internalTopic.get(k).toBuilder()
                                .segmentSize(partitionSegmentSize.entrySet().stream().filter(e -> e.getKey().topic().equals(k)).mapToLong(Map.Entry::getValue).sum())
                                .partitionSegmentSize(partitionSegmentSize.entrySet().stream().filter(e -> e.getKey().topic().equals(k)).collect(Collectors.toMap(Map.Entry::getKey, Map.Entry::getValue))).build());
                        return Stream.of(result);
                    });

                    var resultBrokerMetricsStream = clusterMetrics.getInternalBrokerMetrics().entrySet().stream().map(
                            e -> {
                                var brokerSegmentSize = log.get(e.getKey()).values().stream()
                                        .mapToLong(v -> v.replicaInfos.values().stream()
                                                .mapToLong(r -> r.size).sum()).sum();
                                InternalBrokerMetrics tempBrokerMetrics = InternalBrokerMetrics.builder().segmentSize(brokerSegmentSize).build();
                                return Collections.singletonMap(e.getKey(), tempBrokerMetrics);
                            });

                    var resultClusterMetrics = clusterMetrics.toBuilder()
                            .internalBrokerMetrics(ClusterUtil.toSingleMap(resultBrokerMetricsStream))
                            .segmentSize(partitionSegmentSize.values().stream().reduce(Long::sum).orElseThrow())
                            .build();

                    return InternalSegmentSizeDto.builder()
                            .clusterMetricsWithSegmentSize(resultClusterMetrics)
                            .internalTopicWithSegmentSize(ClusterUtil.toSingleMap(resultTopicMetricsStream)).build();
                })
            );
    }
}<|MERGE_RESOLUTION|>--- conflicted
+++ resolved
@@ -155,15 +155,10 @@
                             InternalClusterMetrics.InternalClusterMetricsBuilder metricsBuilder = InternalClusterMetrics.builder();
                             metricsBuilder.brokerCount(brokers.size()).activeControllers(c != null ? 1 : 0);
                             // TODO: fill bytes in/out metrics
-<<<<<<< HEAD
                             metricsBuilder
                                     .internalBrokerMetrics((brokers.stream().map(Node::id).collect(Collectors.toMap(k -> k, v -> InternalBrokerMetrics.builder().build()))));
 
                             return metricsBuilder.build();
-=======
-                            List<Integer> brokerIds = brokers.stream().map(Node::id).collect(Collectors.toList());
-                            return builder.build();
->>>>>>> 0815739d
                         }
                     )
                 );
