--- conflicted
+++ resolved
@@ -41,32 +41,20 @@
     private static final ListTopicsOptions LIST_TOPICS_OPTIONS = new ListTopicsOptions().listInternal(true);
 
     private final ZookeeperService zookeeperService;
-<<<<<<< HEAD
     private final Map<String, ExtendedAdminClient> adminClientCache = new ConcurrentHashMap<>();
-=======
-    private final Map<String, AdminClient> adminClientCache = new ConcurrentHashMap<>();
     private final Map<AdminClient, Map<TopicPartition, Integer>> leadersCache = new ConcurrentHashMap<>();
->>>>>>> 9a5ffc9e
 
     @SneakyThrows
     public Mono<KafkaCluster> getUpdatedCluster(KafkaCluster cluster) {
         return getOrCreateAdminClient(cluster).flatMap(
-<<<<<<< HEAD
-                ac -> getClusterMetrics(ac.getAdminClient()).flatMap( clusterMetrics ->
+                ac -> getClusterMetrics(ac.getAdminClient())
+
+                        .flatMap( clusterMetrics ->
                             getTopicsData(ac.getAdminClient()).flatMap( topics ->
                                 loadTopicsConfig(ac.getAdminClient(), topics.stream().map(InternalTopic::getName).collect(Collectors.toList()))
-                                        .map( configs -> mergeWithConfigs(topics, configs) )
-                            ).map( topics -> buildFromData(cluster, clusterMetrics, topics))
-=======
-                ac -> getClusterMetrics(ac)
-
-                        .flatMap( clusterMetrics ->
-                            getTopicsData(ac).flatMap( topics ->
-                                loadTopicsConfig(ac, topics.stream().map(InternalTopic::getName).collect(Collectors.toList()))
                                         .map( configs -> mergeWithConfigs(topics, configs))
                                     .flatMap(it -> updateSegmentMetrics(ac, clusterMetrics, it))
                             ).map( segmentSizeDto -> buildFromData(cluster, segmentSizeDto))
->>>>>>> 9a5ffc9e
                         )
         ).onErrorResume(
                 e -> Mono.just(cluster.toBuilder()
@@ -261,14 +249,8 @@
     }
 
     public Mono<List<ConsumerGroup>> getConsumerGroups(KafkaCluster cluster) {
-<<<<<<< HEAD
         return getOrCreateAdminClient(cluster).flatMap(ac -> ClusterUtil.toMono(ac.getAdminClient().listConsumerGroups().all())
                 .flatMap(s -> ClusterUtil.toMono(ac.getAdminClient()
-=======
-        var adminClient =  this.createAdminClient(cluster);
-        return ClusterUtil.toMono(adminClient.listConsumerGroups().all())
-                .flatMap(s -> ClusterUtil.toMono(adminClient
->>>>>>> 9a5ffc9e
                         .describeConsumerGroups(s.stream().map(ConsumerGroupListing::groupId).collect(Collectors.toList())).all()))
                 .map(s -> s.values().stream()
                         .map(c -> ClusterUtil.convertToConsumerGroup(c, cluster)).collect(Collectors.toList())));
