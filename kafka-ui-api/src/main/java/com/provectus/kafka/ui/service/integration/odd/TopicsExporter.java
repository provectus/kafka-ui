--- conflicted
+++ resolved
@@ -38,13 +38,9 @@
     var clusterState = statisticsCache.get(cluster).getClusterState();
     return Flux.fromIterable(clusterState.getTopicStates().keySet())
         .filter(topicFilter)
-<<<<<<< HEAD
         .flatMap(topic -> createTopicDataEntity(cluster, topic, clusterState.getTopicStates().get(topic)))
-=======
-        .flatMap(topic -> createTopicDataEntity(cluster, topic, stats))
         .onErrorContinue(
             (th, topic) -> log.warn("Error exporting data for topic {}, cluster {}", topic, cluster.getName(), th))
->>>>>>> 17cde82d
         .buffer(100)
         .map(topicsEntities ->
             new DataEntityList()
