--- conflicted
+++ resolved
@@ -8,11 +8,8 @@
 import com.provectus.kafka.ui.model.*;
 import lombok.RequiredArgsConstructor;
 import lombok.SneakyThrows;
-<<<<<<< HEAD
-=======
 
 import org.apache.kafka.clients.admin.ConsumerGroupListing;
->>>>>>> 803f0be7
 import org.apache.kafka.clients.consumer.ConsumerConfig;
 import org.apache.kafka.clients.consumer.KafkaConsumer;
 import org.apache.kafka.clients.consumer.OffsetAndMetadata;
@@ -134,7 +131,6 @@
                 .flatMapMany(Flux::fromIterable);
     }
 
-<<<<<<< HEAD
     @SneakyThrows
     public Mono<Topic> updateTopic(String clusterName, String topicName, Mono<TopicFormData> topicFormData) {
         return clustersStorage.getClusterByName(clusterName).map(cl ->
@@ -151,12 +147,12 @@
                     clustersStorage.setKafkaCluster(clusterName, c);
                     return topic;
                 });
-=======
+    }
+
     public Flux<TopicMessage> getMessages(String clusterName, String topicName, Integer partition, Long offset, OffsetDateTime timestamp) {
         return clustersStorage.getClusterByName(clusterName)
                 .map(c -> consumingService.loadMessages(c, topicName))
                 .orElse(Flux.empty());
 
->>>>>>> 803f0be7
     }
 }