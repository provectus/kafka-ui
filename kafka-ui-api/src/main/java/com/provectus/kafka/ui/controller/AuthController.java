package com.provectus.kafka.ui.controller;

import java.nio.charset.Charset;
import lombok.RequiredArgsConstructor;
import lombok.extern.slf4j.Slf4j;
import org.springframework.security.web.server.csrf.CsrfToken;
import org.springframework.util.MultiValueMap;
import org.springframework.web.bind.annotation.GetMapping;
import org.springframework.web.bind.annotation.RestController;
import org.springframework.web.server.ServerWebExchange;
import reactor.core.publisher.Mono;

@RestController
@RequiredArgsConstructor
@Slf4j
public class AuthController {

  @GetMapping(value = "/auth", produces = {"text/html"})
  public Mono<byte[]> getAuth(ServerWebExchange exchange) {
    Mono<CsrfToken> token = exchange.getAttributeOrDefault(CsrfToken.class.getName(), Mono.empty());
    return token
        .map(AuthController::csrfToken)
        .defaultIfEmpty("")
        .map(csrfTokenHtmlInput -> createPage(exchange, csrfTokenHtmlInput));
  }

  private byte[] createPage(ServerWebExchange exchange, String csrfTokenHtmlInput) {
    MultiValueMap<String, String> queryParams = exchange.getRequest()
        .getQueryParams();
    String contextPath = exchange.getRequest().getPath().contextPath().value();
    String page =
        "<!DOCTYPE html>\n" + "<html lang=\"en\">\n" + "  <head>\n"
<<<<<<< HEAD
        + "    <meta charset=\"utf-8\">\n"
        + "    <meta name=\"viewport\" content=\"width=device-width, initial-scale=1, "
        + "shrink-to-fit=no\">\n"
        + "    <meta name=\"description\" content=\"\">\n"
        + "    <meta name=\"author\" content=\"\">\n"
        + "    <title>Please sign in</title>\n"
        + "    <link href=\"/static/css/bootstrap.min.css\" rel=\"stylesheet\" "
        + "integrity=\"sha384-/Y6pD6FV/Vv2HJnA6t+vslU6fwYXjCFtcEpHbNJ0lyAFsXTsjBbfaDjzALeQsN6M\" "
        + "crossorigin=\"anonymous\">\n"
        + "    <link href=\"/static/css/signin.css\" "
        + "rel=\"stylesheet\" crossorigin=\"anonymous\"/>\n"
        + "  </head>\n"
        + "  <body>\n"
        + "     <div class=\"container\">\n"
        + formLogin(queryParams, contextPath, csrfTokenHtmlInput)
        + "    </div>\n"
        + "  </body>\n"
        + "</html>";
=======
            + "    <meta charset=\"utf-8\">\n"
            + "    <meta name=\"viewport\" content=\"width=device-width, initial-scale=1, "
            + "shrink-to-fit=no\">\n"
            + "    <meta name=\"description\" content=\"\">\n"
            + "    <meta name=\"author\" content=\"\">\n"
            + "    <title>Please sign in</title>\n"
            + "    <link href=\"https://maxcdn.bootstrapcdn.com/bootstrap/"
            + "4.0.0-beta/css/bootstrap.min.css\" rel=\"stylesheet\" "
            + "integrity=\"sha384-/Y6pD6FV/Vv2HJnA6t+vslU6fwYXjCFtcEpHbNJ0lyAFsXTsjBbfaDjzALeQsN6M\" "
            + "crossorigin=\"anonymous\">\n"
            + "    <link href=\"https://getbootstrap.com/docs/4.0/examples/signin/signin.css\" "
            + "rel=\"stylesheet\" crossorigin=\"anonymous\"/>\n"
            + "  </head>\n"
            + "  <body>\n"
            + "     <div class=\"container\">\n"
            + formLogin(queryParams, contextPath, csrfTokenHtmlInput)
            + "    </div>\n"
            + "  </body>\n"
            + "</html>";
>>>>>>> 48d3c382

    return page.getBytes(Charset.defaultCharset());
  }

  private String formLogin(
      MultiValueMap<String, String> queryParams,
      String contextPath, String csrfTokenHtmlInput) {

    boolean isError = queryParams.containsKey("error");
    boolean isLogoutSuccess = queryParams.containsKey("logout");
    return
        "      <form class=\"form-signin\" method=\"post\" action=\"" + contextPath + "/auth\">\n"
            + "        <h2 class=\"form-signin-heading\">Please sign in</h2>\n"
            + createError(isError)
            + createLogoutSuccess(isLogoutSuccess)
            + "        <p>\n"
            + "          <label for=\"username\" class=\"sr-only\">Username</label>\n"
            + "          <input type=\"text\" id=\"username\" name=\"username\" class=\"form-control\" "
            + "placeholder=\"Username\" required autofocus>\n"
            + "        </p>\n" + "        <p>\n"
            + "          <label for=\"password\" class=\"sr-only\">Password</label>\n"
            + "          <input type=\"password\" id=\"password\" name=\"password\" "
            + "class=\"form-control\" placeholder=\"Password\" required>\n"
            + "        </p>\n" + csrfTokenHtmlInput
            + "        <button class=\"btn btn-lg btn-primary btn-block\" "
            + "type=\"submit\">Sign in</button>\n"
            + "      </form>\n";
  }

  private static String csrfToken(CsrfToken token) {
    return "          <input type=\"hidden\" name=\""
        + token.getParameterName()
        + "\" value=\""
        + token.getToken()
        + "\">\n";
  }

  private static String createError(boolean isError) {
    return isError
        ? "<div class=\"alert alert-danger\" role=\"alert\">Invalid credentials</div>"
        : "";
  }

  private static String createLogoutSuccess(boolean isLogoutSuccess) {
    return isLogoutSuccess
        ? "<div class=\"alert alert-success\" role=\"alert\">You have been signed out</div>"
        : "";
  }
}<|MERGE_RESOLUTION|>--- conflicted
+++ resolved
@@ -30,7 +30,6 @@
     String contextPath = exchange.getRequest().getPath().contextPath().value();
     String page =
         "<!DOCTYPE html>\n" + "<html lang=\"en\">\n" + "  <head>\n"
-<<<<<<< HEAD
         + "    <meta charset=\"utf-8\">\n"
         + "    <meta name=\"viewport\" content=\"width=device-width, initial-scale=1, "
         + "shrink-to-fit=no\">\n"
@@ -49,27 +48,6 @@
         + "    </div>\n"
         + "  </body>\n"
         + "</html>";
-=======
-            + "    <meta charset=\"utf-8\">\n"
-            + "    <meta name=\"viewport\" content=\"width=device-width, initial-scale=1, "
-            + "shrink-to-fit=no\">\n"
-            + "    <meta name=\"description\" content=\"\">\n"
-            + "    <meta name=\"author\" content=\"\">\n"
-            + "    <title>Please sign in</title>\n"
-            + "    <link href=\"https://maxcdn.bootstrapcdn.com/bootstrap/"
-            + "4.0.0-beta/css/bootstrap.min.css\" rel=\"stylesheet\" "
-            + "integrity=\"sha384-/Y6pD6FV/Vv2HJnA6t+vslU6fwYXjCFtcEpHbNJ0lyAFsXTsjBbfaDjzALeQsN6M\" "
-            + "crossorigin=\"anonymous\">\n"
-            + "    <link href=\"https://getbootstrap.com/docs/4.0/examples/signin/signin.css\" "
-            + "rel=\"stylesheet\" crossorigin=\"anonymous\"/>\n"
-            + "  </head>\n"
-            + "  <body>\n"
-            + "     <div class=\"container\">\n"
-            + formLogin(queryParams, contextPath, csrfTokenHtmlInput)
-            + "    </div>\n"
-            + "  </body>\n"
-            + "</html>";
->>>>>>> 48d3c382
 
     return page.getBytes(Charset.defaultCharset());
   }
@@ -82,21 +60,21 @@
     boolean isLogoutSuccess = queryParams.containsKey("logout");
     return
         "      <form class=\"form-signin\" method=\"post\" action=\"" + contextPath + "/auth\">\n"
-            + "        <h2 class=\"form-signin-heading\">Please sign in</h2>\n"
-            + createError(isError)
-            + createLogoutSuccess(isLogoutSuccess)
-            + "        <p>\n"
-            + "          <label for=\"username\" class=\"sr-only\">Username</label>\n"
-            + "          <input type=\"text\" id=\"username\" name=\"username\" class=\"form-control\" "
-            + "placeholder=\"Username\" required autofocus>\n"
-            + "        </p>\n" + "        <p>\n"
-            + "          <label for=\"password\" class=\"sr-only\">Password</label>\n"
-            + "          <input type=\"password\" id=\"password\" name=\"password\" "
-            + "class=\"form-control\" placeholder=\"Password\" required>\n"
-            + "        </p>\n" + csrfTokenHtmlInput
-            + "        <button class=\"btn btn-lg btn-primary btn-block\" "
-            + "type=\"submit\">Sign in</button>\n"
-            + "      </form>\n";
+        + "        <h2 class=\"form-signin-heading\">Please sign in</h2>\n"
+        + createError(isError)
+        + createLogoutSuccess(isLogoutSuccess)
+        + "        <p>\n"
+        + "          <label for=\"username\" class=\"sr-only\">Username</label>\n"
+        + "          <input type=\"text\" id=\"username\" name=\"username\" class=\"form-control\" "
+        + "placeholder=\"Username\" required autofocus>\n"
+        + "        </p>\n" + "        <p>\n"
+        + "          <label for=\"password\" class=\"sr-only\">Password</label>\n"
+        + "          <input type=\"password\" id=\"password\" name=\"password\" "
+        + "class=\"form-control\" placeholder=\"Password\" required>\n"
+        + "        </p>\n" + csrfTokenHtmlInput
+        + "        <button class=\"btn btn-lg btn-primary btn-block\" "
+        + "type=\"submit\">Sign in</button>\n"
+        + "      </form>\n";
   }
 
   private static String csrfToken(CsrfToken token) {
