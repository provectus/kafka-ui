--- conflicted
+++ resolved
@@ -20,11 +20,7 @@
 import com.provectus.kafka.ui.service.rbac.extractor.CognitoAuthorityExtractor;
 import com.provectus.kafka.ui.service.rbac.extractor.GithubAuthorityExtractor;
 import com.provectus.kafka.ui.service.rbac.extractor.GoogleAuthorityExtractor;
-<<<<<<< HEAD
-import com.provectus.kafka.ui.service.rbac.extractor.LdapAuthorityExtractor;
 import com.provectus.kafka.ui.service.rbac.extractor.OauthAuthorityExtractor;
-=======
->>>>>>> 744bdb32
 import com.provectus.kafka.ui.service.rbac.extractor.ProviderAuthorityExtractor;
 import jakarta.annotation.PostConstruct;
 import java.util.Collections;
@@ -81,16 +77,11 @@
               case OAUTH_COGNITO -> new CognitoAuthorityExtractor();
               case OAUTH_GOOGLE -> new GoogleAuthorityExtractor();
               case OAUTH_GITHUB -> new GithubAuthorityExtractor();
-<<<<<<< HEAD
               case OAUTH -> new OauthAuthorityExtractor();
-              case LDAP, LDAP_AD -> new LdapAuthorityExtractor();
-            }).collect(Collectors.toSet()))
-=======
               default -> null;
             })
             .filter(Objects::nonNull)
             .collect(Collectors.toSet()))
->>>>>>> 744bdb32
         .flatMap(Set::stream)
         .collect(Collectors.toSet());
 
