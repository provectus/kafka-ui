package com.provectus.kafka.ui.service;

import com.provectus.kafka.ui.exception.ClusterNotFoundException;
import com.provectus.kafka.ui.exception.IllegalEntityStateException;
import com.provectus.kafka.ui.exception.NotFoundException;
import com.provectus.kafka.ui.exception.TopicNotFoundException;
import com.provectus.kafka.ui.mapper.ClusterMapper;
import com.provectus.kafka.ui.model.Broker;
import com.provectus.kafka.ui.model.BrokerMetrics;
import com.provectus.kafka.ui.model.Cluster;
import com.provectus.kafka.ui.model.ClusterMetrics;
import com.provectus.kafka.ui.model.ClusterStats;
import com.provectus.kafka.ui.model.ConsumerGroup;
import com.provectus.kafka.ui.model.ConsumerGroupDetails;
import com.provectus.kafka.ui.model.ConsumerPosition;
import com.provectus.kafka.ui.model.CreateTopicMessage;
import com.provectus.kafka.ui.model.ExtendedAdminClient;
import com.provectus.kafka.ui.model.InternalTopic;
import com.provectus.kafka.ui.model.KafkaCluster;
import com.provectus.kafka.ui.model.PartitionsIncrease;
import com.provectus.kafka.ui.model.PartitionsIncreaseResponse;
import com.provectus.kafka.ui.model.ReplicationFactorChange;
import com.provectus.kafka.ui.model.ReplicationFactorChangeResponse;
import com.provectus.kafka.ui.model.Topic;
import com.provectus.kafka.ui.model.TopicColumnsToSort;
import com.provectus.kafka.ui.model.TopicConfig;
import com.provectus.kafka.ui.model.TopicConsumerGroups;
import com.provectus.kafka.ui.model.TopicCreation;
import com.provectus.kafka.ui.model.TopicDetails;
import com.provectus.kafka.ui.model.TopicMessage;
import com.provectus.kafka.ui.model.TopicMessageEvent;
import com.provectus.kafka.ui.model.TopicMessageSchema;
import com.provectus.kafka.ui.model.TopicUpdate;
import com.provectus.kafka.ui.model.TopicsResponse;
import com.provectus.kafka.ui.serde.DeserializationService;
import com.provectus.kafka.ui.util.ClusterUtil;
import java.util.Collections;
import java.util.Comparator;
import java.util.List;
import java.util.Map;
import java.util.Optional;
import java.util.function.Predicate;
import java.util.stream.Collectors;
import java.util.stream.Stream;
import lombok.RequiredArgsConstructor;
import lombok.SneakyThrows;
import lombok.extern.log4j.Log4j2;
import org.apache.commons.lang3.StringUtils;
import org.apache.kafka.clients.admin.DeleteConsumerGroupsResult;
import org.apache.kafka.common.TopicPartition;
import org.apache.kafka.common.errors.GroupIdNotFoundException;
import org.apache.kafka.common.errors.GroupNotEmptyException;
import org.jetbrains.annotations.NotNull;
import org.springframework.stereotype.Service;
import reactor.core.publisher.Flux;
import reactor.core.publisher.Mono;
import reactor.util.function.Tuples;

@Service
@RequiredArgsConstructor
@Log4j2
public class ClusterService {
  private static final Integer DEFAULT_PAGE_SIZE = 25;

  private final ClustersStorage clustersStorage;
  private final ClusterMapper clusterMapper;
  private final KafkaService kafkaService;
  private final ConsumingService consumingService;
  private final DeserializationService deserializationService;

  public List<Cluster> getClusters() {
    return clustersStorage.getKafkaClusters()
        .stream()
        .map(clusterMapper::toCluster)
        .collect(Collectors.toList());
  }

  public Mono<BrokerMetrics> getBrokerMetrics(String name, Integer id) {
    return Mono.justOrEmpty(clustersStorage.getClusterByName(name)
        .map(c -> c.getMetrics().getInternalBrokerMetrics())
        .map(m -> m.get(id))
        .map(clusterMapper::toBrokerMetrics));
  }

  public Mono<ClusterStats> getClusterStats(String name) {
    return Mono.justOrEmpty(
        clustersStorage.getClusterByName(name)
            .map(KafkaCluster::getMetrics)
            .map(clusterMapper::toClusterStats)
    );
  }

  public Mono<ClusterMetrics> getClusterMetrics(String name) {
    return Mono.justOrEmpty(
        clustersStorage.getClusterByName(name)
            .map(KafkaCluster::getMetrics)
            .map(clusterMapper::toClusterMetrics)
    );
  }


  public TopicsResponse getTopics(String name, Optional<Integer> page,
                                  Optional<Integer> nullablePerPage,
                                  Optional<Boolean> showInternal,
                                  Optional<String> search,
                                  Optional<TopicColumnsToSort> sortBy) {
    Predicate<Integer> positiveInt = i -> i > 0;
    int perPage = nullablePerPage.filter(positiveInt).orElse(DEFAULT_PAGE_SIZE);
    var topicsToSkip = (page.filter(positiveInt).orElse(1) - 1) * perPage;
    var cluster = clustersStorage.getClusterByName(name)
        .orElseThrow(ClusterNotFoundException::new);
    List<Topic> topics = cluster.getTopics().values().stream()
        .filter(topic -> !topic.isInternal()
            || showInternal
            .map(i -> topic.isInternal() == i)
            .orElse(true))
        .filter(topic ->
            search
                .map(s -> StringUtils.containsIgnoreCase(topic.getName(), s))
                .orElse(true))
        .sorted(getComparatorForTopic(sortBy))
        .map(clusterMapper::toTopic)
        .collect(Collectors.toList());
    var totalPages = (topics.size() / perPage)
        + (topics.size() % perPage == 0 ? 0 : 1);
    return new TopicsResponse()
        .pageCount(totalPages)
        .topics(
            topics.stream()
                .skip(topicsToSkip)
                .limit(perPage)
                .collect(Collectors.toList())
        );
  }

  private Comparator<InternalTopic> getComparatorForTopic(Optional<TopicColumnsToSort> sortBy) {
    var defaultComparator = Comparator.comparing(InternalTopic::getName);
    if (sortBy.isEmpty()) {
      return defaultComparator;
    }
    switch (sortBy.get()) {
      case TOTAL_PARTITIONS:
        return Comparator.comparing(InternalTopic::getPartitionCount);
      case OUT_OF_SYNC_REPLICAS:
        return Comparator.comparing(t -> t.getReplicas() - t.getInSyncReplicas());
      case REPLICATION_FACTOR:
        return Comparator.comparing(InternalTopic::getReplicationFactor);
      case NAME:
      default:
        return defaultComparator;
    }
  }

  public Optional<TopicDetails> getTopicDetails(String name, String topicName) {
    return clustersStorage.getClusterByName(name)
        .flatMap(c ->
            Optional.ofNullable(
                c.getTopics().get(topicName)
            ).map(
                t -> t.toBuilder().partitions(
                    kafkaService.getTopicPartitions(c, t)
                ).build()
            ).map(t -> clusterMapper.toTopicDetails(t, c.getMetrics()))
        );
  }

  public Optional<List<TopicConfig>> getTopicConfigs(String name, String topicName) {
    return clustersStorage.getClusterByName(name)
        .map(KafkaCluster::getTopics)
        .map(t -> t.get(topicName))
        .map(t -> t.getTopicConfigs().stream().map(clusterMapper::toTopicConfig)
            .collect(Collectors.toList()));
  }

  public Mono<Topic> createTopic(String clusterName, Mono<TopicCreation> topicCreation) {
    return clustersStorage.getClusterByName(clusterName).map(cluster ->
        kafkaService.createTopic(cluster, topicCreation)
            .doOnNext(t -> updateCluster(t, clusterName, cluster))
            .map(clusterMapper::toTopic)
    ).orElse(Mono.empty());
  }

  @SneakyThrows
  public Mono<ConsumerGroupDetails> getConsumerGroupDetail(String clusterName,
                                                           String consumerGroupId) {
    var cluster = clustersStorage.getClusterByName(clusterName).orElseThrow(Throwable::new);

    return kafkaService.getOrCreateAdminClient(cluster).map(ac ->
        ac.getAdminClient().describeConsumerGroups(Collections.singletonList(consumerGroupId)).all()
    ).flatMap(groups ->
        kafkaService.groupMetadata(cluster, consumerGroupId)
            .flatMap(offsets -> {
              Map<TopicPartition, Long> endOffsets =
                  kafkaService.topicPartitionsEndOffsets(cluster, offsets.keySet());
              return ClusterUtil.toMono(groups).map(s ->
                  Tuples.of(
                      s.get(consumerGroupId),
                      s.get(consumerGroupId).members().stream()
                          .flatMap(c ->
                              Stream.of(
                                  ClusterUtil.convertToConsumerTopicPartitionDetails(
                                      c, offsets, endOffsets, consumerGroupId
                                  )
                              )
                          )
                          .collect(Collectors.toList()).stream()
                          .flatMap(t ->
                              t.stream().flatMap(Stream::of)
                          ).collect(Collectors.toList())
                  )
              );
            }).map(c -> ClusterUtil.convertToConsumerGroupDetails(c.getT1(), c.getT2()))
    );
  }

  public Mono<List<ConsumerGroup>> getConsumerGroups(String clusterName) {
    return Mono.justOrEmpty(clustersStorage.getClusterByName(clusterName))
        .switchIfEmpty(Mono.error(ClusterNotFoundException::new))
        .flatMap(kafkaService::getConsumerGroups);
  }

  public Mono<TopicConsumerGroups> getTopicConsumerGroupDetail(
      String clusterName, String topicName) {
    return Mono.justOrEmpty(clustersStorage.getClusterByName(clusterName))
        .switchIfEmpty(Mono.error(ClusterNotFoundException::new))
        .flatMap(c -> kafkaService.getTopicConsumerGroups(c, topicName));
  }

  public Flux<Broker> getBrokers(String clusterName) {
    return kafkaService
        .getOrCreateAdminClient(clustersStorage.getClusterByName(clusterName).orElseThrow())
        .flatMap(client -> ClusterUtil.toMono(client.getAdminClient().describeCluster().nodes())
            .map(n -> n.stream().map(node -> {
              Broker broker = new Broker();
              broker.setId(node.id());
              broker.setHost(node.host());
              return broker;
            }).collect(Collectors.toList())))
        .flatMapMany(Flux::fromIterable);
  }

  @SneakyThrows
  public Mono<Topic> updateTopic(String clusterName, String topicName,
                                 Mono<TopicUpdate> topicUpdate) {
    return clustersStorage.getClusterByName(clusterName).map(cl ->
        topicUpdate
            .flatMap(t -> kafkaService.updateTopic(cl, topicName, t))
            .doOnNext(t -> updateCluster(t, clusterName, cl))
            .map(clusterMapper::toTopic)
    ).orElse(Mono.empty());
  }

  public Mono<Void> deleteTopic(String clusterName, String topicName) {
    var cluster = clustersStorage.getClusterByName(clusterName)
        .orElseThrow(ClusterNotFoundException::new);
    var topic = getTopicDetails(clusterName, topicName)
        .orElseThrow(TopicNotFoundException::new);
    return kafkaService.deleteTopic(cluster, topic.getName())
        .doOnNext(t -> updateCluster(topicName, clusterName, cluster));
  }

  private KafkaCluster updateCluster(InternalTopic topic, String clusterName,
                                     KafkaCluster cluster) {
    final KafkaCluster updatedCluster = kafkaService.getUpdatedCluster(cluster, topic);
    clustersStorage.setKafkaCluster(clusterName, updatedCluster);
    return updatedCluster;
  }

  private KafkaCluster updateCluster(String topicToDelete, String clusterName,
                                     KafkaCluster cluster) {
    final KafkaCluster updatedCluster = kafkaService.getUpdatedCluster(cluster, topicToDelete);
    clustersStorage.setKafkaCluster(clusterName, updatedCluster);
    return updatedCluster;
  }

<<<<<<< HEAD
  public Flux<TopicMessageEvent> getMessages(String clusterName, String topicName,
                                             ConsumerPosition consumerPosition, String query,
                                             Integer limit) {
=======
  public Mono<Cluster> updateCluster(String clusterName) {
    return clustersStorage.getClusterByName(clusterName)
        .map(cluster -> kafkaService.getUpdatedCluster(cluster)
            .doOnNext(updatedCluster -> clustersStorage
                .setKafkaCluster(updatedCluster.getName(), updatedCluster))
            .map(clusterMapper::toCluster))
        .orElse(Mono.error(new ClusterNotFoundException()));
  }

  public Flux<TopicMessage> getMessages(String clusterName, String topicName,
                                        ConsumerPosition consumerPosition, String query,
                                        Integer limit) {
>>>>>>> df1d3bbf
    return clustersStorage.getClusterByName(clusterName)
        .map(c -> consumingService.loadMessages(c, topicName, consumerPosition, query, limit))
        .orElse(Flux.empty());
  }

  public Mono<Void> deleteTopicMessages(String clusterName, String topicName,
                                        List<Integer> partitions) {
    var cluster = clustersStorage.getClusterByName(clusterName)
        .orElseThrow(ClusterNotFoundException::new);
    if (!cluster.getTopics().containsKey(topicName)) {
      throw new TopicNotFoundException();
    }
    return consumingService.offsetsForDeletion(cluster, topicName, partitions)
        .flatMap(offsets -> kafkaService.deleteTopicMessages(cluster, offsets));
  }

  public Mono<PartitionsIncreaseResponse> increaseTopicPartitions(
      String clusterName,
      String topicName,
      PartitionsIncrease partitionsIncrease) {
    return clustersStorage.getClusterByName(clusterName).map(cluster ->
        kafkaService.increaseTopicPartitions(cluster, topicName, partitionsIncrease)
            .doOnNext(t -> updateCluster(t, cluster.getName(), cluster))
            .map(t -> new PartitionsIncreaseResponse()
                .topicName(t.getName())
                .totalPartitionsCount(t.getPartitionCount())))
        .orElse(Mono.error(new ClusterNotFoundException(
            String.format("No cluster for name '%s'", clusterName)
        )));
  }

  public Mono<Void> deleteConsumerGroupById(String clusterName,
                                            String groupId) {
    return clustersStorage.getClusterByName(clusterName)
        .map(cluster -> kafkaService.getOrCreateAdminClient(cluster)
            .map(ExtendedAdminClient::getAdminClient)
            .map(adminClient -> adminClient.deleteConsumerGroups(List.of(groupId)))
            .map(DeleteConsumerGroupsResult::all)
            .flatMap(ClusterUtil::toMono)
            .onErrorResume(this::reThrowCustomException)
        )
        .orElse(Mono.empty());
  }

  public TopicMessageSchema getTopicSchema(String clusterName, String topicName) {
    var cluster = clustersStorage.getClusterByName(clusterName)
        .orElseThrow(ClusterNotFoundException::new);
    if (!cluster.getTopics().containsKey(topicName)) {
      throw new TopicNotFoundException();
    }
    return deserializationService
        .getRecordDeserializerForCluster(cluster)
        .getTopicSchema(topicName);
  }

  public Mono<Void> sendMessage(String clusterName, String topicName, CreateTopicMessage msg) {
    var cluster = clustersStorage.getClusterByName(clusterName)
        .orElseThrow(ClusterNotFoundException::new);
    if (!cluster.getTopics().containsKey(topicName)) {
      throw new TopicNotFoundException();
    }
    return kafkaService.sendMessage(cluster, topicName, msg).then();
  }

  @NotNull
  private Mono<Void> reThrowCustomException(Throwable e) {
    if (e instanceof GroupIdNotFoundException) {
      return Mono.error(new NotFoundException("The group id does not exist"));
    } else if (e instanceof GroupNotEmptyException) {
      return Mono.error(new IllegalEntityStateException("The group is not empty"));
    } else {
      return Mono.error(e);
    }
  }

  public Mono<ReplicationFactorChangeResponse> changeReplicationFactor(
      String clusterName,
      String topicName,
      ReplicationFactorChange replicationFactorChange) {
    return clustersStorage.getClusterByName(clusterName).map(cluster ->
        kafkaService.changeReplicationFactor(cluster, topicName, replicationFactorChange)
            .doOnNext(topic -> updateCluster(topic, cluster.getName(), cluster))
            .map(t -> new ReplicationFactorChangeResponse()
                .topicName(t.getName())
                .totalReplicationFactor(t.getReplicationFactor())))
        .orElse(Mono.error(new ClusterNotFoundException(
            String.format("No cluster for name '%s'", clusterName))));
  }
}<|MERGE_RESOLUTION|>--- conflicted
+++ resolved
@@ -273,11 +273,6 @@
     return updatedCluster;
   }
 
-<<<<<<< HEAD
-  public Flux<TopicMessageEvent> getMessages(String clusterName, String topicName,
-                                             ConsumerPosition consumerPosition, String query,
-                                             Integer limit) {
-=======
   public Mono<Cluster> updateCluster(String clusterName) {
     return clustersStorage.getClusterByName(clusterName)
         .map(cluster -> kafkaService.getUpdatedCluster(cluster)
@@ -287,10 +282,9 @@
         .orElse(Mono.error(new ClusterNotFoundException()));
   }
 
-  public Flux<TopicMessage> getMessages(String clusterName, String topicName,
+  public Flux<TopicMessageEvent> getMessages(String clusterName, String topicName,
                                         ConsumerPosition consumerPosition, String query,
                                         Integer limit) {
->>>>>>> df1d3bbf
     return clustersStorage.getClusterByName(clusterName)
         .map(c -> consumingService.loadMessages(c, topicName, consumerPosition, query, limit))
         .orElse(Flux.empty());
