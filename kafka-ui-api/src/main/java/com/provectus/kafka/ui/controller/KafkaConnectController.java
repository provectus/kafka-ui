package com.provectus.kafka.ui.controller;

import static com.provectus.kafka.ui.model.ConnectorActionDTO.RESTART;
import static com.provectus.kafka.ui.model.ConnectorActionDTO.RESTART_ALL_TASKS;
import static com.provectus.kafka.ui.model.ConnectorActionDTO.RESTART_FAILED_TASKS;

import com.provectus.kafka.ui.api.KafkaConnectApi;
import com.provectus.kafka.ui.model.ConnectDTO;
import com.provectus.kafka.ui.model.ConnectorActionDTO;
import com.provectus.kafka.ui.model.ConnectorColumnsToSortDTO;
import com.provectus.kafka.ui.model.ConnectorDTO;
import com.provectus.kafka.ui.model.ConnectorPluginConfigValidationResponseDTO;
import com.provectus.kafka.ui.model.ConnectorPluginDTO;
import com.provectus.kafka.ui.model.FullConnectorInfoDTO;
import com.provectus.kafka.ui.model.NewConnectorDTO;
import com.provectus.kafka.ui.model.SortOrderDTO;
import com.provectus.kafka.ui.model.TaskDTO;
import com.provectus.kafka.ui.model.rbac.AccessContext;
import com.provectus.kafka.ui.model.rbac.permission.ConnectAction;
import com.provectus.kafka.ui.service.KafkaConnectService;
import com.provectus.kafka.ui.service.audit.AuditService;
import com.provectus.kafka.ui.service.rbac.AccessControlService;
import java.util.Comparator;
import java.util.Map;
import java.util.Set;
import javax.validation.Valid;
import lombok.RequiredArgsConstructor;
import lombok.extern.slf4j.Slf4j;
import org.springframework.http.ResponseEntity;
import org.springframework.web.bind.annotation.RestController;
import org.springframework.web.server.ServerWebExchange;
import reactor.core.publisher.Flux;
import reactor.core.publisher.Mono;

@RestController
@RequiredArgsConstructor
@Slf4j
public class KafkaConnectController extends AbstractController implements KafkaConnectApi {
  private static final Set<ConnectorActionDTO> RESTART_ACTIONS
      = Set.of(RESTART, RESTART_FAILED_TASKS, RESTART_ALL_TASKS);
  private final KafkaConnectService kafkaConnectService;
  private final AccessControlService accessControlService;
  private final AuditService auditService;

  @Override
  public Mono<ResponseEntity<Flux<ConnectDTO>>> getConnects(String clusterName,
                                                            ServerWebExchange exchange) {

    Flux<ConnectDTO> availableConnects = kafkaConnectService.getConnects(getCluster(clusterName))
        .filterWhen(dto -> accessControlService.isConnectAccessible(dto, clusterName));

    return Mono.just(ResponseEntity.ok(availableConnects));
  }

  @Override
  public Mono<ResponseEntity<Flux<String>>> getConnectors(String clusterName, String connectName,
                                                          ServerWebExchange exchange) {

    var context = AccessContext.builder()
        .cluster(clusterName)
        .connect(connectName)
        .connectActions(ConnectAction.VIEW)
        .auditOperation("getConnectors")
        .build();

    return accessControlService.validateAccess(context)
        .thenReturn(ResponseEntity.ok(kafkaConnectService.getConnectorNames(getCluster(clusterName), connectName)))
        .doOnEach(sig -> auditService.audit(context, sig));
  }

  @Override
  public Mono<ResponseEntity<ConnectorDTO>> createConnector(String clusterName, String connectName,
                                                            @Valid Mono<NewConnectorDTO> connector,
                                                            ServerWebExchange exchange) {

    var context = AccessContext.builder()
        .cluster(clusterName)
        .connect(connectName)
        .connectActions(ConnectAction.VIEW, ConnectAction.CREATE)
        .auditOperation("createConnector")
        .build();

    return accessControlService.validateAccess(context).then(
        kafkaConnectService.createConnector(getCluster(clusterName), connectName, connector)
            .map(ResponseEntity::ok)
    ).doOnEach(sig -> auditService.audit(context, sig));
  }

  @Override
  public Mono<ResponseEntity<ConnectorDTO>> getConnector(String clusterName, String connectName,
                                                         String connectorName,
                                                         ServerWebExchange exchange) {

    var context = AccessContext.builder()
        .cluster(clusterName)
        .connect(connectName)
        .connectActions(ConnectAction.VIEW)
        .connector(connectorName)
        .auditOperation("getConnector")
        .build();

    return accessControlService.validateAccess(context).then(
        kafkaConnectService.getConnector(getCluster(clusterName), connectName, connectorName)
            .map(ResponseEntity::ok)
    ).doOnEach(sig -> auditService.audit(context, sig));
  }

  @Override
  public Mono<ResponseEntity<Void>> deleteConnector(String clusterName, String connectName,
                                                    String connectorName,
                                                    ServerWebExchange exchange) {

    var context = AccessContext.builder()
        .cluster(clusterName)
        .connect(connectName)
        .connectActions(ConnectAction.VIEW, ConnectAction.EDIT)
        .auditOperation("deleteConnector")
        .build();

    return accessControlService.validateAccess(context).then(
        kafkaConnectService.deleteConnector(getCluster(clusterName), connectName, connectorName)
            .map(ResponseEntity::ok)
    ).doOnEach(sig -> auditService.audit(context, sig));
  }


  @Override
  public Mono<ResponseEntity<Flux<FullConnectorInfoDTO>>> getAllConnectors(
      String clusterName,
      String search,
      ConnectorColumnsToSortDTO orderBy,
      SortOrderDTO sortOrder,
      ServerWebExchange exchange
  ) {
    var context = AccessContext.builder()
        .cluster(clusterName)
        .connectActions(ConnectAction.VIEW, ConnectAction.EDIT)
        .auditOperation("getAllConnectors")
        .build();

    var comparator = sortOrder == null || sortOrder.equals(SortOrderDTO.ASC)
        ? getConnectorsComparator(orderBy)
        : getConnectorsComparator(orderBy).reversed();
    Flux<FullConnectorInfoDTO> job = kafkaConnectService.getAllConnectors(getCluster(clusterName), search)
        .filterWhen(dto -> accessControlService.isConnectAccessible(dto.getConnect(), clusterName))
        .filterWhen(dto -> accessControlService.isConnectorAccessible(dto.getConnect(), dto.getName(), clusterName));

    return Mono.just(ResponseEntity.ok(job.sort(comparator)))
        .doOnEach(sig -> auditService.audit(context, sig));
  }

  @Override
  public Mono<ResponseEntity<Map<String, Object>>> getConnectorConfig(String clusterName,
                                                                      String connectName,
                                                                      String connectorName,
                                                                      ServerWebExchange exchange) {

    var context = AccessContext.builder()
        .cluster(clusterName)
        .connect(connectName)
        .connectActions(ConnectAction.VIEW)
        .auditOperation("getConnectorConfig")
        .build();

    return accessControlService.validateAccess(context).then(
        kafkaConnectService
            .getConnectorConfig(getCluster(clusterName), connectName, connectorName)
            .map(ResponseEntity::ok)
    ).doOnEach(sig -> auditService.audit(context, sig));
  }

  @Override
  public Mono<ResponseEntity<ConnectorDTO>> setConnectorConfig(String clusterName, String connectName,
                                                               String connectorName,
                                                               Mono<Map<String, Object>> requestBody,
                                                               ServerWebExchange exchange) {

    var context = AccessContext.builder()
        .cluster(clusterName)
        .connect(connectName)
        .connectActions(ConnectAction.VIEW, ConnectAction.EDIT)
        .auditOperation("setConnectorConfig")
        .build();

    return accessControlService.validateAccess(context).then(
        kafkaConnectService
            .setConnectorConfig(getCluster(clusterName), connectName, connectorName, requestBody)
            .map(ResponseEntity::ok))
        .doOnEach(sig -> auditService.audit(context, sig));
  }

  @Override
  public Mono<ResponseEntity<Void>> updateConnectorState(String clusterName, String connectName,
                                                         String connectorName,
                                                         ConnectorActionDTO action,
                                                         ServerWebExchange exchange) {

<<<<<<< HEAD
    var context = AccessContext.builder()
        .cluster(clusterName)
        .connect(connectName)
        .connectActions(ConnectAction.VIEW, ConnectAction.EDIT)
        .auditOperation("updateConnectorState")
        .build();
=======
    ConnectAction[] connectActions;
    if (RESTART_ACTIONS.contains(action)) {
      connectActions = new ConnectAction[] {ConnectAction.VIEW, ConnectAction.RESTART};
    } else {
      connectActions = new ConnectAction[] {ConnectAction.VIEW, ConnectAction.EDIT};
    }

    Mono<Void> validateAccess = accessControlService.validateAccess(AccessContext.builder()
        .cluster(clusterName)
        .connect(connectName)
        .connectActions(connectActions)
        .build());
>>>>>>> 100bb1da

    return accessControlService.validateAccess(context).then(
        kafkaConnectService
            .updateConnectorState(getCluster(clusterName), connectName, connectorName, action)
            .map(ResponseEntity::ok)
    ).doOnEach(sig -> auditService.audit(context, sig));
  }

  @Override
  public Mono<ResponseEntity<Flux<TaskDTO>>> getConnectorTasks(String clusterName,
                                                               String connectName,
                                                               String connectorName,
                                                               ServerWebExchange exchange) {
    var context = AccessContext.builder()
        .cluster(clusterName)
        .connect(connectName)
        .connectActions(ConnectAction.VIEW)
        .auditOperation("getConnectorTasks")
        .build();

    return accessControlService.validateAccess(context).thenReturn(
        ResponseEntity
            .ok(kafkaConnectService
                .getConnectorTasks(getCluster(clusterName), connectName, connectorName))
    ).doOnEach(sig -> auditService.audit(context, sig));
  }

  @Override
  public Mono<ResponseEntity<Void>> restartConnectorTask(String clusterName, String connectName,
                                                         String connectorName, Integer taskId,
                                                         ServerWebExchange exchange) {

    var context = AccessContext.builder()
        .cluster(clusterName)
        .connect(connectName)
        .connectActions(ConnectAction.VIEW, ConnectAction.RESTART)
        .auditOperation("restartConnectorTask")
        .build();

    return accessControlService.validateAccess(context).then(
        kafkaConnectService
            .restartConnectorTask(getCluster(clusterName), connectName, connectorName, taskId)
            .map(ResponseEntity::ok)
    ).doOnEach(sig -> auditService.audit(context, sig));
  }

  @Override
  public Mono<ResponseEntity<Flux<ConnectorPluginDTO>>> getConnectorPlugins(
      String clusterName, String connectName, ServerWebExchange exchange) {

    var context = AccessContext.builder()
        .cluster(clusterName)
        .connect(connectName)
        .connectActions(ConnectAction.VIEW)
        .auditOperation("getConnectorPlugins")
        .build();

    return accessControlService.validateAccess(context).then(
        Mono.just(
            ResponseEntity.ok(
                kafkaConnectService.getConnectorPlugins(getCluster(clusterName), connectName)))
    ).doOnEach(sig -> auditService.audit(context, sig));
  }

  @Override
  public Mono<ResponseEntity<ConnectorPluginConfigValidationResponseDTO>> validateConnectorPluginConfig(
      String clusterName, String connectName, String pluginName, @Valid Mono<Map<String, Object>> requestBody,
      ServerWebExchange exchange) {
    return kafkaConnectService
        .validateConnectorPluginConfig(
            getCluster(clusterName), connectName, pluginName, requestBody)
        .map(ResponseEntity::ok);
  }

  private Comparator<FullConnectorInfoDTO> getConnectorsComparator(ConnectorColumnsToSortDTO orderBy) {
    var defaultComparator = Comparator.comparing(FullConnectorInfoDTO::getName);
    if (orderBy == null) {
      return defaultComparator;
    }
    return switch (orderBy) {
      case CONNECT -> Comparator.comparing(FullConnectorInfoDTO::getConnect);
      case TYPE -> Comparator.comparing(FullConnectorInfoDTO::getType);
      case STATUS -> Comparator.comparing(fullConnectorInfoDTO -> fullConnectorInfoDTO.getStatus().getState());
      default -> defaultComparator;
    };
  }
}<|MERGE_RESOLUTION|>--- conflicted
+++ resolved
@@ -38,6 +38,7 @@
 public class KafkaConnectController extends AbstractController implements KafkaConnectApi {
   private static final Set<ConnectorActionDTO> RESTART_ACTIONS
       = Set.of(RESTART, RESTART_FAILED_TASKS, RESTART_ALL_TASKS);
+
   private final KafkaConnectService kafkaConnectService;
   private final AccessControlService accessControlService;
   private final AuditService auditService;
@@ -141,11 +142,13 @@
     var comparator = sortOrder == null || sortOrder.equals(SortOrderDTO.ASC)
         ? getConnectorsComparator(orderBy)
         : getConnectorsComparator(orderBy).reversed();
+
     Flux<FullConnectorInfoDTO> job = kafkaConnectService.getAllConnectors(getCluster(clusterName), search)
         .filterWhen(dto -> accessControlService.isConnectAccessible(dto.getConnect(), clusterName))
-        .filterWhen(dto -> accessControlService.isConnectorAccessible(dto.getConnect(), dto.getName(), clusterName));
-
-    return Mono.just(ResponseEntity.ok(job.sort(comparator)))
+        .filterWhen(dto -> accessControlService.isConnectorAccessible(dto.getConnect(), dto.getName(), clusterName))
+        .sort(comparator);
+
+    return Mono.just(ResponseEntity.ok(job))
         .doOnEach(sig -> auditService.audit(context, sig));
   }
 
@@ -194,15 +197,6 @@
                                                          String connectorName,
                                                          ConnectorActionDTO action,
                                                          ServerWebExchange exchange) {
-
-<<<<<<< HEAD
-    var context = AccessContext.builder()
-        .cluster(clusterName)
-        .connect(connectName)
-        .connectActions(ConnectAction.VIEW, ConnectAction.EDIT)
-        .auditOperation("updateConnectorState")
-        .build();
-=======
     ConnectAction[] connectActions;
     if (RESTART_ACTIONS.contains(action)) {
       connectActions = new ConnectAction[] {ConnectAction.VIEW, ConnectAction.RESTART};
@@ -210,12 +204,12 @@
       connectActions = new ConnectAction[] {ConnectAction.VIEW, ConnectAction.EDIT};
     }
 
-    Mono<Void> validateAccess = accessControlService.validateAccess(AccessContext.builder()
+    var context = AccessContext.builder()
         .cluster(clusterName)
         .connect(connectName)
         .connectActions(connectActions)
-        .build());
->>>>>>> 100bb1da
+        .auditOperation("updateConnectorState")
+        .build();
 
     return accessControlService.validateAccess(context).then(
         kafkaConnectService
