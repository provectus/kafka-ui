package com.provectus.kafka.ui.service;

import com.provectus.kafka.ui.model.ClusterFeature;
import com.provectus.kafka.ui.model.KafkaCluster;
import com.provectus.kafka.ui.service.ReactiveAdminClient.ClusterDescription;
import java.util.ArrayList;
import java.util.Collection;
import java.util.List;
import java.util.Map;
import java.util.Optional;
import java.util.Set;
import java.util.function.Predicate;
import javax.annotation.Nullable;
import lombok.RequiredArgsConstructor;
import lombok.extern.slf4j.Slf4j;
import org.apache.kafka.common.Node;
import org.apache.kafka.common.acl.AclOperation;
import org.springframework.stereotype.Service;
import reactor.core.publisher.Flux;
import reactor.core.publisher.Mono;

@Service
@RequiredArgsConstructor
@Slf4j
public class FeatureService {

  private static final String DELETE_TOPIC_ENABLED_SERVER_PROPERTY = "delete.topic.enable";

  private final AdminClientService adminClientService;

<<<<<<< HEAD
  public Mono<List<ClusterFeature>> getAvailableFeatures(KafkaCluster cluster, ClusterDescription clusterDescription) {
=======
  public Mono<List<ClusterFeature>> getAvailableFeatures(KafkaCluster cluster,
                                                         ReactiveAdminClient.ClusterDescription clusterDescription) {
>>>>>>> de21721e
    List<Mono<ClusterFeature>> features = new ArrayList<>();

    if (Optional.ofNullable(cluster.getConnectsClients())
        .filter(Predicate.not(Map::isEmpty))
        .isPresent()) {
      features.add(Mono.just(ClusterFeature.KAFKA_CONNECT));
    }

    if (cluster.getKsqlClient() != null) {
      features.add(Mono.just(ClusterFeature.KSQL_DB));
    }

    if (cluster.getSchemaRegistryClient() != null) {
      features.add(Mono.just(ClusterFeature.SCHEMA_REGISTRY));
    }

    features.add(topicDeletionEnabled(cluster, clusterDescription.getController()));
<<<<<<< HEAD
    features.add(aclView(cluster));
    features.add(aclEdit(clusterDescription));
=======
>>>>>>> de21721e

    return Flux.fromIterable(features).flatMap(m -> m).collectList();
  }

  private Mono<ClusterFeature> topicDeletionEnabled(KafkaCluster cluster, @Nullable Node controller) {
    if (controller == null) {
      return Mono.just(ClusterFeature.TOPIC_DELETION); // assuming it is enabled by default
    }
    return adminClientService.get(cluster)
        .flatMap(ac -> ac.loadBrokersConfig(List.of(controller.id())))
        .map(config ->
            config.values().stream()
                .flatMap(Collection::stream)
                .filter(e -> e.name().equals(DELETE_TOPIC_ENABLED_SERVER_PROPERTY))
                .map(e -> Boolean.parseBoolean(e.value()))
                .findFirst()
                .orElse(true))
        .flatMap(enabled -> enabled
            ? Mono.just(ClusterFeature.TOPIC_DELETION)
            : Mono.empty());
<<<<<<< HEAD
  }

  private Mono<ClusterFeature> aclEdit(ClusterDescription clusterDescription) {
    var authorizedOps = Optional.ofNullable(clusterDescription.getAuthorizedOperations()).orElse(Set.of());
    boolean canEdit = authorizedOps.contains(AclOperation.ALL) || authorizedOps.contains(AclOperation.ALTER);
    return canEdit
        ? Mono.just(ClusterFeature.KAFKA_ACL_EDIT)
        : Mono.empty();
  }

  private Mono<ClusterFeature> aclView(KafkaCluster cluster) {
    return adminClientService.get(cluster).flatMap(
        ac -> ac.getClusterFeatures().contains(ReactiveAdminClient.SupportedFeature.AUTHORIZED_SECURITY_ENABLED)
            ? Mono.just(ClusterFeature.KAFKA_ACL_VIEW)
            : Mono.empty()
    );
=======
>>>>>>> de21721e
  }
}<|MERGE_RESOLUTION|>--- conflicted
+++ resolved
@@ -28,12 +28,8 @@
 
   private final AdminClientService adminClientService;
 
-<<<<<<< HEAD
-  public Mono<List<ClusterFeature>> getAvailableFeatures(KafkaCluster cluster, ClusterDescription clusterDescription) {
-=======
   public Mono<List<ClusterFeature>> getAvailableFeatures(KafkaCluster cluster,
-                                                         ReactiveAdminClient.ClusterDescription clusterDescription) {
->>>>>>> de21721e
+                                                         ClusterDescription clusterDescription) {
     List<Mono<ClusterFeature>> features = new ArrayList<>();
 
     if (Optional.ofNullable(cluster.getConnectsClients())
@@ -51,11 +47,8 @@
     }
 
     features.add(topicDeletionEnabled(cluster, clusterDescription.getController()));
-<<<<<<< HEAD
     features.add(aclView(cluster));
     features.add(aclEdit(clusterDescription));
-=======
->>>>>>> de21721e
 
     return Flux.fromIterable(features).flatMap(m -> m).collectList();
   }
@@ -76,7 +69,6 @@
         .flatMap(enabled -> enabled
             ? Mono.just(ClusterFeature.TOPIC_DELETION)
             : Mono.empty());
-<<<<<<< HEAD
   }
 
   private Mono<ClusterFeature> aclEdit(ClusterDescription clusterDescription) {
@@ -93,7 +85,5 @@
             ? Mono.just(ClusterFeature.KAFKA_ACL_VIEW)
             : Mono.empty()
     );
-=======
->>>>>>> de21721e
   }
 }