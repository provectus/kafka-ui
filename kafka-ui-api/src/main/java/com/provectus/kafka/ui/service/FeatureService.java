--- conflicted
+++ resolved
@@ -2,7 +2,6 @@
 
 import com.provectus.kafka.ui.model.ClusterFeature;
 import com.provectus.kafka.ui.model.KafkaCluster;
-import com.provectus.kafka.ui.service.ReactiveAdminClient.SupportedFeature;
 import java.util.ArrayList;
 import java.util.Collection;
 import java.util.List;
@@ -44,14 +43,10 @@
     }
 
     if (controller != null) {
-<<<<<<< HEAD
-      features.add(topicDeletion(cluster, controller));
-=======
       features.add(
           isTopicDeletionEnabled(cluster, controller)
               .flatMap(r -> Boolean.TRUE.equals(r) ? Mono.just(ClusterFeature.TOPIC_DELETION) : Mono.empty())
       );
->>>>>>> c153d6f6
     }
 
     features.add(acl(cluster));
@@ -59,7 +54,7 @@
     return Flux.fromIterable(features).flatMap(m -> m).collectList();
   }
 
-  private Mono<Feature> topicDeletion(KafkaCluster cluster, Node controller) {
+  private Mono<Boolean> isTopicDeletionEnabled(KafkaCluster cluster, Node controller) {
     return adminClientService.get(cluster)
         .flatMap(ac -> ac.loadBrokersConfig(List.of(controller.id())))
         .map(config ->
@@ -68,14 +63,13 @@
                 .filter(e -> e.name().equals(DELETE_TOPIC_ENABLED_SERVER_PROPERTY))
                 .map(e -> Boolean.parseBoolean(e.value()))
                 .findFirst()
-                .orElse(true))
-        .flatMap(enabled -> enabled ? Mono.just(Feature.TOPIC_DELETION) : Mono.empty());
+                .orElse(true));
   }
 
-  private Mono<Feature> acl(KafkaCluster cluster) {
+  private Mono<ClusterFeature> acl(KafkaCluster cluster) {
     return adminClientService.get(cluster).flatMap(
         ac -> ac.getClusterFeatures().contains(SupportedFeature.AUTHORIZED_SECURITY_ENABLED)
-            ? Mono.just(Feature.KAFKA_ACL)
+            ? Mono.just(ClusterFeature.KAFKA_ACL)
             : Mono.empty()
     );
   }
