package com.provectus.kafka.ui.emitter;

import static com.provectus.kafka.ui.model.PollingModeDTO.TO_TIMESTAMP;
import static java.util.Objects.requireNonNull;

import com.google.common.annotations.VisibleForTesting;
import com.provectus.kafka.ui.model.ConsumerPosition;
import com.provectus.kafka.ui.model.PollingModeDTO;
import java.util.HashMap;
import java.util.Map;
import lombok.AccessLevel;
import lombok.RequiredArgsConstructor;
import org.apache.commons.lang3.mutable.MutableLong;
import org.apache.kafka.clients.consumer.Consumer;
import org.apache.kafka.common.TopicPartition;

@RequiredArgsConstructor(access = AccessLevel.PACKAGE)
public class SeekOperations {

  private final Consumer<?, ?> consumer;
  private final OffsetsInfo offsetsInfo;
  private final Map<TopicPartition, Long> offsetsForSeek; //only contains non-empty partitions!

<<<<<<< HEAD
  static SeekOperations create(Consumer<?, ?> consumer, ConsumerPosition consumerPosition) {
    OffsetsInfo offsetsInfo = consumerPosition.partitions().isEmpty()
        ? new OffsetsInfo(consumer, consumerPosition.topic())
        : new OffsetsInfo(consumer, consumerPosition.partitions());
    var offsetsToSeek = getOffsetsForSeek(consumer, offsetsInfo, consumerPosition);
    return new SeekOperations(consumer, offsetsInfo, offsetsToSeek);
  }

  void assignAndSeek() {
=======
  public static SeekOperations create(Consumer<?, ?> consumer, ConsumerPosition consumerPosition) {
    OffsetsInfo offsetsInfo;
    if (consumerPosition.getSeekTo() == null) {
      offsetsInfo = new OffsetsInfo(consumer, consumerPosition.getTopic());
    } else {
      offsetsInfo = new OffsetsInfo(consumer, consumerPosition.getSeekTo().keySet());
    }
    return new SeekOperations(
        consumer,
        offsetsInfo,
        getOffsetsForSeek(consumer, offsetsInfo, consumerPosition.getSeekType(), consumerPosition.getSeekTo())
    );
  }

  public void assignAndSeekNonEmptyPartitions() {
>>>>>>> 5f89e3b9
    consumer.assign(offsetsForSeek.keySet());
    offsetsForSeek.forEach(consumer::seek);
  }

  public Map<TopicPartition, Long> getBeginOffsets() {
    return offsetsInfo.getBeginOffsets();
  }

<<<<<<< HEAD
  boolean assignedPartitionsFullyPolled() {
=======
  public Map<TopicPartition, Long> getEndOffsets() {
    return offsetsInfo.getEndOffsets();
  }

  public boolean assignedPartitionsFullyPolled() {
>>>>>>> 5f89e3b9
    return offsetsInfo.assignedPartitionsFullyPolled();
  }

  // sum of (end - start) offsets for all partitions
  public long summaryOffsetsRange() {
    return offsetsInfo.summaryOffsetsRange();
  }

  // sum of differences between initial consumer seek and current consumer position (across all partitions)
  public long offsetsProcessedFromSeek() {
    MutableLong count = new MutableLong();
    offsetsForSeek.forEach((tp, initialOffset) -> count.add(consumer.position(tp) - initialOffset));
    return count.getValue();
  }

  // Get offsets to seek to. NOTE: offsets do not contain empty partitions offsets
  public Map<TopicPartition, Long> getOffsetsForSeek() {
    return offsetsForSeek;
  }

  /**
   * Finds offsets for ConsumerPosition. Note: will return empty map if no offsets found for desired criteria.
   */
  @VisibleForTesting
  static Map<TopicPartition, Long> getOffsetsForSeek(Consumer<?, ?> consumer,
                                                     OffsetsInfo offsetsInfo,
<<<<<<< HEAD
                                                     ConsumerPosition position) {
    return switch (position.pollingMode()) {
      case TAILING -> consumer.endOffsets(offsetsInfo.allTargetPartitions());
      case LATEST -> consumer.endOffsets(offsetsInfo.getNonEmptyPartitions());
      case EARLIEST -> consumer.beginningOffsets(offsetsInfo.getNonEmptyPartitions());
      case FROM_OFFSET, TO_OFFSET -> fixOffsets(offsetsInfo, requireNonNull(position.offsets()));
      case FROM_TIMESTAMP, TO_TIMESTAMP ->
          offsetsForTimestamp(consumer, position.pollingMode(), offsetsInfo, requireNonNull(position.timestamp()));
    };
=======
                                                     SeekTypeDTO seekType,
                                                     @Nullable Map<TopicPartition, Long> seekTo) {
    switch (seekType) {
      case LATEST:
        return consumer.endOffsets(offsetsInfo.getNonEmptyPartitions());
      case BEGINNING:
        return consumer.beginningOffsets(offsetsInfo.getNonEmptyPartitions());
      case OFFSET:
        Preconditions.checkNotNull(seekTo);
        return fixOffsets(offsetsInfo, seekTo);
      case TIMESTAMP:
        Preconditions.checkNotNull(seekTo);
        return offsetsForTimestamp(consumer, offsetsInfo, seekTo);
      default:
        throw new IllegalStateException();
    }
>>>>>>> 5f89e3b9
  }

  private static Map<TopicPartition, Long> fixOffsets(OffsetsInfo offsetsInfo,
                                                      ConsumerPosition.Offsets positionOffset) {
    var offsets = new HashMap<TopicPartition, Long>();
    if (positionOffset.offset() != null) {
      offsetsInfo.getNonEmptyPartitions().forEach(tp -> offsets.put(tp, positionOffset.offset()));
    } else {
      requireNonNull(positionOffset.tpOffsets());
      offsets.putAll(positionOffset.tpOffsets());
      offsets.keySet().retainAll(offsetsInfo.getNonEmptyPartitions());
    }

    Map<TopicPartition, Long> result = new HashMap<>();
    offsets.forEach((tp, targetOffset) -> {
      long endOffset = offsetsInfo.getEndOffsets().get(tp);
      long beginningOffset = offsetsInfo.getBeginOffsets().get(tp);
      // fixing offsets with min - max bounds
      if (targetOffset > endOffset) {
        targetOffset = endOffset;
      } else if (targetOffset < beginningOffset) {
        targetOffset = beginningOffset;
      }
      result.put(tp, targetOffset);
    });
    return result;
  }

<<<<<<< HEAD
  private static Map<TopicPartition, Long> offsetsForTimestamp(Consumer<?, ?> consumer,
                                                               PollingModeDTO pollingMode,
                                                               OffsetsInfo offsetsInfo,
                                                               Long timestamp) {
    Map<TopicPartition, Long> timestamps = new HashMap<>();
    offsetsInfo.getNonEmptyPartitions().forEach(tp -> timestamps.put(tp, timestamp));
=======
  private static Map<TopicPartition, Long> offsetsForTimestamp(Consumer<?, ?> consumer, OffsetsInfo offsetsInfo,
                                                               Map<TopicPartition, Long> timestamps) {
    timestamps = new HashMap<>(timestamps);
    timestamps.keySet().retainAll(offsetsInfo.getNonEmptyPartitions());
>>>>>>> 5f89e3b9

    Map<TopicPartition, Long> result = new HashMap<>();
    consumer.offsetsForTimes(timestamps).forEach((tp, offsetAndTimestamp) -> {
      if (offsetAndTimestamp == null) {
        if (pollingMode == TO_TIMESTAMP && offsetsInfo.getNonEmptyPartitions().contains(tp)) {
          // if no offset was returned this means that *all* timestamps are lower
          // than target timestamp. Is case of TO_OFFSET mode we need to read from the ending of tp
          result.put(tp, offsetsInfo.getEndOffsets().get(tp));
        }
      } else {
        result.put(tp, offsetAndTimestamp.offset());
      }
    });
    return result;
  }
}<|MERGE_RESOLUTION|>--- conflicted
+++ resolved
@@ -21,7 +21,6 @@
   private final OffsetsInfo offsetsInfo;
   private final Map<TopicPartition, Long> offsetsForSeek; //only contains non-empty partitions!
 
-<<<<<<< HEAD
   static SeekOperations create(Consumer<?, ?> consumer, ConsumerPosition consumerPosition) {
     OffsetsInfo offsetsInfo = consumerPosition.partitions().isEmpty()
         ? new OffsetsInfo(consumer, consumerPosition.topic())
@@ -31,23 +30,6 @@
   }
 
   void assignAndSeek() {
-=======
-  public static SeekOperations create(Consumer<?, ?> consumer, ConsumerPosition consumerPosition) {
-    OffsetsInfo offsetsInfo;
-    if (consumerPosition.getSeekTo() == null) {
-      offsetsInfo = new OffsetsInfo(consumer, consumerPosition.getTopic());
-    } else {
-      offsetsInfo = new OffsetsInfo(consumer, consumerPosition.getSeekTo().keySet());
-    }
-    return new SeekOperations(
-        consumer,
-        offsetsInfo,
-        getOffsetsForSeek(consumer, offsetsInfo, consumerPosition.getSeekType(), consumerPosition.getSeekTo())
-    );
-  }
-
-  public void assignAndSeekNonEmptyPartitions() {
->>>>>>> 5f89e3b9
     consumer.assign(offsetsForSeek.keySet());
     offsetsForSeek.forEach(consumer::seek);
   }
@@ -56,15 +38,11 @@
     return offsetsInfo.getBeginOffsets();
   }
 
-<<<<<<< HEAD
-  boolean assignedPartitionsFullyPolled() {
-=======
   public Map<TopicPartition, Long> getEndOffsets() {
     return offsetsInfo.getEndOffsets();
   }
 
   public boolean assignedPartitionsFullyPolled() {
->>>>>>> 5f89e3b9
     return offsetsInfo.assignedPartitionsFullyPolled();
   }
 
@@ -91,7 +69,6 @@
   @VisibleForTesting
   static Map<TopicPartition, Long> getOffsetsForSeek(Consumer<?, ?> consumer,
                                                      OffsetsInfo offsetsInfo,
-<<<<<<< HEAD
                                                      ConsumerPosition position) {
     return switch (position.pollingMode()) {
       case TAILING -> consumer.endOffsets(offsetsInfo.allTargetPartitions());
@@ -101,24 +78,6 @@
       case FROM_TIMESTAMP, TO_TIMESTAMP ->
           offsetsForTimestamp(consumer, position.pollingMode(), offsetsInfo, requireNonNull(position.timestamp()));
     };
-=======
-                                                     SeekTypeDTO seekType,
-                                                     @Nullable Map<TopicPartition, Long> seekTo) {
-    switch (seekType) {
-      case LATEST:
-        return consumer.endOffsets(offsetsInfo.getNonEmptyPartitions());
-      case BEGINNING:
-        return consumer.beginningOffsets(offsetsInfo.getNonEmptyPartitions());
-      case OFFSET:
-        Preconditions.checkNotNull(seekTo);
-        return fixOffsets(offsetsInfo, seekTo);
-      case TIMESTAMP:
-        Preconditions.checkNotNull(seekTo);
-        return offsetsForTimestamp(consumer, offsetsInfo, seekTo);
-      default:
-        throw new IllegalStateException();
-    }
->>>>>>> 5f89e3b9
   }
 
   private static Map<TopicPartition, Long> fixOffsets(OffsetsInfo offsetsInfo,
@@ -147,19 +106,12 @@
     return result;
   }
 
-<<<<<<< HEAD
   private static Map<TopicPartition, Long> offsetsForTimestamp(Consumer<?, ?> consumer,
                                                                PollingModeDTO pollingMode,
                                                                OffsetsInfo offsetsInfo,
                                                                Long timestamp) {
     Map<TopicPartition, Long> timestamps = new HashMap<>();
     offsetsInfo.getNonEmptyPartitions().forEach(tp -> timestamps.put(tp, timestamp));
-=======
-  private static Map<TopicPartition, Long> offsetsForTimestamp(Consumer<?, ?> consumer, OffsetsInfo offsetsInfo,
-                                                               Map<TopicPartition, Long> timestamps) {
-    timestamps = new HashMap<>(timestamps);
-    timestamps.keySet().retainAll(offsetsInfo.getNonEmptyPartitions());
->>>>>>> 5f89e3b9
 
     Map<TopicPartition, Long> result = new HashMap<>();
     consumer.offsetsForTimes(timestamps).forEach((tp, offsetAndTimestamp) -> {
