--- conflicted
+++ resolved
@@ -206,31 +206,6 @@
   }
 
   @NotNull
-<<<<<<< HEAD
-=======
-  private Mono<SchemaSubjectDTO> checkSchemaOnDuplicate(String subject,
-                                                     Mono<InternalNewSchema> newSchemaSubject,
-                                                     InternalSchemaRegistry schemaRegistry) {
-    return configuredWebClient(
-        schemaRegistry,
-        HttpMethod.POST,
-        URL_SUBJECT, subject)
-        .contentType(MediaType.APPLICATION_JSON)
-        .body(BodyInserters.fromPublisher(newSchemaSubject, InternalNewSchema.class))
-        .retrieve()
-        .onStatus(NOT_FOUND::equals, res -> Mono.empty())
-        .onStatus(UNPROCESSABLE_ENTITY::equals,
-            r -> r.bodyToMono(ErrorResponse.class)
-                .flatMap(x -> Mono.error(isUnrecognizedFieldSchemaTypeMessage(x.getMessage())
-                        ? new SchemaTypeIsNotSupportedException()
-                        : new UnprocessableEntityException(x.getMessage()))))
-        .bodyToMono(SchemaSubjectDTO.class)
-        .filter(s -> Objects.isNull(s.getId()))
-        .switchIfEmpty(Mono.error(new DuplicateEntityException("Such schema already exists")));
-  }
-
-  @NotNull
->>>>>>> 00bac4ed
   private Function<ClientResponse, Mono<? extends Throwable>> throwIfNotFoundStatus(
       String formatted) {
     return resp -> Mono.error(new SchemaNotFoundException(formatted));
