--- conflicted
+++ resolved
@@ -21,12 +21,9 @@
 import com.provectus.kafka.ui.model.schemaregistry.InternalCompatibilityLevel;
 import com.provectus.kafka.ui.model.schemaregistry.InternalNewSchema;
 import com.provectus.kafka.ui.model.schemaregistry.SubjectIdResponse;
-<<<<<<< HEAD
 import java.io.IOException;
-=======
 import java.net.URI;
 import java.util.Collections;
->>>>>>> cd24ff63
 import java.util.Formatter;
 import java.util.List;
 import java.util.Objects;
@@ -47,11 +44,8 @@
 import org.springframework.web.reactive.function.BodyInserters;
 import org.springframework.web.reactive.function.client.ClientResponse;
 import org.springframework.web.reactive.function.client.WebClient;
-<<<<<<< HEAD
 import org.springframework.web.reactive.function.client.WebClientRequestException;
-=======
 import org.springframework.web.util.UriComponentsBuilder;
->>>>>>> cd24ff63
 import reactor.core.publisher.Flux;
 import reactor.core.publisher.Mono;
 
@@ -83,9 +77,8 @@
 
   public Mono<String[]> getAllSubjectNames(KafkaCluster cluster) {
     return configuredWebClient(
-        cluster,
-        HttpMethod.GET,
-        URL_SUBJECTS)
+        cluster
+    )
         .retrieve()
         .bodyToMono(String[].class)
         .doOnError(e -> log.error("Unexpected error", e))
@@ -127,8 +120,7 @@
     return configuredWebClient(
         cluster,
         HttpMethod.GET,
-        URL_SUBJECT_BY_VERSION,
-        List.of(schemaName, version))
+            List.of(schemaName, version))
         .retrieve()
         .onStatus(NOT_FOUND::equals,
             throwIfNotFoundStatus(formatted(NO_SUCH_SCHEMA_VERSION, schemaName, version))
@@ -169,44 +161,22 @@
   private Mono<Void> deleteSchemaSubject(KafkaCluster cluster, String schemaName,
                                          String version) {
     return configuredWebClient(
-<<<<<<< HEAD
             cluster,
             HttpMethod.DELETE,
-            URL_SUBJECT_BY_VERSION, schemaName, version)
+            List.of(schemaName, version))
             .retrieve()
             .onStatus(NOT_FOUND::equals,
                 throwIfNotFoundStatus(formatted(NO_SUCH_SCHEMA_VERSION, schemaName, version))
-            ).toBodilessEntity()
+            )
+            .toBodilessEntity()
+            .then()
             .as(m -> failoverAble(m, new FailoverMono<>(cluster.getSchemaRegistry(),
                 () -> this.deleteSchemaSubject(cluster, schemaName, version))));
-=======
-        cluster,
-        HttpMethod.DELETE,
-        URL_SUBJECT_BY_VERSION,
-        List.of(schemaName, version))
-        .retrieve()
-        .onStatus(NOT_FOUND::equals,
-            throwIfNotFoundStatus(formatted(NO_SUCH_SCHEMA_VERSION, schemaName, version))
-        )
-        .toBodilessEntity()
-        .then();
->>>>>>> cd24ff63
   }
 
   public Mono<Void> deleteSchemaSubjectEntirely(KafkaCluster cluster,
                                                 String schemaName) {
     return configuredWebClient(
-<<<<<<< HEAD
-            cluster,
-            HttpMethod.DELETE,
-            URL_SUBJECT, schemaName)
-            .retrieve()
-            .onStatus(NOT_FOUND::equals,
-                throwIfNotFoundStatus(formatted(NO_SUCH_SCHEMA, schemaName)))
-            .toBodilessEntity()
-            .as(m -> failoverAble(m, new FailoverMono<>(cluster.getSchemaRegistry(),
-                () -> this.deleteSchemaSubjectEntirely(cluster, schemaName))));
-=======
         cluster,
         HttpMethod.DELETE,
         URL_SUBJECT,
@@ -214,8 +184,9 @@
         .retrieve()
         .onStatus(HttpStatus::isError, errorOnSchemaDeleteFailure(schemaName))
         .toBodilessEntity()
-        .then();
->>>>>>> cd24ff63
+        .then()
+        .as(m -> failoverAble(m, new FailoverMono<>(cluster.getSchemaRegistry(),
+            () -> this.deleteSchemaSubjectEntirely(cluster, schemaName))));
   }
 
   /**
@@ -241,8 +212,7 @@
                                                   Mono<InternalNewSchema> newSchemaSubject,
                                                   KafkaCluster cluster) {
     return configuredWebClient(
-<<<<<<< HEAD
-            schemaRegistry,
+            cluster,
             HttpMethod.POST,
             URL_SUBJECT_VERSIONS, subject)
             .contentType(MediaType.APPLICATION_JSON)
@@ -251,56 +221,14 @@
             .onStatus(UNPROCESSABLE_ENTITY::equals,
                 r -> r.bodyToMono(ErrorResponse.class)
                     .flatMap(x -> Mono.error(isUnrecognizedFieldSchemaTypeMessage(x.getMessage())
-                        ? new SchemaTypeIsNotSupportedException()
+                        ? new SchemaTypeNotSupportedException()
                         : new UnprocessableEntityException(x.getMessage()))))
             .bodyToMono(SubjectIdResponse.class)
-            .as(m -> failoverAble(m, new FailoverMono<>(schemaRegistry,
-                () -> submitNewSchema(subject, newSchemaSubject, schemaRegistry))));
+            .as(m -> failoverAble(m, new FailoverMono<>(cluster.getSchemaRegistry(),
+                () -> submitNewSchema(subject, newSchemaSubject, cluster))));
   }
 
   @NotNull
-  private Mono<SchemaSubjectDTO> checkSchemaOnDuplicate(String subject,
-                                                        Mono<InternalNewSchema> newSchemaSubject,
-                                                        InternalSchemaRegistry schemaRegistry) {
-    return configuredWebClient(
-            schemaRegistry,
-            HttpMethod.POST,
-            URL_SUBJECT, subject)
-            .contentType(MediaType.APPLICATION_JSON)
-            .body(BodyInserters.fromPublisher(newSchemaSubject, InternalNewSchema.class))
-            .retrieve()
-            .onStatus(NOT_FOUND::equals, res -> Mono.empty())
-            .onStatus(UNPROCESSABLE_ENTITY::equals,
-                r -> r.bodyToMono(ErrorResponse.class)
-                    .flatMap(x -> Mono.error(isUnrecognizedFieldSchemaTypeMessage(x.getMessage())
-                        ? new SchemaTypeIsNotSupportedException()
-                        : new UnprocessableEntityException(x.getMessage()))))
-            .bodyToMono(SchemaSubjectDTO.class)
-            .filter(s -> Objects.isNull(s.getId()))
-            .switchIfEmpty(Mono.error(new DuplicateEntityException("Such schema already exists")))
-            .as(m -> failoverAble(m, new FailoverMono<>(schemaRegistry,
-                () -> this.checkSchemaOnDuplicate(subject, newSchemaSubject, schemaRegistry))));
-  }
-
-  @NotNull
-=======
-        cluster,
-        HttpMethod.POST,
-        URL_SUBJECT_VERSIONS,
-        subject)
-        .contentType(MediaType.APPLICATION_JSON)
-        .body(BodyInserters.fromPublisher(newSchemaSubject, InternalNewSchema.class))
-        .retrieve()
-        .onStatus(UNPROCESSABLE_ENTITY::equals,
-            r -> r.bodyToMono(ErrorResponse.class)
-                .flatMap(x -> Mono.error(isUnrecognizedFieldSchemaTypeMessage(x.getMessage())
-                    ? new SchemaTypeNotSupportedException()
-                    : new UnprocessableEntityException(x.getMessage()))))
-        .bodyToMono(SubjectIdResponse.class);
-  }
-
-  @NotNull
->>>>>>> cd24ff63
   private Function<ClientResponse, Mono<? extends Throwable>> throwIfNotFoundStatus(
       String formatted) {
     return resp -> Mono.error(new SchemaNotFoundException(formatted));
@@ -316,10 +244,10 @@
                                               Mono<CompatibilityLevelDTO> compatibilityLevel) {
     String configEndpoint = Objects.isNull(schemaName) ? "/config" : "/config/{schemaName}";
     return configuredWebClient(
-<<<<<<< HEAD
             cluster,
             HttpMethod.PUT,
-            configEndpoint, schemaName)
+            configEndpoint,
+        schemaName)
             .contentType(MediaType.APPLICATION_JSON)
             .body(BodyInserters.fromPublisher(compatibilityLevel, CompatibilityLevelDTO.class))
             .retrieve()
@@ -328,18 +256,6 @@
             .bodyToMono(Void.class)
             .as(m -> failoverAble(m, new FailoverMono<>(cluster.getSchemaRegistry(),
                 () -> this.updateSchemaCompatibility(cluster, schemaName, compatibilityLevel))));
-=======
-        cluster,
-        HttpMethod.PUT,
-        configEndpoint,
-        schemaName)
-        .contentType(MediaType.APPLICATION_JSON)
-        .body(BodyInserters.fromPublisher(compatibilityLevel, CompatibilityLevelDTO.class))
-        .retrieve()
-        .onStatus(NOT_FOUND::equals,
-            throwIfNotFoundStatus(formatted(NO_SUCH_SCHEMA, schemaName)))
-        .bodyToMono(Void.class);
->>>>>>> cd24ff63
   }
 
   public Mono<Void> updateSchemaCompatibility(KafkaCluster cluster,
@@ -377,10 +293,10 @@
   public Mono<CompatibilityCheckResponseDTO> checksSchemaCompatibility(
       KafkaCluster cluster, String schemaName, Mono<NewSchemaSubjectDTO> newSchemaSubject) {
     return configuredWebClient(
-<<<<<<< HEAD
             cluster,
             HttpMethod.POST,
-            "/compatibility/subjects/{schemaName}/versions/latest", schemaName)
+            "/compatibility/subjects/{schemaName}/versions/latest",
+        schemaName)
             .contentType(MediaType.APPLICATION_JSON)
             .body(BodyInserters.fromPublisher(newSchemaSubject, NewSchemaSubjectDTO.class))
             .retrieve()
@@ -390,19 +306,6 @@
             .map(mapper::toCompatibilityCheckResponse)
             .as(m -> failoverAble(m, new FailoverMono<>(cluster.getSchemaRegistry(),
                 () -> this.checksSchemaCompatibility(cluster, schemaName, newSchemaSubject))));
-=======
-        cluster,
-        HttpMethod.POST,
-        "/compatibility/subjects/{schemaName}/versions/latest",
-        schemaName)
-        .contentType(MediaType.APPLICATION_JSON)
-        .body(BodyInserters.fromPublisher(newSchemaSubject, NewSchemaSubjectDTO.class))
-        .retrieve()
-        .onStatus(NOT_FOUND::equals,
-            throwIfNotFoundStatus(formatted(NO_SUCH_SCHEMA, schemaName)))
-        .bodyToMono(InternalCompatibilityCheck.class)
-        .map(mapper::toCompatibilityCheckResponse);
->>>>>>> cd24ff63
   }
 
   public String formatted(String str, Object... args) {
@@ -430,14 +333,15 @@
     return errorMessage.contains(UNRECOGNIZED_FIELD_SCHEMA_TYPE);
   }
 
-  private WebClient.RequestBodySpec configuredWebClient(KafkaCluster cluster, HttpMethod method, String uri) {
-    return configuredWebClient(cluster, method, uri, Collections.emptyList(),
+  private WebClient.RequestBodySpec configuredWebClient(KafkaCluster cluster) {
+    return configuredWebClient(cluster, HttpMethod.GET, SchemaRegistryService.URL_SUBJECTS, Collections.emptyList(),
         new LinkedMultiValueMap<>());
   }
 
   private WebClient.RequestBodySpec configuredWebClient(KafkaCluster cluster, HttpMethod method,
-                                                        String uri, List<String> uriVariables) {
-    return configuredWebClient(cluster, method, uri, uriVariables, new LinkedMultiValueMap<>());
+                                                        List<String> uriVariables) {
+    return configuredWebClient(cluster, method, SchemaRegistryService.URL_SUBJECT_BY_VERSION,
+            uriVariables, new LinkedMultiValueMap<>());
   }
 
   private WebClient.RequestBodySpec configuredWebClient(KafkaCluster cluster, HttpMethod method,
@@ -446,30 +350,21 @@
         new LinkedMultiValueMap<>());
   }
 
-<<<<<<< HEAD
-  private WebClient.RequestBodySpec configuredWebClient(InternalSchemaRegistry schemaRegistry,
+  private WebClient.RequestBodySpec configuredWebClient(KafkaCluster cluster,
                                                         HttpMethod method, String path,
-                                                        Object... params) {
-    return webClient
-        .method(method)
-        .uri(schemaRegistry.getUri() + path, params)
-=======
-  private WebClient.RequestBodySpec configuredWebClient(KafkaCluster cluster,
-                                                        HttpMethod method, String uri,
                                                         List<String> uriVariables,
                                                         MultiValueMap<String, String> queryParams) {
     final var schemaRegistry = cluster.getSchemaRegistry();
     return webClient
         .method(method)
-        .uri(buildUri(schemaRegistry, uri, uriVariables, queryParams))
->>>>>>> cd24ff63
+        .uri(buildUri(schemaRegistry, path, uriVariables, queryParams))
         .headers(headers -> setBasicAuthIfEnabled(schemaRegistry, headers));
   }
 
-  private URI buildUri(InternalSchemaRegistry schemaRegistry, String uri, List<String> uriVariables,
+  private URI buildUri(InternalSchemaRegistry schemaRegistry, String path, List<String> uriVariables,
                        MultiValueMap<String, String> queryParams) {
     final var builder = UriComponentsBuilder
-        .fromHttpUrl(schemaRegistry.getFirstUrl() + uri);
+        .fromHttpUrl(schemaRegistry.getPrimaryNodeUri() + path);
     builder.queryParams(queryParams);
     return builder.buildAndExpand(uriVariables.toArray()).toUri();
   }
