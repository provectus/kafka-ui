--- conflicted
+++ resolved
@@ -52,12 +52,8 @@
   private static final String URL_SUBJECT_BY_VERSION = "/subjects/{schemaName}/versions/{version}";
   private static final String LATEST = "latest";
 
-<<<<<<< HEAD
   private static final String UNRECOGNIZED_FIELD_SCHEMA_TYPE = "Unrecognized field: schemaType";
 
-  private final ClustersStorage clustersStorage;
-=======
->>>>>>> a170cce4
   private final ClusterMapper mapper;
   private final WebClient webClient;
 
