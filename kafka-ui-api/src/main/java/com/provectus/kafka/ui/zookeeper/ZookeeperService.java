package com.provectus.kafka.ui.zookeeper;

import com.provectus.kafka.ui.cluster.model.ClustersStorage;
import com.provectus.kafka.ui.cluster.model.KafkaCluster;
import lombok.RequiredArgsConstructor;
import lombok.extern.log4j.Log4j2;
import org.I0Itec.zkclient.ZkClient;
<<<<<<< HEAD
import org.springframework.beans.factory.annotation.Value;
import org.springframework.scheduling.annotation.Async;
=======
>>>>>>> 2d45c488
import org.springframework.stereotype.Service;

import java.util.HashMap;
import java.util.Map;

@Service
@RequiredArgsConstructor
@Log4j2
public class ZookeeperService {

<<<<<<< HEAD
    @Value("${zookeeper.connection-timeout}")
    private Integer sessionTimeout;

    @Async
    public void checkZookeeperStatus(KafkaCluster kafkaCluster) {
        log.debug("Start getting Zookeeper metrics for kafkaCluster: " + kafkaCluster.getName());
        boolean isConnected = false;
        if (kafkaCluster.getZkClient() != null) {
            isConnected = isZkClientConnected(kafkaCluster);
        }
        if (kafkaCluster.getZkClient() == null || !isConnected) {
            isConnected = createZookeeperConnection(kafkaCluster);
        }

        if (!isConnected) {
            kafkaCluster.getBrokersMetrics().setZooKeeperStatus(ZooKeeperConstants.OFFLINE);
=======
    private final Map<String, ZkClient> cachedZkClient = new HashMap<>();
>>>>>>> 2d45c488

    public boolean isZookeeperOnline(KafkaCluster kafkaCluster) {
        var isConnected = false;
        var zkClient = getOrCreateZkClient(kafkaCluster);
        log.debug("Start getting Zookeeper metrics for kafkaCluster: {}", kafkaCluster.getName());
        if (zkClient != null) {
            isConnected = isZkClientConnected(zkClient);
        }
        return isConnected;
    }

<<<<<<< HEAD
    private boolean createZookeeperConnection(KafkaCluster kafkaCluster) {
        try {
            kafkaCluster.setZkClient(new ZkClient(kafkaCluster.getZookeeper(), sessionTimeout));

            return true;
        } catch (Exception e) {
            log.error(e);
            kafkaCluster.setLastZookeeperException(e);

            return false;
        }
=======
    private boolean isZkClientConnected(ZkClient zkClient) {
        zkClient.getChildren("/brokers/ids");
        return true;
>>>>>>> 2d45c488
    }

    private ZkClient getOrCreateZkClient (KafkaCluster cluster) {
        try {
            return cachedZkClient.getOrDefault(cluster.getName(), new ZkClient(cluster.getZookeeper(), 1000));
        } catch (Exception e) {
            log.error("Error while creating zookeeper client for cluster {}", cluster.getName());
            return null;
        }
    }
}<|MERGE_RESOLUTION|>--- conflicted
+++ resolved
@@ -5,11 +5,8 @@
 import lombok.RequiredArgsConstructor;
 import lombok.extern.log4j.Log4j2;
 import org.I0Itec.zkclient.ZkClient;
-<<<<<<< HEAD
 import org.springframework.beans.factory.annotation.Value;
 import org.springframework.scheduling.annotation.Async;
-=======
->>>>>>> 2d45c488
 import org.springframework.stereotype.Service;
 
 import java.util.HashMap;
@@ -20,7 +17,6 @@
 @Log4j2
 public class ZookeeperService {
 
-<<<<<<< HEAD
     @Value("${zookeeper.connection-timeout}")
     private Integer sessionTimeout;
 
@@ -34,12 +30,7 @@
         if (kafkaCluster.getZkClient() == null || !isConnected) {
             isConnected = createZookeeperConnection(kafkaCluster);
         }
-
-        if (!isConnected) {
-            kafkaCluster.getBrokersMetrics().setZooKeeperStatus(ZooKeeperConstants.OFFLINE);
-=======
     private final Map<String, ZkClient> cachedZkClient = new HashMap<>();
->>>>>>> 2d45c488
 
     public boolean isZookeeperOnline(KafkaCluster kafkaCluster) {
         var isConnected = false;
@@ -51,23 +42,9 @@
         return isConnected;
     }
 
-<<<<<<< HEAD
-    private boolean createZookeeperConnection(KafkaCluster kafkaCluster) {
-        try {
-            kafkaCluster.setZkClient(new ZkClient(kafkaCluster.getZookeeper(), sessionTimeout));
-
-            return true;
-        } catch (Exception e) {
-            log.error(e);
-            kafkaCluster.setLastZookeeperException(e);
-
-            return false;
-        }
-=======
     private boolean isZkClientConnected(ZkClient zkClient) {
         zkClient.getChildren("/brokers/ids");
         return true;
->>>>>>> 2d45c488
     }
 
     private ZkClient getOrCreateZkClient (KafkaCluster cluster) {
