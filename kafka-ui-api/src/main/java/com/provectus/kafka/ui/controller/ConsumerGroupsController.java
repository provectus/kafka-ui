package com.provectus.kafka.ui.controller;

import static java.util.stream.Collectors.toMap;

import com.provectus.kafka.ui.api.ConsumerGroupsApi;
import com.provectus.kafka.ui.exception.ClusterNotFoundException;
import com.provectus.kafka.ui.exception.ValidationException;
import com.provectus.kafka.ui.model.ConsumerGroupDTO;
import com.provectus.kafka.ui.model.ConsumerGroupDetailsDTO;
import com.provectus.kafka.ui.model.ConsumerGroupOffsetsResetDTO;
import com.provectus.kafka.ui.model.PartitionOffsetDTO;
import com.provectus.kafka.ui.service.ClusterService;
import com.provectus.kafka.ui.service.ClustersStorage;
import com.provectus.kafka.ui.service.OffsetsResetService;
import java.util.Map;
import java.util.Optional;
import lombok.RequiredArgsConstructor;
import lombok.extern.log4j.Log4j2;
import org.springframework.http.ResponseEntity;
import org.springframework.util.CollectionUtils;
import org.springframework.web.bind.annotation.RestController;
import org.springframework.web.server.ServerWebExchange;
import reactor.core.publisher.Flux;
import reactor.core.publisher.Mono;

@RestController
@RequiredArgsConstructor
@Log4j2
public class ConsumerGroupsController implements ConsumerGroupsApi {
  private final ClusterService clusterService;
  private final OffsetsResetService offsetsResetService;
  private final ClustersStorage clustersStorage;

  @Override
  public Mono<ResponseEntity<Void>> deleteConsumerGroup(String clusterName, String id,
                                                        ServerWebExchange exchange) {
    return clusterService.deleteConsumerGroupById(clusterName, id)
        .map(ResponseEntity::ok);
  }

  @Override
  public Mono<ResponseEntity<ConsumerGroupDetailsDTO>> getConsumerGroup(
      String clusterName, String consumerGroupId, ServerWebExchange exchange) {
    return clusterService.getConsumerGroupDetail(clusterName, consumerGroupId)
        .map(ResponseEntity::ok);
  }


  @Override
  public Mono<ResponseEntity<Flux<ConsumerGroupDTO>>> getConsumerGroups(String clusterName,
                                                                     ServerWebExchange exchange) {
    return clusterService.getConsumerGroups(clusterName)
        .map(Flux::fromIterable)
        .map(ResponseEntity::ok)
        .switchIfEmpty(Mono.just(ResponseEntity.notFound().build()));
  }

  @Override
  public Mono<ResponseEntity<Flux<ConsumerGroupDTO>>> getTopicConsumerGroups(
      String clusterName, String topicName, ServerWebExchange exchange) {
    return clusterService.getConsumerGroups(clusterName, Optional.of(topicName))
        .map(Flux::fromIterable)
        .map(ResponseEntity::ok)
        .switchIfEmpty(Mono.just(ResponseEntity.notFound().build()));
  }


  @Override
  public Mono<ResponseEntity<Void>> resetConsumerGroupOffsets(String clusterName, String group,
                                                              Mono<ConsumerGroupOffsetsResetDTO>
                                                                  consumerGroupOffsetsReset,
                                                              ServerWebExchange exchange) {
    return consumerGroupOffsetsReset.flatMap(reset -> {
      var cluster =
          clustersStorage.getClusterByName(clusterName).orElseThrow(ClusterNotFoundException::new);

      switch (reset.getResetType()) {
        case EARLIEST:
          return offsetsResetService
              .resetToEarliest(cluster, group, reset.getTopic(), reset.getPartitions());
        case LATEST:
          return offsetsResetService
              .resetToLatest(cluster, group, reset.getTopic(), reset.getPartitions());
        case TIMESTAMP:
          if (reset.getResetToTimestamp() == null) {
            return Mono.error(
                new ValidationException(
                    "resetToTimestamp is required when TIMESTAMP reset type used"
                )
            );
          }
          return offsetsResetService
              .resetToTimestamp(cluster, group, reset.getTopic(), reset.getPartitions(),
                  reset.getResetToTimestamp());
        case OFFSET:
          if (CollectionUtils.isEmpty(reset.getPartitionsOffsets())) {
            return Mono.error(
                new ValidationException(
                    "partitionsOffsets is required when OFFSET reset type used"
                )
            );
          }
          Map<Integer, Long> offsets = reset.getPartitionsOffsets().stream()
<<<<<<< HEAD
              .collect(toMap(PartitionOffsetDTO::getPartition, PartitionOffsetDTO::getOffset));
          offsetsResetService.resetToOffsets(cluster, group, reset.getTopic(), offsets);
          break;
=======
              .collect(toMap(PartitionOffset::getPartition, PartitionOffset::getOffset));
          return offsetsResetService.resetToOffsets(cluster, group, reset.getTopic(), offsets);
>>>>>>> 315b6ed6
        default:
          return Mono.error(
              new ValidationException("Unknown resetType " + reset.getResetType())
          );
      }
    }).map(o -> ResponseEntity.ok().build());
  }

}<|MERGE_RESOLUTION|>--- conflicted
+++ resolved
@@ -101,14 +101,8 @@
             );
           }
           Map<Integer, Long> offsets = reset.getPartitionsOffsets().stream()
-<<<<<<< HEAD
               .collect(toMap(PartitionOffsetDTO::getPartition, PartitionOffsetDTO::getOffset));
-          offsetsResetService.resetToOffsets(cluster, group, reset.getTopic(), offsets);
-          break;
-=======
-              .collect(toMap(PartitionOffset::getPartition, PartitionOffset::getOffset));
           return offsetsResetService.resetToOffsets(cluster, group, reset.getTopic(), offsets);
->>>>>>> 315b6ed6
         default:
           return Mono.error(
               new ValidationException("Unknown resetType " + reset.getResetType())
