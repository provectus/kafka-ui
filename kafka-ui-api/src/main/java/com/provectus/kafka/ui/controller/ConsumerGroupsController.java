package com.provectus.kafka.ui.controller;

import static com.provectus.kafka.ui.model.rbac.permission.ConsumerGroupAction.DELETE;
import static com.provectus.kafka.ui.model.rbac.permission.ConsumerGroupAction.RESET_OFFSETS;
import static com.provectus.kafka.ui.model.rbac.permission.ConsumerGroupAction.VIEW;
import static java.util.stream.Collectors.toMap;

import com.provectus.kafka.ui.api.ConsumerGroupsApi;
import com.provectus.kafka.ui.exception.ValidationException;
import com.provectus.kafka.ui.mapper.ConsumerGroupMapper;
import com.provectus.kafka.ui.model.ConsumerGroupDTO;
import com.provectus.kafka.ui.model.ConsumerGroupDetailsDTO;
import com.provectus.kafka.ui.model.ConsumerGroupOffsetsResetDTO;
import com.provectus.kafka.ui.model.ConsumerGroupOrderingDTO;
import com.provectus.kafka.ui.model.ConsumerGroupsPageResponseDTO;
import com.provectus.kafka.ui.model.PartitionOffsetDTO;
import com.provectus.kafka.ui.model.SortOrderDTO;
import com.provectus.kafka.ui.model.rbac.AccessContext;
import com.provectus.kafka.ui.model.rbac.permission.ClusterAction;
import com.provectus.kafka.ui.model.rbac.permission.TopicAction;
import com.provectus.kafka.ui.service.ConsumerGroupService;
import com.provectus.kafka.ui.service.OffsetsResetService;
import com.provectus.kafka.ui.service.rbac.AccessControlService;
import java.util.Map;
import java.util.Optional;
import java.util.function.Supplier;
import java.util.stream.Collectors;
import lombok.RequiredArgsConstructor;
import lombok.extern.slf4j.Slf4j;
import org.springframework.beans.factory.annotation.Value;
import org.springframework.http.ResponseEntity;
import org.springframework.util.CollectionUtils;
import org.springframework.web.bind.annotation.RestController;
import org.springframework.web.server.ServerWebExchange;
import reactor.core.publisher.Flux;
import reactor.core.publisher.Mono;

@RestController
@RequiredArgsConstructor
@Slf4j
public class ConsumerGroupsController extends AbstractController implements ConsumerGroupsApi {

  private final ConsumerGroupService consumerGroupService;
  private final OffsetsResetService offsetsResetService;
  private final AccessControlService accessControlService;

  @Value("${consumer.groups.page.size:25}")
  private int defaultConsumerGroupsPageSize;

  @Override
  public Mono<ResponseEntity<Flux<ConsumerGroupDTO>>> getConsumerGroups(String clusterName,
                                                                        ServerWebExchange exchange) {

    Flux<ConsumerGroupDTO> flux = consumerGroupService.getAllConsumerGroups(getCluster(clusterName))
        .flatMapMany(Flux::fromIterable)
        .filterWhen(cg -> accessControlService.isConsumerGroupAccessible(cg.getGroupId(), clusterName))
        .map(ConsumerGroupMapper::toDto);

    return Mono.just(ResponseEntity.ok(flux));

<<<<<<< HEAD
  }

  @Override
  public Mono<ResponseEntity<ConsumerGroupDetailsDTO>> getConsumerGroup(String clusterName,
                                                                        String consumerGroupId,
                                                                        ServerWebExchange exchange) {
    Mono<Void> validateAccess = accessControlService.validateAccess(AccessContext.builder()
        .cluster(clusterName)
        .clusterActions(ClusterAction.VIEW)
        .consumerGroup(consumerGroupId)
        .consumerGroupActions(VIEW)
        .build());

    return validateAccess.then(
        consumerGroupService.getConsumerGroupDetail(getCluster(clusterName), consumerGroupId)
            .map(ConsumerGroupMapper::toDetailsDto)
            .map(ResponseEntity::ok)
    );
  }

=======
>>>>>>> 81072541
  @Override
  public Mono<ResponseEntity<Flux<ConsumerGroupDTO>>> getTopicConsumerGroups(String clusterName,
                                                                             String topicName,
                                                                             ServerWebExchange exchange) {
    Mono<Void> validateAccess = accessControlService.validateAccess(AccessContext.builder()
        .cluster(clusterName)
        .clusterActions(ClusterAction.VIEW)
        .topic(topicName)
        .topicActions(TopicAction.VIEW)
        .consumerGroupActions(VIEW)
        .build());

    Mono<ResponseEntity<Flux<ConsumerGroupDTO>>> job =
        consumerGroupService.getConsumerGroupsForTopic(getCluster(clusterName), topicName)
            .flatMapMany(Flux::fromIterable)
            .filterWhen(cg -> accessControlService.isConsumerGroupAccessible(cg.getGroupId(), clusterName))
            .map(ConsumerGroupMapper::toDto)
            .collectList()
            .map(Flux::fromIterable)
            .map(ResponseEntity::ok)
            .switchIfEmpty(Mono.just(ResponseEntity.notFound().build()));

    return validateAccess.then(job);
  }

  @Override
  public Mono<ResponseEntity<ConsumerGroupsPageResponseDTO>> getConsumerGroupsPage(
      String clusterName,
      Integer page,
      Integer perPage,
      String search,
      ConsumerGroupOrderingDTO orderBy,
      SortOrderDTO sortOrderDto,
      ServerWebExchange exchange) {

    Mono<Void> validateAccess = accessControlService.validateAccess(AccessContext.builder()
        .cluster(clusterName)
        .clusterActions(ClusterAction.VIEW)
        // consumer group access validation is within the service
        .build());

    return validateAccess.then(
        consumerGroupService.getConsumerGroupsPage(
                getCluster(clusterName),
                Optional.ofNullable(page).filter(i -> i > 0).orElse(1),
                Optional.ofNullable(perPage).filter(i -> i > 0).orElse(defaultConsumerGroupsPageSize),
                search,
                Optional.ofNullable(orderBy).orElse(ConsumerGroupOrderingDTO.NAME),
                Optional.ofNullable(sortOrderDto).orElse(SortOrderDTO.ASC)
            )
            .map(this::convertPage)
            .map(ResponseEntity::ok)
    );
  }

  @Override
  public Mono<ResponseEntity<Void>> resetConsumerGroupOffsets(String clusterName,
                                                              String group,
                                                              Mono<ConsumerGroupOffsetsResetDTO> resetDto,
                                                              ServerWebExchange exchange) {
    return resetDto.flatMap(reset -> {
      Mono<Void> validateAccess = accessControlService.validateAccess(AccessContext.builder()
          .cluster(clusterName)
          .clusterActions(ClusterAction.VIEW)
          .topic(reset.getTopic())
          .topicActions(TopicAction.VIEW)
          .consumerGroupActions(RESET_OFFSETS)
          .build());

      Supplier<Mono<Void>> mono = () -> {
        var cluster = getCluster(clusterName);
        switch (reset.getResetType()) {
          case EARLIEST:
            return offsetsResetService
                .resetToEarliest(cluster, group, reset.getTopic(), reset.getPartitions());
          case LATEST:
            return offsetsResetService
                .resetToLatest(cluster, group, reset.getTopic(), reset.getPartitions());
          case TIMESTAMP:
            if (reset.getResetToTimestamp() == null) {
              return Mono.error(
                  new ValidationException(
                      "resetToTimestamp is required when TIMESTAMP reset type used"
                  )
              );
            }
            return offsetsResetService
                .resetToTimestamp(cluster, group, reset.getTopic(), reset.getPartitions(),
                    reset.getResetToTimestamp());
          case OFFSET:
            if (CollectionUtils.isEmpty(reset.getPartitionsOffsets())) {
              return Mono.error(
                  new ValidationException(
                      "partitionsOffsets is required when OFFSET reset type used"
                  )
              );
            }
            Map<Integer, Long> offsets = reset.getPartitionsOffsets().stream()
                .collect(toMap(PartitionOffsetDTO::getPartition, PartitionOffsetDTO::getOffset));
            return offsetsResetService.resetToOffsets(cluster, group, reset.getTopic(), offsets);
          default:
            return Mono.error(
                new ValidationException("Unknown resetType " + reset.getResetType())
            );
        }
      };

      return validateAccess.then(mono.get());
    }).thenReturn(ResponseEntity.ok().build());
  }

  @Override
  public Mono<ResponseEntity<Void>> deleteConsumerGroup(String clusterName,
                                                        String id,
                                                        ServerWebExchange exchange) {
    Mono<Void> validateAccess = accessControlService.validateAccess(AccessContext.builder()
        .cluster(clusterName)
        .clusterActions(ClusterAction.VIEW)
        .consumerGroup(id)
        .consumerGroupActions(DELETE)
        .build());

    return validateAccess.then(
        consumerGroupService.deleteConsumerGroupById(getCluster(clusterName), id)
            .thenReturn(ResponseEntity.ok().build())
    );
  }

  private ConsumerGroupsPageResponseDTO convertPage(ConsumerGroupService.ConsumerGroupsPage
                                                        consumerGroupConsumerGroupsPage) {
    return new ConsumerGroupsPageResponseDTO()
        .pageCount(consumerGroupConsumerGroupsPage.getTotalPages())
        .consumerGroups(consumerGroupConsumerGroupsPage.getConsumerGroups()
            .stream()
            .map(ConsumerGroupMapper::toDto)
            .collect(Collectors.toList()));
  }

}<|MERGE_RESOLUTION|>--- conflicted
+++ resolved
@@ -48,17 +48,20 @@
   private int defaultConsumerGroupsPageSize;
 
   @Override
-  public Mono<ResponseEntity<Flux<ConsumerGroupDTO>>> getConsumerGroups(String clusterName,
-                                                                        ServerWebExchange exchange) {
-
-    Flux<ConsumerGroupDTO> flux = consumerGroupService.getAllConsumerGroups(getCluster(clusterName))
-        .flatMapMany(Flux::fromIterable)
-        .filterWhen(cg -> accessControlService.isConsumerGroupAccessible(cg.getGroupId(), clusterName))
-        .map(ConsumerGroupMapper::toDto);
-
-    return Mono.just(ResponseEntity.ok(flux));
-
-<<<<<<< HEAD
+  public Mono<ResponseEntity<Void>> deleteConsumerGroup(String clusterName,
+                                                        String id,
+                                                        ServerWebExchange exchange) {
+    Mono<Void> validateAccess = accessControlService.validateAccess(AccessContext.builder()
+        .cluster(clusterName)
+        .clusterActions(ClusterAction.VIEW)
+        .consumerGroup(id)
+        .consumerGroupActions(DELETE)
+        .build());
+
+    return validateAccess.then(
+        consumerGroupService.deleteConsumerGroupById(getCluster(clusterName), id)
+            .thenReturn(ResponseEntity.ok().build())
+    );
   }
 
   @Override
@@ -79,8 +82,6 @@
     );
   }
 
-=======
->>>>>>> 81072541
   @Override
   public Mono<ResponseEntity<Flux<ConsumerGroupDTO>>> getTopicConsumerGroups(String clusterName,
                                                                              String topicName,
@@ -90,7 +91,6 @@
         .clusterActions(ClusterAction.VIEW)
         .topic(topicName)
         .topicActions(TopicAction.VIEW)
-        .consumerGroupActions(VIEW)
         .build());
 
     Mono<ResponseEntity<Flux<ConsumerGroupDTO>>> job =
@@ -192,23 +192,6 @@
     }).thenReturn(ResponseEntity.ok().build());
   }
 
-  @Override
-  public Mono<ResponseEntity<Void>> deleteConsumerGroup(String clusterName,
-                                                        String id,
-                                                        ServerWebExchange exchange) {
-    Mono<Void> validateAccess = accessControlService.validateAccess(AccessContext.builder()
-        .cluster(clusterName)
-        .clusterActions(ClusterAction.VIEW)
-        .consumerGroup(id)
-        .consumerGroupActions(DELETE)
-        .build());
-
-    return validateAccess.then(
-        consumerGroupService.deleteConsumerGroupById(getCluster(clusterName), id)
-            .thenReturn(ResponseEntity.ok().build())
-    );
-  }
-
   private ConsumerGroupsPageResponseDTO convertPage(ConsumerGroupService.ConsumerGroupsPage
                                                         consumerGroupConsumerGroupsPage) {
     return new ConsumerGroupsPageResponseDTO()
