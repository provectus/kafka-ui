package com.provectus.kafka.ui.controller;

import com.provectus.kafka.ui.api.SchemasApi;
import com.provectus.kafka.ui.exception.ValidationException;
import com.provectus.kafka.ui.mapper.KafkaSrMapper;
import com.provectus.kafka.ui.model.CompatibilityCheckResponseDTO;
import com.provectus.kafka.ui.model.CompatibilityLevelDTO;
import com.provectus.kafka.ui.model.KafkaCluster;
import com.provectus.kafka.ui.model.NewSchemaSubjectDTO;
import com.provectus.kafka.ui.model.SchemaSubjectDTO;
import com.provectus.kafka.ui.model.SchemaSubjectsResponseDTO;
import com.provectus.kafka.ui.model.rbac.AccessContext;
import com.provectus.kafka.ui.model.rbac.permission.SchemaAction;
import com.provectus.kafka.ui.service.SchemaRegistryService;
<<<<<<< HEAD
=======
import com.provectus.kafka.ui.service.rbac.AccessControlService;
>>>>>>> b3b0a128
import java.util.List;
import java.util.stream.Collectors;
import javax.validation.Valid;
import lombok.RequiredArgsConstructor;
import lombok.extern.slf4j.Slf4j;
import org.apache.commons.lang3.StringUtils;
import org.springframework.http.ResponseEntity;
import org.springframework.web.bind.annotation.RestController;
import org.springframework.web.server.ServerWebExchange;
import reactor.core.publisher.Flux;
import reactor.core.publisher.Mono;

@RestController
@RequiredArgsConstructor
@Slf4j
public class SchemasController extends AbstractController implements SchemasApi {

  private static final Integer DEFAULT_PAGE_SIZE = 25;

  private final KafkaSrMapper kafkaSrMapper;

  private final SchemaRegistryService schemaRegistryService;
  private final AccessControlService accessControlService;

  @Override
  protected KafkaCluster getCluster(String clusterName) {
    var c = super.getCluster(clusterName);
    if (c.getSchemaRegistryClient() == null) {
      throw new ValidationException("Schema Registry is not set for cluster " + clusterName);
    }
    return c;
  }

  @Override
  public Mono<ResponseEntity<CompatibilityCheckResponseDTO>> checkSchemaCompatibility(
      String clusterName, String subject, @Valid Mono<NewSchemaSubjectDTO> newSchemaSubjectMono,
      ServerWebExchange exchange) {
<<<<<<< HEAD
    return newSchemaSubjectMono.flatMap(subjectDTO ->
        schemaRegistryService.checksSchemaCompatibility(
            getCluster(clusterName),
            subject,
            kafkaSrMapper.fromDto(subjectDTO)
        ))
        .map(kafkaSrMapper::toDto)
        .map(ResponseEntity::ok);
=======

    Mono<Void> validateAccess = accessControlService.validateAccess(AccessContext.builder()
        .cluster(clusterName)
        .schema(subject)
        .schemaActions(SchemaAction.VIEW)
        .build());

    return validateAccess.then(
        schemaRegistryService.checksSchemaCompatibility(
                getCluster(clusterName), subject, newSchemaSubject)
            .map(mapper::toCompatibilityCheckResponse)
            .map(ResponseEntity::ok)
    );
>>>>>>> b3b0a128
  }

  @Override
  public Mono<ResponseEntity<SchemaSubjectDTO>> createNewSchema(
      String clusterName, @Valid Mono<NewSchemaSubjectDTO> newSchemaSubjectMono,
      ServerWebExchange exchange) {
<<<<<<< HEAD
    return newSchemaSubjectMono.flatMap(newSubject ->
        schemaRegistryService.registerNewSchema(
            getCluster(clusterName),
            newSubject.getSubject(),
            kafkaSrMapper.fromDto(newSubject)
        )
    ).map(kafkaSrMapper::toDto)
        .map(ResponseEntity::ok);
=======

    return newSchemaSubject.flatMap(dto -> {
      Mono<Void> validateAccess = accessControlService.validateAccess(AccessContext.builder()
          .cluster(clusterName)
          .schemaActions(SchemaAction.CREATE)
          .build());

      return validateAccess.then(
          schemaRegistryService
              .registerNewSchema(getCluster(clusterName), dto)
              .map(ResponseEntity::ok)
      );
    });
>>>>>>> b3b0a128
  }

  @Override
  public Mono<ResponseEntity<Void>> deleteLatestSchema(String clusterName,
                                                       String subject,
                                                       ServerWebExchange exchange) {

    Mono<Void> validateAccess = accessControlService.validateAccess(AccessContext.builder()
        .cluster(clusterName)
        .schema(subject)
        .schemaActions(SchemaAction.DELETE)
        .build());

    return validateAccess.then(
        schemaRegistryService.deleteLatestSchemaSubject(getCluster(clusterName), subject)
            .thenReturn(ResponseEntity.ok().build())
    );
  }

  @Override
  public Mono<ResponseEntity<Void>> deleteSchema(String clusterName,
                                                 String subject,
                                                 ServerWebExchange exchange) {
    Mono<Void> validateAccess = accessControlService.validateAccess(AccessContext.builder()
        .cluster(clusterName)
        .schema(subject)
        .schemaActions(SchemaAction.DELETE)
        .build());

    return validateAccess.then(
        schemaRegistryService.deleteSchemaSubjectEntirely(getCluster(clusterName), subject)
            .thenReturn(ResponseEntity.ok().build())
    );
  }

  @Override
  public Mono<ResponseEntity<Void>> deleteSchemaByVersion(String clusterName,
                                                          String subject,
                                                          Integer version,
                                                          ServerWebExchange exchange) {

    Mono<Void> validateAccess = accessControlService.validateAccess(AccessContext.builder()
        .cluster(clusterName)
        .schema(subject)
        .schemaActions(SchemaAction.DELETE)
        .build());

    return validateAccess.then(
        schemaRegistryService.deleteSchemaSubjectByVersion(getCluster(clusterName), subject, version)
            .thenReturn(ResponseEntity.ok().build())
    );
  }

  @Override
  public Mono<ResponseEntity<Flux<SchemaSubjectDTO>>> getAllVersionsBySubject(
      String clusterName, String subject, ServerWebExchange exchange) {

    Mono<Void> validateAccess = accessControlService.validateAccess(AccessContext.builder()
        .cluster(clusterName)
        .schema(subject)
        .schemaActions(SchemaAction.VIEW)
        .build());

    Flux<SchemaSubjectDTO> schemas =
<<<<<<< HEAD
        schemaRegistryService.getAllVersionsBySubject(getCluster(clusterName), subjectName)
            .map(kafkaSrMapper::toDto);
    return Mono.just(ResponseEntity.ok(schemas));
=======
        schemaRegistryService.getAllVersionsBySubject(getCluster(clusterName), subject);

    return validateAccess.thenReturn(ResponseEntity.ok(schemas));
>>>>>>> b3b0a128
  }

  @Override
  public Mono<ResponseEntity<CompatibilityLevelDTO>> getGlobalSchemaCompatibilityLevel(
      String clusterName, ServerWebExchange exchange) {
    return schemaRegistryService.getGlobalSchemaCompatibilityLevel(getCluster(clusterName))
        .map(c -> new CompatibilityLevelDTO().compatibility(kafkaSrMapper.toDto(c)))
        .map(ResponseEntity::ok)
        .defaultIfEmpty(ResponseEntity.notFound().build());
  }

  @Override
  public Mono<ResponseEntity<SchemaSubjectDTO>> getLatestSchema(String clusterName,
                                                                String subject,
                                                                ServerWebExchange exchange) {
<<<<<<< HEAD
    return schemaRegistryService.getLatestSchemaVersionBySubject(getCluster(clusterName), subject)
        .map(kafkaSrMapper::toDto)
        .map(ResponseEntity::ok);
=======
    Mono<Void> validateAccess = accessControlService.validateAccess(AccessContext.builder()
        .cluster(clusterName)
        .schema(subject)
        .schemaActions(SchemaAction.VIEW)
        .build());

    return validateAccess.then(
        schemaRegistryService.getLatestSchemaVersionBySubject(getCluster(clusterName), subject)
            .map(ResponseEntity::ok)
    );
>>>>>>> b3b0a128
  }

  @Override
  public Mono<ResponseEntity<SchemaSubjectDTO>> getSchemaByVersion(
      String clusterName, String subject, Integer version, ServerWebExchange exchange) {
<<<<<<< HEAD
    return schemaRegistryService.getSchemaSubjectByVersion(
            getCluster(clusterName), subject, version)
        .map(kafkaSrMapper::toDto)
        .map(ResponseEntity::ok);
=======

    Mono<Void> validateAccess = accessControlService.validateAccess(AccessContext.builder()
        .cluster(clusterName)
        .schema(subject)
        .schemaActions(SchemaAction.VIEW)
        .build());

    return validateAccess.then(
        schemaRegistryService.getSchemaSubjectByVersion(
                getCluster(clusterName), subject, version)
            .map(ResponseEntity::ok)
    );
>>>>>>> b3b0a128
  }

  @Override
  public Mono<ResponseEntity<SchemaSubjectsResponseDTO>> getSchemas(String clusterName,
                                                                    @Valid Integer pageNum,
                                                                    @Valid Integer perPage,
                                                                    @Valid String search,
                                                                    ServerWebExchange exchange) {
    return schemaRegistryService
        .getAllSubjectNames(getCluster(clusterName))
        .flatMapMany(Flux::fromArray)
        .filterWhen(schema -> accessControlService.isSchemaAccessible(schema, clusterName))
        .collectList()
        .flatMap(subjects -> {
          int pageSize = perPage != null && perPage > 0 ? perPage : DEFAULT_PAGE_SIZE;
          int subjectToSkip = ((pageNum != null && pageNum > 0 ? pageNum : 1) - 1) * pageSize;
<<<<<<< HEAD
          List<String> filteredSubjects = subjects.stream()
=======
          List<String> filteredSubjects = subjects
              .stream()
>>>>>>> b3b0a128
              .filter(subj -> search == null || StringUtils.containsIgnoreCase(subj, search))
              .sorted().toList();
          var totalPages = (filteredSubjects.size() / pageSize)
              + (filteredSubjects.size() % pageSize == 0 ? 0 : 1);
          List<String> subjectsToRender = filteredSubjects.stream()
              .skip(subjectToSkip)
              .limit(pageSize)
              .collect(Collectors.toList());
          return schemaRegistryService.getAllLatestVersionSchemas(getCluster(clusterName), subjectsToRender)
<<<<<<< HEAD
              .map(subjs -> subjs.stream().map(kafkaSrMapper::toDto).toList())
              .map(subjs -> new SchemaSubjectsResponseDTO().pageCount(totalPages).schemas(subjs));
        }).map(ResponseEntity::ok);
=======
              .map(a -> new SchemaSubjectsResponseDTO().pageCount(totalPages).schemas(a));
        })
        .map(ResponseEntity::ok);
>>>>>>> b3b0a128
  }

  @Override
  public Mono<ResponseEntity<Void>> updateGlobalSchemaCompatibilityLevel(
      String clusterName, @Valid Mono<CompatibilityLevelDTO> compatibilityLevelMono,
      ServerWebExchange exchange) {
<<<<<<< HEAD
    return compatibilityLevelMono
        .flatMap(compatibilityLevelDTO ->
          schemaRegistryService.updateGlobalSchemaCompatibility(
              getCluster(clusterName),
              kafkaSrMapper.fromDto(compatibilityLevelDTO.getCompatibility())
          ))
        .thenReturn(ResponseEntity.ok().build());
=======

    Mono<Void> validateAccess = accessControlService.validateAccess(AccessContext.builder()
        .cluster(clusterName)
        .schemaActions(SchemaAction.MODIFY_GLOBAL_COMPATIBILITY)
        .build());

    log.info("Updating schema compatibility globally");

    return validateAccess.then(
        schemaRegistryService.updateSchemaCompatibility(
                getCluster(clusterName), compatibilityLevel)
            .map(ResponseEntity::ok)
    );
>>>>>>> b3b0a128
  }

  @Override
  public Mono<ResponseEntity<Void>> updateSchemaCompatibilityLevel(
      String clusterName, String subject, @Valid Mono<CompatibilityLevelDTO> compatibilityLevelMono,
      ServerWebExchange exchange) {
<<<<<<< HEAD
    return compatibilityLevelMono
        .flatMap(compatibilityLevelDTO ->
            schemaRegistryService.updateSchemaCompatibility(
                getCluster(clusterName),
                subject,
                kafkaSrMapper.fromDto(compatibilityLevelDTO.getCompatibility())
            ))
        .thenReturn(ResponseEntity.ok().build());
=======

    Mono<Void> validateAccess = accessControlService.validateAccess(AccessContext.builder()
        .cluster(clusterName)
        .schemaActions(SchemaAction.EDIT)
        .build());

    log.info("Updating schema compatibility for subject: {}", subject);

    return validateAccess.then(
        schemaRegistryService.updateSchemaCompatibility(
                getCluster(clusterName), subject, compatibilityLevel)
            .map(ResponseEntity::ok)
    );
>>>>>>> b3b0a128
  }
}<|MERGE_RESOLUTION|>--- conflicted
+++ resolved
@@ -12,10 +12,7 @@
 import com.provectus.kafka.ui.model.rbac.AccessContext;
 import com.provectus.kafka.ui.model.rbac.permission.SchemaAction;
 import com.provectus.kafka.ui.service.SchemaRegistryService;
-<<<<<<< HEAD
-=======
 import com.provectus.kafka.ui.service.rbac.AccessControlService;
->>>>>>> b3b0a128
 import java.util.List;
 import java.util.stream.Collectors;
 import javax.validation.Valid;
@@ -53,67 +50,48 @@
   public Mono<ResponseEntity<CompatibilityCheckResponseDTO>> checkSchemaCompatibility(
       String clusterName, String subject, @Valid Mono<NewSchemaSubjectDTO> newSchemaSubjectMono,
       ServerWebExchange exchange) {
-<<<<<<< HEAD
-    return newSchemaSubjectMono.flatMap(subjectDTO ->
-        schemaRegistryService.checksSchemaCompatibility(
-            getCluster(clusterName),
-            subject,
-            kafkaSrMapper.fromDto(subjectDTO)
-        ))
-        .map(kafkaSrMapper::toDto)
-        .map(ResponseEntity::ok);
-=======
-
-    Mono<Void> validateAccess = accessControlService.validateAccess(AccessContext.builder()
-        .cluster(clusterName)
-        .schema(subject)
-        .schemaActions(SchemaAction.VIEW)
-        .build());
-
-    return validateAccess.then(
-        schemaRegistryService.checksSchemaCompatibility(
-                getCluster(clusterName), subject, newSchemaSubject)
-            .map(mapper::toCompatibilityCheckResponse)
-            .map(ResponseEntity::ok)
-    );
->>>>>>> b3b0a128
+    Mono<Void> validateAccess = accessControlService.validateAccess(AccessContext.builder()
+        .cluster(clusterName)
+        .schema(subject)
+        .schemaActions(SchemaAction.VIEW)
+        .build());
+
+    return validateAccess.then(
+        newSchemaSubjectMono.flatMap(subjectDTO ->
+                schemaRegistryService.checksSchemaCompatibility(
+                    getCluster(clusterName),
+                    subject,
+                    kafkaSrMapper.fromDto(subjectDTO)
+                ))
+            .map(kafkaSrMapper::toDto)
+            .map(ResponseEntity::ok)
+    );
   }
 
   @Override
   public Mono<ResponseEntity<SchemaSubjectDTO>> createNewSchema(
       String clusterName, @Valid Mono<NewSchemaSubjectDTO> newSchemaSubjectMono,
       ServerWebExchange exchange) {
-<<<<<<< HEAD
-    return newSchemaSubjectMono.flatMap(newSubject ->
-        schemaRegistryService.registerNewSchema(
-            getCluster(clusterName),
-            newSubject.getSubject(),
-            kafkaSrMapper.fromDto(newSubject)
-        )
-    ).map(kafkaSrMapper::toDto)
-        .map(ResponseEntity::ok);
-=======
-
-    return newSchemaSubject.flatMap(dto -> {
-      Mono<Void> validateAccess = accessControlService.validateAccess(AccessContext.builder()
-          .cluster(clusterName)
-          .schemaActions(SchemaAction.CREATE)
-          .build());
-
-      return validateAccess.then(
-          schemaRegistryService
-              .registerNewSchema(getCluster(clusterName), dto)
-              .map(ResponseEntity::ok)
-      );
-    });
->>>>>>> b3b0a128
-  }
-
-  @Override
-  public Mono<ResponseEntity<Void>> deleteLatestSchema(String clusterName,
-                                                       String subject,
-                                                       ServerWebExchange exchange) {
-
+    Mono<Void> validateAccess = accessControlService.validateAccess(AccessContext.builder()
+        .cluster(clusterName)
+        .schemaActions(SchemaAction.CREATE)
+        .build());
+
+    return validateAccess.then(
+        newSchemaSubjectMono.flatMap(newSubject ->
+                schemaRegistryService.registerNewSchema(
+                    getCluster(clusterName),
+                    newSubject.getSubject(),
+                    kafkaSrMapper.fromDto(newSubject)
+                )
+            ).map(kafkaSrMapper::toDto)
+            .map(ResponseEntity::ok)
+    );
+  }
+
+  @Override
+  public Mono<ResponseEntity<Void>> deleteLatestSchema(
+      String clusterName, String subject, ServerWebExchange exchange) {
     Mono<Void> validateAccess = accessControlService.validateAccess(AccessContext.builder()
         .cluster(clusterName)
         .schema(subject)
@@ -127,9 +105,8 @@
   }
 
   @Override
-  public Mono<ResponseEntity<Void>> deleteSchema(String clusterName,
-                                                 String subject,
-                                                 ServerWebExchange exchange) {
+  public Mono<ResponseEntity<Void>> deleteSchema(
+      String clusterName, String subject, ServerWebExchange exchange) {
     Mono<Void> validateAccess = accessControlService.validateAccess(AccessContext.builder()
         .cluster(clusterName)
         .schema(subject)
@@ -143,43 +120,33 @@
   }
 
   @Override
-  public Mono<ResponseEntity<Void>> deleteSchemaByVersion(String clusterName,
-                                                          String subject,
-                                                          Integer version,
-                                                          ServerWebExchange exchange) {
-
-    Mono<Void> validateAccess = accessControlService.validateAccess(AccessContext.builder()
-        .cluster(clusterName)
-        .schema(subject)
+  public Mono<ResponseEntity<Void>> deleteSchemaByVersion(
+      String clusterName, String subjectName, Integer version, ServerWebExchange exchange) {
+    Mono<Void> validateAccess = accessControlService.validateAccess(AccessContext.builder()
+        .cluster(clusterName)
+        .schema(subjectName)
         .schemaActions(SchemaAction.DELETE)
         .build());
 
     return validateAccess.then(
-        schemaRegistryService.deleteSchemaSubjectByVersion(getCluster(clusterName), subject, version)
+        schemaRegistryService.deleteSchemaSubjectByVersion(getCluster(clusterName), subjectName, version)
             .thenReturn(ResponseEntity.ok().build())
     );
   }
 
   @Override
   public Mono<ResponseEntity<Flux<SchemaSubjectDTO>>> getAllVersionsBySubject(
-      String clusterName, String subject, ServerWebExchange exchange) {
-
-    Mono<Void> validateAccess = accessControlService.validateAccess(AccessContext.builder()
-        .cluster(clusterName)
-        .schema(subject)
+      String clusterName, String subjectName, ServerWebExchange exchange) {
+    Mono<Void> validateAccess = accessControlService.validateAccess(AccessContext.builder()
+        .cluster(clusterName)
+        .schema(subjectName)
         .schemaActions(SchemaAction.VIEW)
         .build());
 
     Flux<SchemaSubjectDTO> schemas =
-<<<<<<< HEAD
         schemaRegistryService.getAllVersionsBySubject(getCluster(clusterName), subjectName)
             .map(kafkaSrMapper::toDto);
-    return Mono.just(ResponseEntity.ok(schemas));
-=======
-        schemaRegistryService.getAllVersionsBySubject(getCluster(clusterName), subject);
-
     return validateAccess.thenReturn(ResponseEntity.ok(schemas));
->>>>>>> b3b0a128
   }
 
   @Override
@@ -195,11 +162,6 @@
   public Mono<ResponseEntity<SchemaSubjectDTO>> getLatestSchema(String clusterName,
                                                                 String subject,
                                                                 ServerWebExchange exchange) {
-<<<<<<< HEAD
-    return schemaRegistryService.getLatestSchemaVersionBySubject(getCluster(clusterName), subject)
-        .map(kafkaSrMapper::toDto)
-        .map(ResponseEntity::ok);
-=======
     Mono<Void> validateAccess = accessControlService.validateAccess(AccessContext.builder()
         .cluster(clusterName)
         .schema(subject)
@@ -208,21 +170,14 @@
 
     return validateAccess.then(
         schemaRegistryService.getLatestSchemaVersionBySubject(getCluster(clusterName), subject)
-            .map(ResponseEntity::ok)
-    );
->>>>>>> b3b0a128
+            .map(kafkaSrMapper::toDto)
+            .map(ResponseEntity::ok)
+    );
   }
 
   @Override
   public Mono<ResponseEntity<SchemaSubjectDTO>> getSchemaByVersion(
       String clusterName, String subject, Integer version, ServerWebExchange exchange) {
-<<<<<<< HEAD
-    return schemaRegistryService.getSchemaSubjectByVersion(
-            getCluster(clusterName), subject, version)
-        .map(kafkaSrMapper::toDto)
-        .map(ResponseEntity::ok);
-=======
-
     Mono<Void> validateAccess = accessControlService.validateAccess(AccessContext.builder()
         .cluster(clusterName)
         .schema(subject)
@@ -232,9 +187,9 @@
     return validateAccess.then(
         schemaRegistryService.getSchemaSubjectByVersion(
                 getCluster(clusterName), subject, version)
-            .map(ResponseEntity::ok)
-    );
->>>>>>> b3b0a128
+            .map(kafkaSrMapper::toDto)
+            .map(ResponseEntity::ok)
+    );
   }
 
   @Override
@@ -242,21 +197,17 @@
                                                                     @Valid Integer pageNum,
                                                                     @Valid Integer perPage,
                                                                     @Valid String search,
-                                                                    ServerWebExchange exchange) {
+                                                                    ServerWebExchange serverWebExchange) {
     return schemaRegistryService
         .getAllSubjectNames(getCluster(clusterName))
-        .flatMapMany(Flux::fromArray)
+        .flatMapIterable(l -> l)
         .filterWhen(schema -> accessControlService.isSchemaAccessible(schema, clusterName))
         .collectList()
         .flatMap(subjects -> {
           int pageSize = perPage != null && perPage > 0 ? perPage : DEFAULT_PAGE_SIZE;
           int subjectToSkip = ((pageNum != null && pageNum > 0 ? pageNum : 1) - 1) * pageSize;
-<<<<<<< HEAD
-          List<String> filteredSubjects = subjects.stream()
-=======
           List<String> filteredSubjects = subjects
               .stream()
->>>>>>> b3b0a128
               .filter(subj -> search == null || StringUtils.containsIgnoreCase(subj, search))
               .sorted().toList();
           var totalPages = (filteredSubjects.size() / pageSize)
@@ -266,73 +217,49 @@
               .limit(pageSize)
               .collect(Collectors.toList());
           return schemaRegistryService.getAllLatestVersionSchemas(getCluster(clusterName), subjectsToRender)
-<<<<<<< HEAD
               .map(subjs -> subjs.stream().map(kafkaSrMapper::toDto).toList())
               .map(subjs -> new SchemaSubjectsResponseDTO().pageCount(totalPages).schemas(subjs));
         }).map(ResponseEntity::ok);
-=======
-              .map(a -> new SchemaSubjectsResponseDTO().pageCount(totalPages).schemas(a));
-        })
-        .map(ResponseEntity::ok);
->>>>>>> b3b0a128
   }
 
   @Override
   public Mono<ResponseEntity<Void>> updateGlobalSchemaCompatibilityLevel(
       String clusterName, @Valid Mono<CompatibilityLevelDTO> compatibilityLevelMono,
       ServerWebExchange exchange) {
-<<<<<<< HEAD
-    return compatibilityLevelMono
-        .flatMap(compatibilityLevelDTO ->
-          schemaRegistryService.updateGlobalSchemaCompatibility(
-              getCluster(clusterName),
-              kafkaSrMapper.fromDto(compatibilityLevelDTO.getCompatibility())
-          ))
-        .thenReturn(ResponseEntity.ok().build());
-=======
-
     Mono<Void> validateAccess = accessControlService.validateAccess(AccessContext.builder()
         .cluster(clusterName)
         .schemaActions(SchemaAction.MODIFY_GLOBAL_COMPATIBILITY)
         .build());
 
-    log.info("Updating schema compatibility globally");
-
-    return validateAccess.then(
-        schemaRegistryService.updateSchemaCompatibility(
-                getCluster(clusterName), compatibilityLevel)
-            .map(ResponseEntity::ok)
-    );
->>>>>>> b3b0a128
+    return validateAccess.then(
+        compatibilityLevelMono
+            .flatMap(compatibilityLevelDTO ->
+                schemaRegistryService.updateGlobalSchemaCompatibility(
+                    getCluster(clusterName),
+                    kafkaSrMapper.fromDto(compatibilityLevelDTO.getCompatibility())
+                ))
+            .thenReturn(ResponseEntity.ok().build())
+    );
   }
 
   @Override
   public Mono<ResponseEntity<Void>> updateSchemaCompatibilityLevel(
       String clusterName, String subject, @Valid Mono<CompatibilityLevelDTO> compatibilityLevelMono,
       ServerWebExchange exchange) {
-<<<<<<< HEAD
-    return compatibilityLevelMono
-        .flatMap(compatibilityLevelDTO ->
-            schemaRegistryService.updateSchemaCompatibility(
-                getCluster(clusterName),
-                subject,
-                kafkaSrMapper.fromDto(compatibilityLevelDTO.getCompatibility())
-            ))
-        .thenReturn(ResponseEntity.ok().build());
-=======
-
     Mono<Void> validateAccess = accessControlService.validateAccess(AccessContext.builder()
         .cluster(clusterName)
         .schemaActions(SchemaAction.EDIT)
         .build());
 
-    log.info("Updating schema compatibility for subject: {}", subject);
-
-    return validateAccess.then(
-        schemaRegistryService.updateSchemaCompatibility(
-                getCluster(clusterName), subject, compatibilityLevel)
-            .map(ResponseEntity::ok)
-    );
->>>>>>> b3b0a128
+    return validateAccess.then(
+        compatibilityLevelMono
+            .flatMap(compatibilityLevelDTO ->
+                schemaRegistryService.updateSchemaCompatibility(
+                    getCluster(clusterName),
+                    subject,
+                    kafkaSrMapper.fromDto(compatibilityLevelDTO.getCompatibility())
+                ))
+            .thenReturn(ResponseEntity.ok().build())
+    );
   }
 }