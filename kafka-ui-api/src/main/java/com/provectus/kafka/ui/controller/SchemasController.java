--- conflicted
+++ resolved
@@ -19,13 +19,8 @@
 
 @RestController
 @RequiredArgsConstructor
-<<<<<<< HEAD
 @Slf4j
-public class SchemasController implements SchemasApi {
-=======
-@Log4j2
 public class SchemasController extends AbstractController implements SchemasApi {
->>>>>>> 223bf85b
 
   private final SchemaRegistryService schemaRegistryService;
 
