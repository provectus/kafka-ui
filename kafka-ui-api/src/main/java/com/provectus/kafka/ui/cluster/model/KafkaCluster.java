--- conflicted
+++ resolved
@@ -1,13 +1,7 @@
 package com.provectus.kafka.ui.cluster.model;
 
-<<<<<<< HEAD
-import com.provectus.kafka.ui.cluster.util.SupportedCommands;
-import com.provectus.kafka.ui.model.*;
-import lombok.AccessLevel;
-=======
 import com.provectus.kafka.ui.model.ServerStatus;
 import lombok.Builder;
->>>>>>> 2d45c488
 import lombok.Data;
 
 import java.util.Map;
@@ -28,32 +22,4 @@
     private final Map<String, InternalTopic> topics;
     private final Throwable lastKafkaException;
     private final Throwable lastZookeeperException;
-
-<<<<<<< HEAD
-    Cluster cluster = new Cluster();
-    BrokersMetrics brokersMetrics = new BrokersMetrics();
-
-    List<Topic> topics = new ArrayList<>();
-    private Map<String, TopicDetails> topicDetailsMap = new ConcurrentHashMap<>();
-    private Map<String, List<TopicConfig>> topicConfigsMap = new ConcurrentHashMap<>();
-
-
-    ZkClient zkClient;
-    AdminClient adminClient;
-    List<SupportedCommands> supportedCommands;
-    ServerStatus zookeeperStatus = ServerStatus.OFFLINE;
-
-    Exception lastKafkaException;
-    Exception lastZookeeperException;
-
-    public TopicDetails getOrCreateTopicDetails(String key) {
-        var topicDetails = topicDetailsMap.get(key);
-        if(topicDetails == null) {
-            topicDetailsMap.putIfAbsent(key, new TopicDetails());
-            topicDetails = topicDetailsMap.get(key);
-        }
-        return topicDetails;
-    }
-=======
->>>>>>> 2d45c488
 }