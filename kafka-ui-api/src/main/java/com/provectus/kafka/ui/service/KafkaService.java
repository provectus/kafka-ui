--- conflicted
+++ resolved
@@ -910,11 +910,7 @@
 
   public Mono<Void> updateBrokerLogDir(KafkaCluster cluster, Integer broker,
                                        BrokerLogdirUpdate brokerLogDir) {
-<<<<<<< HEAD
     return adminClientService.getOrCreateAdminClient(cluster)
-=======
-    return getOrCreateAdminClient(cluster)
->>>>>>> 18f5e1a2
         .flatMap(ac -> updateBrokerLogDir(ac, brokerLogDir, broker));
   }
 
