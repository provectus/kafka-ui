package com.provectus.kafka.ui.service;

import com.provectus.kafka.ui.exception.IllegalEntityStateException;
import com.provectus.kafka.ui.exception.InvalidRequestApiException;
import com.provectus.kafka.ui.exception.LogDirNotFoundApiException;
import com.provectus.kafka.ui.exception.NotFoundException;
import com.provectus.kafka.ui.exception.TopicMetadataException;
import com.provectus.kafka.ui.exception.TopicOrPartitionNotFoundException;
import com.provectus.kafka.ui.exception.ValidationException;
import com.provectus.kafka.ui.model.BrokerLogdirUpdate;
import com.provectus.kafka.ui.model.CleanupPolicy;
import com.provectus.kafka.ui.model.CreateTopicMessage;
import com.provectus.kafka.ui.model.ExtendedAdminClient;
import com.provectus.kafka.ui.model.InternalBrokerConfig;
import com.provectus.kafka.ui.model.InternalBrokerDiskUsage;
import com.provectus.kafka.ui.model.InternalBrokerMetrics;
import com.provectus.kafka.ui.model.InternalClusterMetrics;
import com.provectus.kafka.ui.model.InternalConsumerGroup;
import com.provectus.kafka.ui.model.InternalPartition;
import com.provectus.kafka.ui.model.InternalReplica;
import com.provectus.kafka.ui.model.InternalSegmentSizeDto;
import com.provectus.kafka.ui.model.InternalTopic;
import com.provectus.kafka.ui.model.InternalTopicConfig;
import com.provectus.kafka.ui.model.KafkaCluster;
import com.provectus.kafka.ui.model.Metric;
import com.provectus.kafka.ui.model.PartitionsIncrease;
import com.provectus.kafka.ui.model.ReplicationFactorChange;
import com.provectus.kafka.ui.model.ServerStatus;
import com.provectus.kafka.ui.model.TopicCreation;
import com.provectus.kafka.ui.model.TopicUpdate;
import com.provectus.kafka.ui.serde.DeserializationService;
import com.provectus.kafka.ui.serde.RecordSerDe;
import com.provectus.kafka.ui.util.ClusterUtil;
import com.provectus.kafka.ui.util.JmxClusterUtil;
import com.provectus.kafka.ui.util.JmxMetricsName;
import com.provectus.kafka.ui.util.JmxMetricsValueName;
import java.math.BigDecimal;
import java.util.ArrayList;
import java.util.Collection;
import java.util.Collections;
import java.util.Comparator;
import java.util.HashMap;
import java.util.List;
import java.util.LongSummaryStatistics;
import java.util.Map;
import java.util.Optional;
import java.util.Properties;
import java.util.UUID;
import java.util.concurrent.CompletableFuture;
import java.util.concurrent.ConcurrentHashMap;
import java.util.stream.Collectors;
import java.util.stream.Stream;
import lombok.RequiredArgsConstructor;
import lombok.Setter;
import lombok.SneakyThrows;
import lombok.extern.log4j.Log4j2;
import org.apache.kafka.clients.admin.AdminClient;
import org.apache.kafka.clients.admin.AdminClientConfig;
import org.apache.kafka.clients.admin.AlterConfigOp;
import org.apache.kafka.clients.admin.Config;
import org.apache.kafka.clients.admin.ConfigEntry;
import org.apache.kafka.clients.admin.ConsumerGroupListing;
import org.apache.kafka.clients.admin.DescribeConfigsOptions;
import org.apache.kafka.clients.admin.ListTopicsOptions;
import org.apache.kafka.clients.admin.NewPartitionReassignment;
import org.apache.kafka.clients.admin.NewPartitions;
import org.apache.kafka.clients.admin.NewTopic;
import org.apache.kafka.clients.admin.RecordsToDelete;
import org.apache.kafka.clients.consumer.ConsumerConfig;
import org.apache.kafka.clients.consumer.KafkaConsumer;
import org.apache.kafka.clients.consumer.OffsetAndMetadata;
import org.apache.kafka.clients.producer.KafkaProducer;
import org.apache.kafka.clients.producer.ProducerConfig;
import org.apache.kafka.clients.producer.ProducerRecord;
import org.apache.kafka.clients.producer.RecordMetadata;
import org.apache.kafka.common.Node;
import org.apache.kafka.common.TopicPartition;
import org.apache.kafka.common.TopicPartitionReplica;
import org.apache.kafka.common.config.ConfigResource;
<<<<<<< HEAD
import org.apache.kafka.common.header.Header;
import org.apache.kafka.common.header.internals.RecordHeader;
import org.apache.kafka.common.header.internals.RecordHeaders;
=======
import org.apache.kafka.common.errors.InvalidRequestException;
import org.apache.kafka.common.errors.LogDirNotFoundException;
import org.apache.kafka.common.errors.TimeoutException;
import org.apache.kafka.common.errors.UnknownTopicOrPartitionException;
import org.apache.kafka.common.requests.DescribeLogDirsResponse;
>>>>>>> 1f268579
import org.apache.kafka.common.serialization.ByteArraySerializer;
import org.apache.kafka.common.serialization.BytesDeserializer;
import org.apache.kafka.common.utils.Bytes;
import org.springframework.beans.factory.annotation.Value;
import org.springframework.stereotype.Service;
import reactor.core.publisher.Flux;
import reactor.core.publisher.Mono;
import reactor.util.function.Tuple2;
import reactor.util.function.Tuple3;
import reactor.util.function.Tuples;

@Service
@RequiredArgsConstructor
@Log4j2
public class KafkaService {

  private static final ListTopicsOptions LIST_TOPICS_OPTIONS =
      new ListTopicsOptions().listInternal(true);
  private final ZookeeperService zookeeperService;
  private final Map<String, ExtendedAdminClient> adminClientCache = new ConcurrentHashMap<>();
  private final JmxClusterUtil jmxClusterUtil;
  private final ClustersStorage clustersStorage;
  private final DeserializationService deserializationService;
  @Setter // used in tests
  @Value("${kafka.admin-client-timeout}")
  private int clientTimeout;

  public KafkaCluster getUpdatedCluster(KafkaCluster cluster, InternalTopic updatedTopic) {
    final Map<String, InternalTopic> topics =
        Optional.ofNullable(cluster.getTopics()).map(
            t -> new HashMap<>(cluster.getTopics())
        ).orElse(new HashMap<>());
    topics.put(updatedTopic.getName(), updatedTopic);
    return cluster.toBuilder().topics(topics).build();
  }

  public KafkaCluster getUpdatedCluster(KafkaCluster cluster, String topicToDelete) {
    final Map<String, InternalTopic> topics = new HashMap<>(cluster.getTopics());
    topics.remove(topicToDelete);
    return cluster.toBuilder().topics(topics).build();
  }

  @SneakyThrows
  public Mono<KafkaCluster> getUpdatedCluster(KafkaCluster cluster) {
    return getOrCreateAdminClient(cluster)
        .flatMap(
            ac -> ClusterUtil.getClusterVersion(ac.getAdminClient()).flatMap(
                version ->
                    getClusterMetrics(ac.getAdminClient())
                        .flatMap(i -> fillJmxMetrics(i, cluster.getName(), ac.getAdminClient()))
                        .flatMap(clusterMetrics ->
                            getTopicsData(ac.getAdminClient()).flatMap(it ->
                                updateSegmentMetrics(ac.getAdminClient(), clusterMetrics, it)
                            ).map(segmentSizeDto -> buildFromData(cluster, version, segmentSizeDto))
                        )
            )
        ).onErrorResume(
            e -> Mono.just(cluster.toBuilder()
                .status(ServerStatus.OFFLINE)
                .lastKafkaException(e)
                .build())
        );
  }

  private KafkaCluster buildFromData(KafkaCluster currentCluster,
                                     String version,
                                     InternalSegmentSizeDto segmentSizeDto) {

    var topics = segmentSizeDto.getInternalTopicWithSegmentSize();
    var brokersMetrics = segmentSizeDto.getClusterMetricsWithSegmentSize();
    var brokersIds = new ArrayList<>(brokersMetrics.getInternalBrokerMetrics().keySet());

    InternalClusterMetrics.InternalClusterMetricsBuilder metricsBuilder =
        brokersMetrics.toBuilder();

    InternalClusterMetrics topicsMetrics = collectTopicsMetrics(topics);

    ServerStatus zookeeperStatus = ServerStatus.OFFLINE;
    Throwable zookeeperException = null;
    try {
      zookeeperStatus = zookeeperService.isZookeeperOnline(currentCluster)
              ? ServerStatus.ONLINE
              : ServerStatus.OFFLINE;
    } catch (Throwable e) {
      zookeeperException = e;
    }

    InternalClusterMetrics clusterMetrics = metricsBuilder
        .activeControllers(brokersMetrics.getActiveControllers())
        .topicCount(topicsMetrics.getTopicCount())
        .brokerCount(brokersMetrics.getBrokerCount())
        .underReplicatedPartitionCount(topicsMetrics.getUnderReplicatedPartitionCount())
        .inSyncReplicasCount(topicsMetrics.getInSyncReplicasCount())
        .outOfSyncReplicasCount(topicsMetrics.getOutOfSyncReplicasCount())
        .onlinePartitionCount(topicsMetrics.getOnlinePartitionCount())
        .offlinePartitionCount(topicsMetrics.getOfflinePartitionCount())
        .zooKeeperStatus(ClusterUtil.convertToIntServerStatus(zookeeperStatus))
        .version(version)
        .build();

    return currentCluster.toBuilder()
        .version(version)
        .status(ServerStatus.ONLINE)
        .zookeeperStatus(zookeeperStatus)
        .lastZookeeperException(zookeeperException)
        .lastKafkaException(null)
        .metrics(clusterMetrics)
        .topics(topics)
        .brokers(brokersIds)
        .build();
  }

  private InternalClusterMetrics collectTopicsMetrics(Map<String, InternalTopic> topics) {

    int underReplicatedPartitions = 0;
    int inSyncReplicasCount = 0;
    int outOfSyncReplicasCount = 0;
    int onlinePartitionCount = 0;
    int offlinePartitionCount = 0;

    for (InternalTopic topic : topics.values()) {
      underReplicatedPartitions += topic.getUnderReplicatedPartitions();
      inSyncReplicasCount += topic.getInSyncReplicas();
      outOfSyncReplicasCount += (topic.getReplicas() - topic.getInSyncReplicas());
      onlinePartitionCount +=
          topic.getPartitions().values().stream().mapToInt(s -> s.getLeader() == null ? 0 : 1)
              .sum();
      offlinePartitionCount +=
          topic.getPartitions().values().stream().mapToInt(s -> s.getLeader() != null ? 0 : 1)
              .sum();
    }

    return InternalClusterMetrics.builder()
        .underReplicatedPartitionCount(underReplicatedPartitions)
        .inSyncReplicasCount(inSyncReplicasCount)
        .outOfSyncReplicasCount(outOfSyncReplicasCount)
        .onlinePartitionCount(onlinePartitionCount)
        .offlinePartitionCount(offlinePartitionCount)
        .topicCount(topics.size())
        .build();
  }

  private Map<String, InternalTopic> mergeWithConfigs(
      List<InternalTopic> topics, Map<String, List<InternalTopicConfig>> configs) {
    return topics.stream()
        .map(t -> t.toBuilder().topicConfigs(configs.get(t.getName())).build())
        .map(t -> t.toBuilder().cleanUpPolicy(
            CleanupPolicy.fromString(t.getTopicConfigs().stream()
                .filter(config -> config.getName().equals("cleanup.policy"))
                .findFirst()
                .orElseGet(() -> InternalTopicConfig.builder().value("unknown").build())
                .getValue())).build())
        .collect(Collectors.toMap(
            InternalTopic::getName,
            e -> e
        ));
  }

  @SneakyThrows
  private Mono<List<InternalTopic>> getTopicsData(AdminClient adminClient) {
    return ClusterUtil.toMono(adminClient.listTopics(LIST_TOPICS_OPTIONS).names())
        .flatMap(topics -> getTopicsData(adminClient, topics).collectList());
  }

  private Flux<InternalTopic> getTopicsData(AdminClient adminClient, Collection<String> topics) {
    final Mono<Map<String, List<InternalTopicConfig>>> configsMono =
        loadTopicsConfig(adminClient, topics);

    return ClusterUtil.toMono(adminClient.describeTopics(topics).all())
        .map(m -> m.values().stream()
            .map(ClusterUtil::mapToInternalTopic).collect(Collectors.toList()))
        .flatMap(internalTopics -> configsMono
            .map(configs -> mergeWithConfigs(internalTopics, configs).values()))
        .flatMapMany(Flux::fromIterable);
  }


  private Mono<InternalClusterMetrics> getClusterMetrics(AdminClient client) {
    return ClusterUtil.toMono(client.describeCluster().nodes())
        .flatMap(brokers ->
            ClusterUtil.toMono(client.describeCluster().controller()).map(
                c -> {
                  InternalClusterMetrics.InternalClusterMetricsBuilder metricsBuilder =
                      InternalClusterMetrics.builder();
                  metricsBuilder.brokerCount(brokers.size()).activeControllers(c != null ? 1 : 0);
                  return metricsBuilder.build();
                }
            )
        );
  }

  @SneakyThrows
  private Mono<String> createTopic(AdminClient adminClient, NewTopic newTopic) {
    return ClusterUtil.toMono(adminClient.createTopics(Collections.singletonList(newTopic)).all(),
        newTopic.name());
  }

  @SneakyThrows
  public Mono<InternalTopic> createTopic(AdminClient adminClient,
                                         Mono<TopicCreation> topicCreation) {
    return topicCreation.flatMap(
        topicData -> {
          NewTopic newTopic = new NewTopic(topicData.getName(), topicData.getPartitions(),
              topicData.getReplicationFactor().shortValue());
          newTopic.configs(topicData.getConfigs());
          return createTopic(adminClient, newTopic).map(v -> topicData);
        })
        .onErrorResume(t -> Mono.error(new TopicMetadataException(t.getMessage())))
        .flatMap(
            topicData ->
                getTopicsData(adminClient, Collections.singleton(topicData.getName()))
                    .next()
        ).switchIfEmpty(Mono.error(new RuntimeException("Can't find created topic")))
        .flatMap(t ->
            loadTopicsConfig(adminClient, Collections.singletonList(t.getName()))
                .map(c -> mergeWithConfigs(Collections.singletonList(t), c))
                .map(m -> m.values().iterator().next())
        );
  }

  public Mono<InternalTopic> createTopic(KafkaCluster cluster, Mono<TopicCreation> topicCreation) {
    return getOrCreateAdminClient(cluster)
        .flatMap(ac -> createTopic(ac.getAdminClient(), topicCreation));
  }

  public Mono<Void> deleteTopic(KafkaCluster cluster, String topicName) {
    return getOrCreateAdminClient(cluster)
        .map(ExtendedAdminClient::getAdminClient)
        .map(adminClient -> adminClient.deleteTopics(List.of(topicName)))
        .then();
  }


  @SneakyThrows
  public Mono<ExtendedAdminClient> getOrCreateAdminClient(KafkaCluster cluster) {
    return Mono.justOrEmpty(adminClientCache.get(cluster.getName()))
        .switchIfEmpty(createAdminClient(cluster))
        .map(e -> adminClientCache.computeIfAbsent(cluster.getName(), key -> e));
  }

  public Mono<ExtendedAdminClient> createAdminClient(KafkaCluster kafkaCluster) {
    return Mono.fromSupplier(() -> {
      Properties properties = new Properties();
      properties.putAll(kafkaCluster.getProperties());
      properties
          .put(AdminClientConfig.BOOTSTRAP_SERVERS_CONFIG, kafkaCluster.getBootstrapServers());
      properties.put(AdminClientConfig.REQUEST_TIMEOUT_MS_CONFIG, clientTimeout);
      return AdminClient.create(properties);
    }).flatMap(ExtendedAdminClient::extendedAdminClient);
  }

  @SneakyThrows
  private Mono<Map<String, List<InternalTopicConfig>>> loadTopicsConfig(
      AdminClient adminClient, Collection<String> topicNames) {
    List<ConfigResource> resources = topicNames.stream()
        .map(topicName -> new ConfigResource(ConfigResource.Type.TOPIC, topicName))
        .collect(Collectors.toList());

    return ClusterUtil.toMono(adminClient.describeConfigs(resources,
                    new DescribeConfigsOptions().includeSynonyms(true)).all())
        .map(configs ->
            configs.entrySet().stream().collect(Collectors.toMap(
                c -> c.getKey().name(),
                c -> c.getValue().entries().stream()
                    .map(ClusterUtil::mapToInternalTopicConfig)
                    .collect(Collectors.toList()))));
  }

  private Mono<Map<String, List<InternalBrokerConfig>>> loadBrokersConfig(
      AdminClient adminClient, List<Integer> brokersIds) {
    List<ConfigResource> resources = brokersIds.stream()
        .map(brokerId -> new ConfigResource(ConfigResource.Type.BROKER, Integer.toString(brokerId)))
        .collect(Collectors.toList());

    return ClusterUtil.toMono(adminClient.describeConfigs(resources,
        new DescribeConfigsOptions().includeSynonyms(true)).all())
        .map(configs ->
            configs.entrySet().stream().collect(Collectors.toMap(
                c -> c.getKey().name(),
                c -> c.getValue().entries().stream()
                    .map(ClusterUtil::mapToInternalBrokerConfig)
                    .collect(Collectors.toList()))));
  }

  private Mono<List<InternalBrokerConfig>> loadBrokersConfig(
      AdminClient adminClient, Integer brokerId) {
    return loadBrokersConfig(adminClient, Collections.singletonList(brokerId))
        .map(map -> map.values().stream()
            .findFirst()
            .orElseThrow(() -> new IllegalEntityStateException(
                String.format("Config for broker %s not found", brokerId))));
  }

  public Mono<List<InternalBrokerConfig>> getBrokerConfigs(KafkaCluster cluster, Integer brokerId) {
    return getOrCreateAdminClient(cluster)
        .flatMap(adminClient -> {
          if (!cluster.getBrokers().contains(brokerId)) {
            return Mono.error(
                new NotFoundException(String.format("Broker with id %s not found", brokerId)));
          }
          return loadBrokersConfig(adminClient.getAdminClient(), brokerId);
        });
  }

  public Mono<List<InternalConsumerGroup>> getConsumerGroupsInternal(
      KafkaCluster cluster) {
    return getOrCreateAdminClient(cluster).flatMap(ac ->
        ClusterUtil.toMono(ac.getAdminClient().listConsumerGroups().all())
            .flatMap(s ->
                getConsumerGroupsInternal(
                    cluster,
                    s.stream().map(ConsumerGroupListing::groupId).collect(Collectors.toList()))
                )
            );
  }

  public Mono<List<InternalConsumerGroup>> getConsumerGroupsInternal(
      KafkaCluster cluster, List<String> groupIds) {

    return getOrCreateAdminClient(cluster).flatMap(ac ->
        ClusterUtil.toMono(
            ac.getAdminClient().describeConsumerGroups(groupIds).all()
        ).map(Map::values)
    ).flatMap(descriptions ->
        Flux.fromIterable(descriptions)
            .parallel()
            .flatMap(d ->
                groupMetadata(cluster, d.groupId())
                    .map(offsets -> ClusterUtil.convertToInternalConsumerGroup(d, offsets))
            )
            .sequential()
            .collectList()
    );
  }

  public Mono<List<InternalConsumerGroup>> getConsumerGroups(
      KafkaCluster cluster, Optional<String> topic, List<String> groupIds) {
    final Mono<List<InternalConsumerGroup>> consumerGroups;

    if (groupIds.isEmpty()) {
      consumerGroups = getConsumerGroupsInternal(cluster);
    } else {
      consumerGroups = getConsumerGroupsInternal(cluster, groupIds);
    }

    return consumerGroups.map(c ->
            c.stream()
                .map(d -> ClusterUtil.filterConsumerGroupTopic(d, topic))
                .filter(Optional::isPresent)
                .map(Optional::get)
                .map(g ->
                    g.toBuilder().endOffsets(
                        topicPartitionsEndOffsets(cluster, g.getOffsets().keySet())
                    ).build()
                )
                .collect(Collectors.toList())
        );
  }

  public Mono<Map<TopicPartition, OffsetAndMetadata>> groupMetadata(KafkaCluster cluster,
                                                                    String consumerGroupId) {
    return getOrCreateAdminClient(cluster).map(ac ->
        ac.getAdminClient()
            .listConsumerGroupOffsets(consumerGroupId)
            .partitionsToOffsetAndMetadata()
    ).flatMap(ClusterUtil::toMono);
  }

  public Map<TopicPartition, Long> topicPartitionsEndOffsets(
      KafkaCluster cluster, Collection<TopicPartition> topicPartitions) {
    try (KafkaConsumer<Bytes, Bytes> consumer = createConsumer(cluster)) {
      return consumer.endOffsets(topicPartitions);
    }
  }

  public KafkaConsumer<Bytes, Bytes> createConsumer(KafkaCluster cluster) {
    return createConsumer(cluster, Map.of());
  }

  public KafkaConsumer<Bytes, Bytes> createConsumer(KafkaCluster cluster,
                                                    Map<String, Object> properties) {
    Properties props = new Properties();
    props.putAll(cluster.getProperties());
    props.put(ConsumerConfig.CLIENT_ID_CONFIG, "kafka-ui-" + UUID.randomUUID());
    props.put(ConsumerConfig.BOOTSTRAP_SERVERS_CONFIG, cluster.getBootstrapServers());
    props.put(ConsumerConfig.KEY_DESERIALIZER_CLASS_CONFIG, BytesDeserializer.class);
    props.put(ConsumerConfig.VALUE_DESERIALIZER_CLASS_CONFIG, BytesDeserializer.class);
    props.put(ConsumerConfig.AUTO_OFFSET_RESET_CONFIG, "earliest");
    props.putAll(properties);

    return new KafkaConsumer<>(props);
  }

  @SneakyThrows
  public Mono<InternalTopic> updateTopic(KafkaCluster cluster, String topicName,
                                         TopicUpdate topicUpdate) {
    ConfigResource topicCr = new ConfigResource(ConfigResource.Type.TOPIC, topicName);
    return getOrCreateAdminClient(cluster)
        .flatMap(ac -> {
          if (ac.getSupportedFeatures()
              .contains(ExtendedAdminClient.SupportedFeature.INCREMENTAL_ALTER_CONFIGS)) {
            return incrementalAlterConfig(topicUpdate, topicCr, ac)
                .flatMap(c -> getUpdatedTopic(ac, topicName));
          } else {
            return alterConfig(topicUpdate, topicCr, ac)
                .flatMap(c -> getUpdatedTopic(ac, topicName));
          }
        });
  }

  private Mono<InternalTopic> getUpdatedTopic(ExtendedAdminClient ac, String topicName) {
    return getTopicsData(ac.getAdminClient())
        .map(s -> s.stream()
            .filter(t -> t.getName().equals(topicName)).findFirst().orElseThrow());
  }

  private Mono<String> incrementalAlterConfig(TopicUpdate topicUpdate, ConfigResource topicCr,
                                              ExtendedAdminClient ac) {
    List<AlterConfigOp> listOp = topicUpdate.getConfigs().entrySet().stream()
        .flatMap(cfg -> Stream.of(new AlterConfigOp(new ConfigEntry(cfg.getKey(), cfg.getValue()),
            AlterConfigOp.OpType.SET))).collect(Collectors.toList());
    return ClusterUtil.toMono(
        ac.getAdminClient().incrementalAlterConfigs(Collections.singletonMap(topicCr, listOp))
            .all(), topicCr.name());
  }

  @SuppressWarnings("deprecation")
  private Mono<String> alterConfig(TopicUpdate topicUpdate, ConfigResource topicCr,
                                   ExtendedAdminClient ac) {
    List<ConfigEntry> configEntries = topicUpdate.getConfigs().entrySet().stream()
        .flatMap(cfg -> Stream.of(new ConfigEntry(cfg.getKey(), cfg.getValue())))
        .collect(Collectors.toList());
    Config config = new Config(configEntries);
    Map<ConfigResource, Config> map = Collections.singletonMap(topicCr, config);
    return ClusterUtil.toMono(ac.getAdminClient().alterConfigs(map).all(), topicCr.name());
  }

  private InternalTopic mergeWithStats(InternalTopic topic,
                                       Map<String, LongSummaryStatistics> topics,
                                       Map<TopicPartition, LongSummaryStatistics> partitions) {
    final LongSummaryStatistics stats = topics.get(topic.getName());

    return topic.toBuilder()
        .segmentSize(stats.getSum())
        .segmentCount(stats.getCount())
        .partitions(
            topic.getPartitions().entrySet().stream().map(e ->
                Tuples.of(e.getKey(), mergeWithStats(topic.getName(), e.getValue(), partitions))
            ).collect(Collectors.toMap(
                Tuple2::getT1,
                Tuple2::getT2
            ))
        ).build();
  }

  private InternalPartition mergeWithStats(String topic, InternalPartition partition,
                                           Map<TopicPartition, LongSummaryStatistics> partitions) {
    final LongSummaryStatistics stats =
        partitions.get(new TopicPartition(topic, partition.getPartition()));
    return partition.toBuilder()
        .segmentSize(stats.getSum())
        .segmentCount(stats.getCount())
        .build();
  }

  private Mono<InternalSegmentSizeDto> updateSegmentMetrics(AdminClient ac,
                                                            InternalClusterMetrics clusterMetrics,
                                                            List<InternalTopic> internalTopics) {
    List<String> names =
        internalTopics.stream().map(InternalTopic::getName).collect(Collectors.toList());
    return ClusterUtil.toMono(ac.describeTopics(names).all()).flatMap(topic ->
        ClusterUtil.toMono(ac.describeCluster().nodes()).flatMap(nodes ->
            ClusterUtil.toMono(
                ac.describeLogDirs(nodes.stream().map(Node::id).collect(Collectors.toList())).all())
                .map(log -> {
                  final List<Tuple3<Integer, TopicPartition, Long>> topicPartitions =
                      log.entrySet().stream().flatMap(b ->
                          b.getValue().entrySet().stream().flatMap(topicMap ->
                              topicMap.getValue().replicaInfos.entrySet().stream()
                                  .map(e -> Tuples.of(b.getKey(), e.getKey(), e.getValue().size))
                          )
                      ).collect(Collectors.toList());

                  final Map<TopicPartition, LongSummaryStatistics> partitionStats =
                      topicPartitions.stream().collect(
                          Collectors.groupingBy(
                              Tuple2::getT2,
                              Collectors.summarizingLong(Tuple3::getT3)
                          )
                      );

                  final Map<String, LongSummaryStatistics> topicStats =
                      topicPartitions.stream().collect(
                          Collectors.groupingBy(
                              t -> t.getT2().topic(),
                              Collectors.summarizingLong(Tuple3::getT3)
                          )
                      );

                  final Map<Integer, LongSummaryStatistics> brokerStats =
                      topicPartitions.stream().collect(
                          Collectors.groupingBy(
                              Tuple2::getT1,
                              Collectors.summarizingLong(Tuple3::getT3)
                          )
                      );


                  final LongSummaryStatistics summary =
                      topicPartitions.stream().collect(Collectors.summarizingLong(Tuple3::getT3));


                  final Map<String, InternalTopic> resultTopics = internalTopics.stream().map(e ->
                      Tuples.of(e.getName(), mergeWithStats(e, topicStats, partitionStats))
                  ).collect(Collectors.toMap(
                      Tuple2::getT1,
                      Tuple2::getT2
                  ));

                  final Map<Integer, InternalBrokerDiskUsage> resultBrokers =
                      brokerStats.entrySet().stream().map(e ->
                          Tuples.of(e.getKey(), InternalBrokerDiskUsage.builder()
                              .segmentSize(e.getValue().getSum())
                              .segmentCount(e.getValue().getCount())
                              .build()
                          )
                      ).collect(Collectors.toMap(
                          Tuple2::getT1,
                          Tuple2::getT2
                      ));

                  return InternalSegmentSizeDto.builder()
                      .clusterMetricsWithSegmentSize(
                          clusterMetrics.toBuilder()
                              .segmentSize(summary.getSum())
                              .segmentCount(summary.getCount())
                              .internalBrokerDiskUsage(resultBrokers)
                              .build()
                      )
                      .internalTopicWithSegmentSize(resultTopics).build();
                })
        )
    );
  }

  public List<Metric> getJmxMetric(String clusterName, Node node) {
    return clustersStorage.getClusterByName(clusterName)
        .filter(c -> c.getJmxPort() != null)
        .filter(c -> c.getJmxPort() > 0)
        .map(c -> jmxClusterUtil.getJmxMetrics(c.getJmxPort(), node.host()))
        .orElse(Collections.emptyList());
  }

  private Mono<InternalClusterMetrics> fillJmxMetrics(InternalClusterMetrics internalClusterMetrics,
                                                      String clusterName, AdminClient ac) {
    return fillBrokerMetrics(internalClusterMetrics, clusterName, ac)
        .map(this::calculateClusterMetrics);
  }

  private Mono<InternalClusterMetrics> fillBrokerMetrics(
      InternalClusterMetrics internalClusterMetrics, String clusterName, AdminClient ac) {
    return ClusterUtil.toMono(ac.describeCluster().nodes())
        .flatMapIterable(nodes -> nodes)
        .map(broker ->
            Map.of(broker.id(), InternalBrokerMetrics.builder()
                .metrics(getJmxMetric(clusterName, broker)).build())
        )
        .collectList()
        .map(s -> internalClusterMetrics.toBuilder()
            .internalBrokerMetrics(ClusterUtil.toSingleMap(s.stream())).build());
  }

  private InternalClusterMetrics calculateClusterMetrics(
      InternalClusterMetrics internalClusterMetrics) {
    final List<Metric> metrics = internalClusterMetrics.getInternalBrokerMetrics().values().stream()
        .flatMap(b -> b.getMetrics().stream())
        .collect(
            Collectors.groupingBy(
                Metric::getCanonicalName,
                Collectors.reducing(jmxClusterUtil::reduceJmxMetrics)
            )
        ).values().stream()
        .filter(Optional::isPresent)
        .map(Optional::get)
        .collect(Collectors.toList());
    final InternalClusterMetrics.InternalClusterMetricsBuilder metricsBuilder =
        internalClusterMetrics.toBuilder().metrics(metrics);
    metricsBuilder.bytesInPerSec(findTopicMetrics(
        metrics, JmxMetricsName.BytesInPerSec, JmxMetricsValueName.FiveMinuteRate
    ));
    metricsBuilder.bytesOutPerSec(findTopicMetrics(
        metrics, JmxMetricsName.BytesOutPerSec, JmxMetricsValueName.FiveMinuteRate
    ));
    return metricsBuilder.build();
  }

  private Map<String, BigDecimal> findTopicMetrics(List<Metric> metrics, JmxMetricsName metricsName,
                                                   JmxMetricsValueName valueName) {
    return metrics.stream().filter(m -> metricsName.name().equals(m.getName()))
        .filter(m -> m.getParams().containsKey("topic"))
        .filter(m -> m.getValue().containsKey(valueName.name()))
        .map(m -> Tuples.of(
            m.getParams().get("topic"),
            m.getValue().get(valueName.name())
        )).collect(Collectors.groupingBy(
            Tuple2::getT1,
            Collectors.reducing(BigDecimal.ZERO, Tuple2::getT2, BigDecimal::add)
        ));
  }

  public Map<Integer, InternalPartition> getTopicPartitions(KafkaCluster c, InternalTopic topic) {
    var tps = topic.getPartitions().values().stream()
        .map(t -> new TopicPartition(topic.getName(), t.getPartition()))
        .collect(Collectors.toList());
    Map<Integer, InternalPartition> partitions =
        topic.getPartitions().values().stream().collect(Collectors.toMap(
            InternalPartition::getPartition,
            tp -> tp
        ));

    try (var consumer = createConsumer(c)) {
      final Map<TopicPartition, Long> earliest = consumer.beginningOffsets(tps);
      final Map<TopicPartition, Long> latest = consumer.endOffsets(tps);

      return tps.stream()
          .map(tp -> partitions.get(tp.partition()).toBuilder()
              .offsetMin(Optional.ofNullable(earliest.get(tp)).orElse(0L))
              .offsetMax(Optional.ofNullable(latest.get(tp)).orElse(0L))
              .build()
          ).collect(Collectors.toMap(
              InternalPartition::getPartition,
              tp -> tp
          ));
    } catch (Exception e) {
      return Collections.emptyMap();
    }
  }

  public Mono<Void> deleteTopicMessages(KafkaCluster cluster, Map<TopicPartition, Long> offsets) {
    var records = offsets.entrySet().stream()
        .map(entry -> Map.entry(entry.getKey(), RecordsToDelete.beforeOffset(entry.getValue())))
        .collect(Collectors.toMap(Map.Entry::getKey, Map.Entry::getValue));
    return getOrCreateAdminClient(cluster).map(ExtendedAdminClient::getAdminClient)
        .map(ac -> ac.deleteRecords(records)).then();
  }

  public Mono<RecordMetadata> sendMessage(KafkaCluster cluster, String topic,
                                          CreateTopicMessage msg) {
    RecordSerDe serde =
        deserializationService.getRecordDeserializerForCluster(cluster);

    Properties properties = new Properties();
    properties.putAll(cluster.getProperties());
    properties.put(ProducerConfig.BOOTSTRAP_SERVERS_CONFIG, cluster.getBootstrapServers());
    properties.put(ProducerConfig.KEY_SERIALIZER_CLASS_CONFIG, ByteArraySerializer.class);
    properties.put(ProducerConfig.VALUE_SERIALIZER_CLASS_CONFIG, ByteArraySerializer.class);
    try (KafkaProducer<byte[], byte[]> producer = new KafkaProducer<>(properties)) {
      ProducerRecord<byte[], byte[]> producerRecord = serde.serialize(
          topic,
          msg.getKey(),
          msg.getContent(),
          msg.getPartition()
      );
      producerRecord = new ProducerRecord<>(
          producerRecord.topic(),
          producerRecord.partition(),
          producerRecord.key(),
          producerRecord.value(),
          createHeaders(msg.getHeaders()));

      CompletableFuture<RecordMetadata> cf = new CompletableFuture<>();
      producer.send(producerRecord, (metadata, exception) -> {
        if (exception != null) {
          cf.completeExceptionally(exception);
        } else {
          cf.complete(metadata);
        }
      });
      return Mono.fromFuture(cf);
    }
  }

  private Iterable<Header> createHeaders(Map<String, String> clientHeaders) {
    if (clientHeaders == null) {
      return null;
    }
    RecordHeaders headers = new RecordHeaders();
    clientHeaders.forEach((k, v) -> headers.add(new RecordHeader(k, v.getBytes())));
    return headers;
  }

  private Mono<InternalTopic> increaseTopicPartitions(AdminClient adminClient,
                                                      String topicName,
                                                      Map<String, NewPartitions> newPartitionsMap
  ) {
    return ClusterUtil.toMono(adminClient.createPartitions(newPartitionsMap).all(), topicName)
        .flatMap(topic -> getTopicsData(adminClient, Collections.singleton(topic)).next());
  }

  public Mono<InternalTopic> increaseTopicPartitions(
      KafkaCluster cluster,
      String topicName,
      PartitionsIncrease partitionsIncrease) {
    return getOrCreateAdminClient(cluster)
        .flatMap(ac -> {
          Integer actualCount = cluster.getTopics().get(topicName).getPartitionCount();
          Integer requestedCount = partitionsIncrease.getTotalPartitionsCount();

          if (requestedCount < actualCount) {
            return Mono.error(
                new ValidationException(String.format(
                    "Topic currently has %s partitions, which is higher than the requested %s.",
                    actualCount, requestedCount)));
          }
          if (requestedCount.equals(actualCount)) {
            return Mono.error(
                new ValidationException(
                    String.format("Topic already has %s partitions.", actualCount)));
          }

          Map<String, NewPartitions> newPartitionsMap = Collections.singletonMap(
              topicName,
              NewPartitions.increaseTo(partitionsIncrease.getTotalPartitionsCount())
          );
          return increaseTopicPartitions(ac.getAdminClient(), topicName, newPartitionsMap);
        });
  }

  private Mono<InternalTopic> changeReplicationFactor(
      AdminClient adminClient,
      String topicName,
      Map<TopicPartition, Optional<NewPartitionReassignment>> reassignments
  ) {
    return ClusterUtil.toMono(adminClient
        .alterPartitionReassignments(reassignments).all(), topicName)
        .flatMap(topic -> getTopicsData(adminClient, Collections.singleton(topic)).next());
  }

  /**
   * Change topic replication factor, works on brokers versions 5.4.x and higher
   */
  public Mono<InternalTopic> changeReplicationFactor(
      KafkaCluster cluster,
      String topicName,
      ReplicationFactorChange replicationFactorChange) {
    return getOrCreateAdminClient(cluster)
        .flatMap(ac -> {
          Integer actual = cluster.getTopics().get(topicName).getReplicationFactor();
          Integer requested = replicationFactorChange.getTotalReplicationFactor();
          Integer brokersCount = cluster.getMetrics().getBrokerCount();

          if (requested.equals(actual)) {
            return Mono.error(
                new ValidationException(
                    String.format("Topic already has replicationFactor %s.", actual)));
          }
          if (requested > brokersCount) {
            return Mono.error(
                new ValidationException(
                    String.format("Requested replication factor %s more than brokers count %s.",
                        requested, brokersCount)));
          }
          return changeReplicationFactor(ac.getAdminClient(), topicName,
              getPartitionsReassignments(cluster, topicName,
                  replicationFactorChange));
        });
  }

  public Mono<Map<Integer, Map<String, DescribeLogDirsResponse.LogDirInfo>>> getClusterLogDirs(
      KafkaCluster cluster, List<Integer> reqBrokers) {
    return getOrCreateAdminClient(cluster)
        .map(admin -> {
          List<Integer> brokers = new ArrayList<>(cluster.getBrokers());
          if (reqBrokers != null && !reqBrokers.isEmpty()) {
            brokers.retainAll(reqBrokers);
          }
          return admin.getAdminClient().describeLogDirs(brokers);
        })
        .flatMap(result -> ClusterUtil.toMono(result.all()))
        .onErrorResume(TimeoutException.class, (TimeoutException e) -> {
          log.error("Error during fetching log dirs", e);
          return Mono.just(new HashMap<>());
        });
  }

  private Map<TopicPartition, Optional<NewPartitionReassignment>> getPartitionsReassignments(
      KafkaCluster cluster,
      String topicName,
      ReplicationFactorChange replicationFactorChange) {
    // Current assignment map (Partition number -> List of brokers)
    Map<Integer, List<Integer>> currentAssignment = getCurrentAssignment(cluster, topicName);
    // Brokers map (Broker id -> count)
    Map<Integer, Integer> brokersUsage = getBrokersMap(cluster, currentAssignment);
    int currentReplicationFactor = cluster.getTopics().get(topicName).getReplicationFactor();

    // If we should to increase Replication factor
    if (replicationFactorChange.getTotalReplicationFactor() > currentReplicationFactor) {
      // For each partition
      for (var assignmentList : currentAssignment.values()) {
        // Get brokers list sorted by usage
        var brokers = brokersUsage.entrySet().stream()
            .sorted(Map.Entry.comparingByValue())
            .map(Map.Entry::getKey)
            .collect(Collectors.toList());

        // Iterate brokers and try to add them in assignment
        // while (partition replicas count != requested replication factor)
        for (Integer broker : brokers) {
          if (!assignmentList.contains(broker)) {
            assignmentList.add(broker);
            brokersUsage.merge(broker, 1, Integer::sum);
          }
          if (assignmentList.size() == replicationFactorChange.getTotalReplicationFactor()) {
            break;
          }
        }
        if (assignmentList.size() != replicationFactorChange.getTotalReplicationFactor()) {
          throw new ValidationException("Something went wrong during adding replicas");
        }
      }

      // If we should to decrease Replication factor
    } else if (replicationFactorChange.getTotalReplicationFactor() < currentReplicationFactor) {
      for (Map.Entry<Integer, List<Integer>> assignmentEntry : currentAssignment.entrySet()) {
        var partition = assignmentEntry.getKey();
        var brokers = assignmentEntry.getValue();

        // Get brokers list sorted by usage in reverse order
        var brokersUsageList = brokersUsage.entrySet().stream()
            .sorted(Map.Entry.comparingByValue(Comparator.reverseOrder()))
            .map(Map.Entry::getKey)
            .collect(Collectors.toList());

        // Iterate brokers and try to remove them from assignment
        // while (partition replicas count != requested replication factor)
        for (Integer broker : brokersUsageList) {
          // Check is the broker the leader of partition
          if (!cluster.getTopics().get(topicName).getPartitions().get(partition).getLeader()
              .equals(broker)) {
            brokers.remove(broker);
            brokersUsage.merge(broker, -1, Integer::sum);
          }
          if (brokers.size() == replicationFactorChange.getTotalReplicationFactor()) {
            break;
          }
        }
        if (brokers.size() != replicationFactorChange.getTotalReplicationFactor()) {
          throw new ValidationException("Something went wrong during removing replicas");
        }
      }
    } else {
      throw new ValidationException("Replication factor already equals requested");
    }

    // Return result map
    return currentAssignment.entrySet().stream().collect(Collectors.toMap(
        e -> new TopicPartition(topicName, e.getKey()),
        e -> Optional.of(new NewPartitionReassignment(e.getValue()))
    ));
  }

  private Map<Integer, List<Integer>> getCurrentAssignment(KafkaCluster cluster, String topicName) {
    return cluster.getTopics().get(topicName).getPartitions().values().stream()
        .collect(Collectors.toMap(
            InternalPartition::getPartition,
            p -> p.getReplicas().stream()
                .map(InternalReplica::getBroker)
                .collect(Collectors.toList())
        ));
  }

  private Map<Integer, Integer> getBrokersMap(KafkaCluster cluster,
                                              Map<Integer, List<Integer>> currentAssignment) {
    Map<Integer, Integer> result = cluster.getBrokers().stream()
        .collect(Collectors.toMap(
            c -> c,
            c -> 0
        ));
    currentAssignment.values().forEach(brokers -> brokers
        .forEach(broker -> result.put(broker, result.get(broker) + 1)));

    return result;
  }

  public Mono<Void> updateBrokerLogDir(KafkaCluster cluster, Integer broker,
                                                           BrokerLogdirUpdate brokerLogDir) {
    return getOrCreateAdminClient(cluster)
        .flatMap(ac -> updateBrokerLogDir(ac, brokerLogDir, broker));
  }

  private Mono<Void> updateBrokerLogDir(ExtendedAdminClient adminMono,
                                        BrokerLogdirUpdate b,
                                        Integer broker) {

    Map<TopicPartitionReplica, String> req = Map.of(
        new TopicPartitionReplica(b.getTopic(), b.getPartition(), broker),
        b.getLogDir());
    return Mono.just(adminMono)
        .map(admin -> admin.getAdminClient().alterReplicaLogDirs(req))
        .flatMap(result -> ClusterUtil.toMono(result.all()))
        .onErrorResume(UnknownTopicOrPartitionException.class,
            e -> Mono.error(new TopicOrPartitionNotFoundException()))
        .onErrorResume(LogDirNotFoundException.class,
            e -> Mono.error(new LogDirNotFoundApiException()))
        .doOnError(log::error);
  }

  public Mono<Void> updateBrokerConfigByName(KafkaCluster cluster,
                                             Integer broker,
                                             String name,
                                             String value) {
    return getOrCreateAdminClient(cluster)
        .flatMap(ac -> updateBrokerConfigByName(ac, broker, name, value));
  }

  private Mono<Void> updateBrokerConfigByName(ExtendedAdminClient admin,
                                              Integer broker,
                                              String name,
                                              String value) {
    ConfigResource cr = new ConfigResource(ConfigResource.Type.BROKER, String.valueOf(broker));
    AlterConfigOp op = new AlterConfigOp(new ConfigEntry(name, value), AlterConfigOp.OpType.SET);

    return Mono.just(admin)
        .map(a -> a.getAdminClient().incrementalAlterConfigs(Map.of(cr, List.of(op))))
        .flatMap(result -> ClusterUtil.toMono(result.all()))
        .onErrorResume(InvalidRequestException.class,
            e -> Mono.error(new InvalidRequestApiException(e.getMessage())))
        .doOnError(log::error);
  }
}<|MERGE_RESOLUTION|>--- conflicted
+++ resolved
@@ -77,17 +77,14 @@
 import org.apache.kafka.common.TopicPartition;
 import org.apache.kafka.common.TopicPartitionReplica;
 import org.apache.kafka.common.config.ConfigResource;
-<<<<<<< HEAD
-import org.apache.kafka.common.header.Header;
-import org.apache.kafka.common.header.internals.RecordHeader;
-import org.apache.kafka.common.header.internals.RecordHeaders;
-=======
 import org.apache.kafka.common.errors.InvalidRequestException;
 import org.apache.kafka.common.errors.LogDirNotFoundException;
 import org.apache.kafka.common.errors.TimeoutException;
 import org.apache.kafka.common.errors.UnknownTopicOrPartitionException;
+import org.apache.kafka.common.header.Header;
+import org.apache.kafka.common.header.internals.RecordHeader;
+import org.apache.kafka.common.header.internals.RecordHeaders;
 import org.apache.kafka.common.requests.DescribeLogDirsResponse;
->>>>>>> 1f268579
 import org.apache.kafka.common.serialization.ByteArraySerializer;
 import org.apache.kafka.common.serialization.BytesDeserializer;
 import org.apache.kafka.common.utils.Bytes;
@@ -169,8 +166,8 @@
     Throwable zookeeperException = null;
     try {
       zookeeperStatus = zookeeperService.isZookeeperOnline(currentCluster)
-              ? ServerStatus.ONLINE
-              : ServerStatus.OFFLINE;
+          ? ServerStatus.ONLINE
+          : ServerStatus.OFFLINE;
     } catch (Throwable e) {
       zookeeperException = e;
     }
@@ -347,7 +344,7 @@
         .collect(Collectors.toList());
 
     return ClusterUtil.toMono(adminClient.describeConfigs(resources,
-                    new DescribeConfigsOptions().includeSynonyms(true)).all())
+        new DescribeConfigsOptions().includeSynonyms(true)).all())
         .map(configs ->
             configs.entrySet().stream().collect(Collectors.toMap(
                 c -> c.getKey().name(),
@@ -400,8 +397,8 @@
                 getConsumerGroupsInternal(
                     cluster,
                     s.stream().map(ConsumerGroupListing::groupId).collect(Collectors.toList()))
-                )
-            );
+            )
+    );
   }
 
   public Mono<List<InternalConsumerGroup>> getConsumerGroupsInternal(
@@ -434,17 +431,17 @@
     }
 
     return consumerGroups.map(c ->
-            c.stream()
-                .map(d -> ClusterUtil.filterConsumerGroupTopic(d, topic))
-                .filter(Optional::isPresent)
-                .map(Optional::get)
-                .map(g ->
-                    g.toBuilder().endOffsets(
-                        topicPartitionsEndOffsets(cluster, g.getOffsets().keySet())
-                    ).build()
-                )
-                .collect(Collectors.toList())
-        );
+        c.stream()
+            .map(d -> ClusterUtil.filterConsumerGroupTopic(d, topic))
+            .filter(Optional::isPresent)
+            .map(Optional::get)
+            .map(g ->
+                g.toBuilder().endOffsets(
+                    topicPartitionsEndOffsets(cluster, g.getOffsets().keySet())
+                ).build()
+            )
+            .collect(Collectors.toList())
+    );
   }
 
   public Mono<Map<TopicPartition, OffsetAndMetadata>> groupMetadata(KafkaCluster cluster,
@@ -973,7 +970,7 @@
   }
 
   public Mono<Void> updateBrokerLogDir(KafkaCluster cluster, Integer broker,
-                                                           BrokerLogdirUpdate brokerLogDir) {
+                                       BrokerLogdirUpdate brokerLogDir) {
     return getOrCreateAdminClient(cluster)
         .flatMap(ac -> updateBrokerLogDir(ac, brokerLogDir, broker));
   }
