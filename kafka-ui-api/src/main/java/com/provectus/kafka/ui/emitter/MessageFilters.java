--- conflicted
+++ resolved
@@ -30,14 +30,9 @@
         || StringUtils.contains(msg.getContent(), string);
   }
 
-<<<<<<< HEAD
   public static Predicate<TopicMessageDTO> groovyScriptFilter(String script) {
-    var compiledScript = compileScript(script);
-=======
-  static Predicate<TopicMessageDTO> groovyScriptFilter(String script) {
     var engine = getGroovyEngine();
     var compiledScript = compileScript(engine, script);
->>>>>>> 2db89593
     var jsonSlurper = new JsonSlurper();
     return new Predicate<TopicMessageDTO>() {
       @SneakyThrows
