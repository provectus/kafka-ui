--- conflicted
+++ resolved
@@ -32,11 +32,7 @@
 import java.util.Map;
 import java.util.Optional;
 import java.util.concurrent.Callable;
-<<<<<<< HEAD
-import java.util.concurrent.ConcurrentHashMap;
 import java.util.stream.Collectors;
-=======
->>>>>>> cd24ff63
 import javax.annotation.Nullable;
 import lombok.SneakyThrows;
 import lombok.extern.slf4j.Slf4j;
@@ -76,15 +72,11 @@
           "You specified password but do not specified username");
     }
     return new CachedSchemaRegistryClient(
-<<<<<<< HEAD
-        cluster.getSchemaRegistry().getUrl()
+        cluster.getSchemaRegistry()
+                .getUrl()
                 .stream()
                 .collect(Collectors.toUnmodifiableList()),
-        CLIENT_IDENTITY_MAP_CAPACITY,
-=======
-        cluster.getSchemaRegistry().getUrl(),
         1_000,
->>>>>>> cd24ff63
         schemaProviders,
         configs
     );
