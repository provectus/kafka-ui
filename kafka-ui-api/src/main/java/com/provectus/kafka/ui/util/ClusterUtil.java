package com.provectus.kafka.ui.util;

import static com.provectus.kafka.ui.util.KafkaConstants.TOPIC_DEFAULT_CONFIGS;
import static org.apache.kafka.common.config.TopicConfig.MESSAGE_FORMAT_VERSION_CONFIG;

import com.provectus.kafka.ui.model.BrokerDTO;
import com.provectus.kafka.ui.model.ConsumerGroupDTO;
import com.provectus.kafka.ui.model.ConsumerGroupDetailsDTO;
import com.provectus.kafka.ui.model.ConsumerGroupStateDTO;
import com.provectus.kafka.ui.model.ConsumerGroupTopicPartitionDTO;
<<<<<<< HEAD
=======
import com.provectus.kafka.ui.model.ExtendedAdminClient;
>>>>>>> da477b28
import com.provectus.kafka.ui.model.InternalBrokerConfig;
import com.provectus.kafka.ui.model.InternalConsumerGroup;
import com.provectus.kafka.ui.model.InternalPartition;
import com.provectus.kafka.ui.model.InternalReplica;
import com.provectus.kafka.ui.model.InternalTopic;
import com.provectus.kafka.ui.model.InternalTopicConfig;
import com.provectus.kafka.ui.model.MessageFormatDTO;
import com.provectus.kafka.ui.model.ServerStatusDTO;
import com.provectus.kafka.ui.model.TopicMessageDTO;
import com.provectus.kafka.ui.serde.RecordSerDe;
import java.time.Instant;
import java.time.OffsetDateTime;
import java.time.ZoneId;
import java.util.ArrayList;
import java.util.Collection;
import java.util.HashMap;
import java.util.List;
import java.util.Map;
import java.util.Optional;
import java.util.Set;
import java.util.stream.Collectors;
import java.util.stream.Stream;
<<<<<<< HEAD
import lombok.extern.slf4j.Slf4j;
=======
import lombok.extern.log4j.Log4j2;
import org.apache.kafka.clients.admin.AdminClient;
import org.apache.kafka.clients.admin.Config;
>>>>>>> da477b28
import org.apache.kafka.clients.admin.ConfigEntry;
import org.apache.kafka.clients.admin.ConsumerGroupDescription;
import org.apache.kafka.clients.admin.TopicDescription;
import org.apache.kafka.clients.consumer.ConsumerRecord;
import org.apache.kafka.clients.consumer.OffsetAndMetadata;
import org.apache.kafka.common.Node;
import org.apache.kafka.common.TopicPartition;
import org.apache.kafka.common.record.TimestampType;
import org.apache.kafka.common.utils.Bytes;
<<<<<<< HEAD
=======
import reactor.core.publisher.Mono;
>>>>>>> da477b28

@Log4j2
public class ClusterUtil {

  private static final ZoneId UTC_ZONE_ID = ZoneId.of("UTC");

  public static InternalConsumerGroup convertToInternalConsumerGroup(
      ConsumerGroupDescription description, Map<TopicPartition, OffsetAndMetadata> offsets) {

    var builder = InternalConsumerGroup.builder();
    builder.groupId(description.groupId());
    builder.simple(description.isSimpleConsumerGroup());
    builder.state(description.state());
    builder.partitionAssignor(description.partitionAssignor());
    builder.members(
        description.members().stream()
            .map(m ->
                InternalConsumerGroup.InternalMember.builder()
                  .assignment(m.assignment().topicPartitions())
                  .clientId(m.clientId())
                  .groupInstanceId(m.groupInstanceId().orElse(""))
                  .consumerId(m.consumerId())
                  .clientId(m.clientId())
                  .host(m.host())
                  .build()
            ).collect(Collectors.toList())
    );
    builder.offsets(offsets);
    Optional.ofNullable(description.coordinator()).ifPresent(builder::coordinator);
    return builder.build();
  }

  public static ConsumerGroupDTO convertToConsumerGroup(InternalConsumerGroup c) {
    return convertToConsumerGroup(c, new ConsumerGroupDTO());
  }

  public static <T extends ConsumerGroupDTO> T convertToConsumerGroup(
      InternalConsumerGroup c, T consumerGroup) {
    consumerGroup.setGroupId(c.getGroupId());
    consumerGroup.setMembers(c.getMembers().size());

    int numTopics = Stream.concat(
        c.getOffsets().keySet().stream().map(TopicPartition::topic),
        c.getMembers().stream()
            .flatMap(m -> m.getAssignment().stream().map(TopicPartition::topic))
    ).collect(Collectors.toSet()).size();

    long messagesBehind = c.getOffsets().entrySet().stream()
        .mapToLong(e ->
            Optional.ofNullable(c.getEndOffsets())
              .map(o -> o.get(e.getKey()))
              .map(o -> o - e.getValue().offset())
              .orElse(0L)
        ).sum();

    consumerGroup.setMessagesBehind(messagesBehind);
    consumerGroup.setTopics(numTopics);
    consumerGroup.setSimple(c.isSimple());

    Optional.ofNullable(c.getState())
        .ifPresent(s -> consumerGroup.setState(mapConsumerGroupState(s)));
    Optional.ofNullable(c.getCoordinator())
        .ifPresent(cd -> consumerGroup.setCoordinator(mapCoordinator(cd)));

    consumerGroup.setPartitionAssignor(c.getPartitionAssignor());
    return consumerGroup;
  }

  public static ConsumerGroupDetailsDTO convertToConsumerGroupDetails(InternalConsumerGroup g) {
    ConsumerGroupDetailsDTO details = convertToConsumerGroup(g, new ConsumerGroupDetailsDTO());
    Map<TopicPartition, ConsumerGroupTopicPartitionDTO> partitionMap = new HashMap<>();

    for (Map.Entry<TopicPartition, OffsetAndMetadata> entry : g.getOffsets().entrySet()) {
      ConsumerGroupTopicPartitionDTO partition = new ConsumerGroupTopicPartitionDTO();
      partition.setTopic(entry.getKey().topic());
      partition.setPartition(entry.getKey().partition());
      partition.setCurrentOffset(entry.getValue().offset());

      final Optional<Long> endOffset = Optional.ofNullable(g.getEndOffsets())
          .map(o -> o.get(entry.getKey()));

      final Long behind = endOffset.map(o -> o - entry.getValue().offset())
          .orElse(0L);

      partition.setEndOffset(endOffset.orElse(0L));
      partition.setMessagesBehind(behind);

      partitionMap.put(entry.getKey(), partition);
    }

    for (InternalConsumerGroup.InternalMember member : g.getMembers()) {
      for (TopicPartition topicPartition : member.getAssignment()) {
        final ConsumerGroupTopicPartitionDTO partition = partitionMap.computeIfAbsent(
            topicPartition,
            (tp) -> new ConsumerGroupTopicPartitionDTO()
                .topic(tp.topic())
                .partition(tp.partition())
        );
        partition.setHost(member.getHost());
        partition.setConsumerId(member.getConsumerId());
        partitionMap.put(topicPartition, partition);
      }
    }
    details.setPartitions(new ArrayList<>(partitionMap.values()));
    return details;
  }

  private static BrokerDTO mapCoordinator(Node node) {
    return new BrokerDTO().host(node.host()).id(node.id());
  }

  private static ConsumerGroupStateDTO mapConsumerGroupState(
      org.apache.kafka.common.ConsumerGroupState state) {
    switch (state) {
      case DEAD: return ConsumerGroupStateDTO.DEAD;
      case EMPTY: return ConsumerGroupStateDTO.EMPTY;
      case STABLE: return ConsumerGroupStateDTO.STABLE;
      case PREPARING_REBALANCE: return ConsumerGroupStateDTO.PREPARING_REBALANCE;
      case COMPLETING_REBALANCE: return ConsumerGroupStateDTO.COMPLETING_REBALANCE;
      default: return ConsumerGroupStateDTO.UNKNOWN;
    }
  }


  public static InternalTopicConfig mapToInternalTopicConfig(ConfigEntry configEntry) {
    InternalTopicConfig.InternalTopicConfigBuilder builder = InternalTopicConfig.builder()
        .name(configEntry.name())
        .value(configEntry.value())
        .source(configEntry.source())
        .isReadOnly(configEntry.isReadOnly())
        .isSensitive(configEntry.isSensitive())
        .synonyms(configEntry.synonyms());
    if (configEntry.name().equals(MESSAGE_FORMAT_VERSION_CONFIG)) {
      builder.defaultValue(configEntry.value());
    } else {
      builder.defaultValue(TOPIC_DEFAULT_CONFIGS.get(configEntry.name()));
    }
    return builder.build();
  }

  public static InternalBrokerConfig mapToInternalBrokerConfig(ConfigEntry configEntry) {
    InternalBrokerConfig.InternalBrokerConfigBuilder builder = InternalBrokerConfig.builder()
        .name(configEntry.name())
        .value(configEntry.value())
        .source(configEntry.source())
        .isReadOnly(configEntry.isReadOnly())
        .isSensitive(configEntry.isSensitive())
        .synonyms(configEntry.synonyms());
    return builder.build();
  }

  public static InternalTopic mapToInternalTopic(TopicDescription topicDescription) {
    var topic = InternalTopic.builder();
    topic.internal(
        topicDescription.isInternal() || topicDescription.name().startsWith("_")
    );
    topic.name(topicDescription.name());

    List<InternalPartition> partitions = topicDescription.partitions().stream().map(
        partition -> {
          var partitionDto = InternalPartition.builder();
          partitionDto.leader(partition.leader().id());
          partitionDto.partition(partition.partition());
          partitionDto.inSyncReplicasCount(partition.isr().size());
          partitionDto.replicasCount(partition.replicas().size());
          List<InternalReplica> replicas = partition.replicas().stream().map(
              r -> new InternalReplica(r.id(), partition.leader().id() != r.id(),
                  partition.isr().contains(r)))
              .collect(Collectors.toList());
          partitionDto.replicas(replicas);
          return partitionDto.build();
        })
        .collect(Collectors.toList());

    int urpCount = partitions.stream()
        .flatMap(partition -> partition.getReplicas().stream())
        .filter(p -> !p.isInSync()).mapToInt(e -> 1)
        .sum();

    int inSyncReplicasCount = partitions.stream()
        .mapToInt(InternalPartition::getInSyncReplicasCount)
        .sum();

    int replicasCount = partitions.stream()
        .mapToInt(InternalPartition::getReplicasCount)
        .sum();

    topic.partitions(partitions.stream().collect(Collectors.toMap(
        InternalPartition::getPartition,
        t -> t
    )));
    topic.replicas(replicasCount);
    topic.partitionCount(topicDescription.partitions().size());
    topic.inSyncReplicas(inSyncReplicasCount);

    topic.replicationFactor(
        topicDescription.partitions().isEmpty()
            ? 0
            : topicDescription.partitions().get(0).replicas().size()
    );

    topic.underReplicatedPartitions(urpCount);

    return topic.build();
  }

  public static int convertToIntServerStatus(ServerStatusDTO serverStatus) {
    return serverStatus.equals(ServerStatusDTO.ONLINE) ? 1 : 0;
  }

  public static TopicMessageDTO mapToTopicMessage(ConsumerRecord<Bytes, Bytes> consumerRecord,
                                                  RecordSerDe recordDeserializer) {

    Map<String, String> headers = new HashMap<>();
    consumerRecord.headers().iterator()
        .forEachRemaining(header ->
            headers.put(
                header.key(),
                header.value() != null ? new String(header.value()) : null
            )
    );

    TopicMessageDTO topicMessage = new TopicMessageDTO();

    OffsetDateTime timestamp =
        OffsetDateTime.ofInstant(Instant.ofEpochMilli(consumerRecord.timestamp()), UTC_ZONE_ID);
    TopicMessageDTO.TimestampTypeEnum timestampType =
        mapToTimestampType(consumerRecord.timestampType());
    topicMessage.setPartition(consumerRecord.partition());
    topicMessage.setOffset(consumerRecord.offset());
    topicMessage.setTimestamp(timestamp);
    topicMessage.setTimestampType(timestampType);

    topicMessage.setHeaders(headers);
    var parsed = recordDeserializer.deserialize(consumerRecord);
    topicMessage.setKey(parsed.getKey());
    topicMessage.setContent(parsed.getValue());
    topicMessage.setKeyFormat(parsed.getKeyFormat() != null
        ? MessageFormatDTO.valueOf(parsed.getKeyFormat().name())
        : null);
    topicMessage.setValueFormat(parsed.getValueFormat() != null
        ? MessageFormatDTO.valueOf(parsed.getValueFormat().name())
        : null);
    topicMessage.setKeySize(ConsumerRecordUtil.getKeySize(consumerRecord));
    topicMessage.setValueSize(ConsumerRecordUtil.getValueSize(consumerRecord));
    topicMessage.setKeySchemaId(parsed.getKeySchemaId());
    topicMessage.setValueSchemaId(parsed.getValueSchemaId());
    topicMessage.setHeadersSize(ConsumerRecordUtil.getHeadersSize(consumerRecord));

    return topicMessage;
  }

  private static TopicMessageDTO.TimestampTypeEnum mapToTimestampType(TimestampType timestampType) {
    switch (timestampType) {
      case CREATE_TIME:
        return TopicMessageDTO.TimestampTypeEnum.CREATE_TIME;
      case LOG_APPEND_TIME:
        return TopicMessageDTO.TimestampTypeEnum.LOG_APPEND_TIME;
      case NO_TIMESTAMP_TYPE:
        return TopicMessageDTO.TimestampTypeEnum.NO_TIMESTAMP_TYPE;
      default:
        throw new IllegalArgumentException("Unknown timestampType: " + timestampType);
    }
  }


  public static <T, R> Map<T, R> toSingleMap(Stream<Map<T, R>> streamOfMaps) {
    return streamOfMaps
        .reduce((map1, map2) -> Stream.concat(map1.entrySet().stream(), map2.entrySet().stream())
            .collect(Collectors.toMap(Map.Entry::getKey, Map.Entry::getValue))).orElseThrow();
  }

  public static Optional<InternalConsumerGroup> filterConsumerGroupTopic(
      InternalConsumerGroup consumerGroup, Optional<String> topic) {

    final Map<TopicPartition, OffsetAndMetadata> offsets =
        consumerGroup.getOffsets().entrySet().stream()
            .filter(e -> topic.isEmpty() || e.getKey().topic().equals(topic.get()))
            .collect(Collectors.toMap(
                Map.Entry::getKey,
                Map.Entry::getValue
            ));

    final Collection<InternalConsumerGroup.InternalMember> members =
        consumerGroup.getMembers().stream()
            .map(m -> filterConsumerMemberTopic(m, topic))
            .filter(m -> !m.getAssignment().isEmpty())
            .collect(Collectors.toList());

    if (!members.isEmpty() || !offsets.isEmpty()) {
      return Optional.of(
          consumerGroup.toBuilder()
            .offsets(offsets)
            .members(members)
            .build()
      );
    } else {
      return Optional.empty();
    }
  }

  public static InternalConsumerGroup.InternalMember filterConsumerMemberTopic(
      InternalConsumerGroup.InternalMember member, Optional<String> topic) {
    final Set<TopicPartition> topicPartitions = member.getAssignment()
        .stream().filter(tp -> topic.isEmpty() || tp.topic().equals(topic.get()))
        .collect(Collectors.toSet());
    return member.toBuilder().assignment(topicPartitions).build();
  }
}<|MERGE_RESOLUTION|>--- conflicted
+++ resolved
@@ -8,10 +8,6 @@
 import com.provectus.kafka.ui.model.ConsumerGroupDetailsDTO;
 import com.provectus.kafka.ui.model.ConsumerGroupStateDTO;
 import com.provectus.kafka.ui.model.ConsumerGroupTopicPartitionDTO;
-<<<<<<< HEAD
-=======
-import com.provectus.kafka.ui.model.ExtendedAdminClient;
->>>>>>> da477b28
 import com.provectus.kafka.ui.model.InternalBrokerConfig;
 import com.provectus.kafka.ui.model.InternalConsumerGroup;
 import com.provectus.kafka.ui.model.InternalPartition;
@@ -34,13 +30,7 @@
 import java.util.Set;
 import java.util.stream.Collectors;
 import java.util.stream.Stream;
-<<<<<<< HEAD
-import lombok.extern.slf4j.Slf4j;
-=======
 import lombok.extern.log4j.Log4j2;
-import org.apache.kafka.clients.admin.AdminClient;
-import org.apache.kafka.clients.admin.Config;
->>>>>>> da477b28
 import org.apache.kafka.clients.admin.ConfigEntry;
 import org.apache.kafka.clients.admin.ConsumerGroupDescription;
 import org.apache.kafka.clients.admin.TopicDescription;
@@ -50,10 +40,6 @@
 import org.apache.kafka.common.TopicPartition;
 import org.apache.kafka.common.record.TimestampType;
 import org.apache.kafka.common.utils.Bytes;
-<<<<<<< HEAD
-=======
-import reactor.core.publisher.Mono;
->>>>>>> da477b28
 
 @Log4j2
 public class ClusterUtil {
@@ -319,6 +305,46 @@
     }
   }
 
+  public static Mono<Set<ExtendedAdminClient.SupportedFeature>> getSupportedFeatures(
+      AdminClient adminClient) {
+    return getClusterVersion(adminClient)
+        .map(ClusterUtil::getSupportedUpdateFeature)
+        .map(Collections::singleton);
+  }
+
+  private static ExtendedAdminClient.SupportedFeature getSupportedUpdateFeature(String version) {
+    try {
+      final String[] parts = version.split("\\.");
+      if (parts.length > 2) {
+        version = parts[0] + "." + parts[1];
+      }
+      return Float.parseFloat(version.split("-")[0]) <= 2.3f
+          ? ExtendedAdminClient.SupportedFeature.ALTER_CONFIGS :
+          ExtendedAdminClient.SupportedFeature.INCREMENTAL_ALTER_CONFIGS;
+    } catch (Exception e) {
+      log.error("Conversion clusterVersion {} to float value failed", version);
+      throw e;
+    }
+  }
+
+  public static Mono<String> getClusterVersion(AdminClient adminClient) {
+    return ClusterUtil.toMono(adminClient.describeCluster().controller())
+        .map(Node::id)
+        .map(id -> Collections
+            .singletonList(new ConfigResource(ConfigResource.Type.BROKER, id.toString())))
+        .map(brokerCR -> adminClient.describeConfigs(brokerCR).all())
+        .flatMap(ClusterUtil::toMono)
+        .map(ClusterUtil::getClusterVersion);
+  }
+
+  public static String getClusterVersion(Map<ConfigResource, Config> configs) {
+    return configs.values().stream()
+        .map(Config::entries)
+        .flatMap(Collection::stream)
+        .filter(entry -> entry.name().contains(CLUSTER_VERSION_PARAM_KEY))
+        .findFirst().map(ConfigEntry::value).orElse("1.0-UNKNOWN");
+  }
+
 
   public static <T, R> Map<T, R> toSingleMap(Stream<Map<T, R>> streamOfMaps) {
     return streamOfMaps
