package com.provectus.kafka.ui.service;

import static com.google.common.util.concurrent.Uninterruptibles.getUninterruptibly;
import static java.util.stream.Collectors.toList;
import static java.util.stream.Collectors.toMap;

import com.google.common.base.Preconditions;
import com.google.common.collect.ImmutableMap;
import com.google.common.collect.Iterators;
import com.provectus.kafka.ui.exception.IllegalEntityStateException;
import com.provectus.kafka.ui.exception.NotFoundException;
import com.provectus.kafka.ui.exception.ValidationException;
import com.provectus.kafka.ui.util.MapUtil;
import com.provectus.kafka.ui.util.NumberUtil;
import com.provectus.kafka.ui.util.annotations.KafkaClientInternalsDependant;
import java.io.Closeable;
import java.util.ArrayList;
import java.util.Arrays;
import java.util.Collection;
import java.util.HashSet;
import java.util.Iterator;
import java.util.List;
import java.util.Map;
import java.util.Optional;
import java.util.Set;
import java.util.concurrent.CompletionException;
import java.util.concurrent.ConcurrentHashMap;
import java.util.concurrent.ExecutionException;
import java.util.concurrent.atomic.AtomicInteger;
import java.util.function.BiFunction;
import java.util.function.Function;
import java.util.function.Predicate;
import java.util.stream.Collectors;
import java.util.stream.Stream;
import javax.annotation.Nullable;
import lombok.RequiredArgsConstructor;
import lombok.Value;
import lombok.extern.slf4j.Slf4j;
import org.apache.kafka.clients.admin.AdminClient;
import org.apache.kafka.clients.admin.AlterConfigOp;
import org.apache.kafka.clients.admin.Config;
import org.apache.kafka.clients.admin.ConfigEntry;
import org.apache.kafka.clients.admin.ConsumerGroupDescription;
import org.apache.kafka.clients.admin.ConsumerGroupListing;
import org.apache.kafka.clients.admin.DescribeConfigsOptions;
import org.apache.kafka.clients.admin.ListConsumerGroupOffsetsOptions;
import org.apache.kafka.clients.admin.ListTopicsOptions;
import org.apache.kafka.clients.admin.NewPartitionReassignment;
import org.apache.kafka.clients.admin.NewPartitions;
import org.apache.kafka.clients.admin.NewTopic;
import org.apache.kafka.clients.admin.OffsetSpec;
import org.apache.kafka.clients.admin.RecordsToDelete;
import org.apache.kafka.clients.admin.TopicDescription;
import org.apache.kafka.clients.consumer.OffsetAndMetadata;
import org.apache.kafka.common.KafkaException;
import org.apache.kafka.common.KafkaFuture;
import org.apache.kafka.common.Node;
import org.apache.kafka.common.TopicPartition;
import org.apache.kafka.common.TopicPartitionInfo;
import org.apache.kafka.common.TopicPartitionReplica;
import org.apache.kafka.common.acl.AclBinding;
import org.apache.kafka.common.acl.AclBindingFilter;
import org.apache.kafka.common.acl.AclOperation;
import org.apache.kafka.common.config.ConfigResource;
import org.apache.kafka.common.errors.GroupIdNotFoundException;
import org.apache.kafka.common.errors.GroupNotEmptyException;
import org.apache.kafka.common.errors.InvalidRequestException;
import org.apache.kafka.common.errors.SecurityDisabledException;
import org.apache.kafka.common.errors.UnknownTopicOrPartitionException;
import org.apache.kafka.common.errors.UnsupportedVersionException;
import org.apache.kafka.common.requests.DescribeLogDirsResponse;
import reactor.core.publisher.Flux;
import reactor.core.publisher.Mono;
import reactor.core.scheduler.Schedulers;
import reactor.util.function.Tuple2;
import reactor.util.function.Tuples;


@Slf4j
@RequiredArgsConstructor
public class ReactiveAdminClient implements Closeable {

<<<<<<< HEAD
  public enum SupportedFeature {
    INCREMENTAL_ALTER_CONFIGS(2.3f),
    CONFIG_DOCUMENTATION_RETRIEVAL(2.6f),
    AUTHORIZED_SECURITY_ENABLED(ReactiveAdminClient::isAuthorizedSecurityEnabled);

    private final BiFunction<AdminClient, Float, Mono<Boolean>> predicate;

    SupportedFeature(BiFunction<AdminClient, Float, Mono<Boolean>> predicate) {
      this.predicate = predicate;
    }

    SupportedFeature(float fromVersion) {
      this.predicate = (admin, ver) -> Mono.just(ver != null && ver >= fromVersion);
    }

    static Mono<Set<SupportedFeature>> forVersion(AdminClient ac, @Nullable Float kafkaVersion) {
      return Flux.fromArray(SupportedFeature.values())
          .flatMap(f -> f.predicate.apply(ac, kafkaVersion).map(enabled -> Tuples.of(f, enabled)))
          .filter(Tuple2::getT2)
          .map(Tuple2::getT1)
          .collect(Collectors.toSet());
=======
  private enum SupportedFeature {
    INCREMENTAL_ALTER_CONFIGS(2.3f),
    CONFIG_DOCUMENTATION_RETRIEVAL(2.6f);

    private final float sinceVersion;

    SupportedFeature(float sinceVersion) {
      this.sinceVersion = sinceVersion;
    }

    static Set<SupportedFeature> forVersion(float kafkaVersion) {
      return Arrays.stream(SupportedFeature.values())
          .filter(f -> kafkaVersion >= f.sinceVersion)
          .collect(Collectors.toSet());
    }

    static Set<SupportedFeature> defaultFeatures() {
      return Set.of();
>>>>>>> aa6c3083
    }
  }

  @Value
  public static class ClusterDescription {
    @Nullable
    Node controller;
    String clusterId;
    Collection<Node> nodes;
    Set<AclOperation> authorizedOperations;
  }

  public static Mono<ReactiveAdminClient> create(AdminClient adminClient) {
    return getClusterVersion(adminClient)
<<<<<<< HEAD
        .flatMap(ver ->
            getSupportedUpdateFeaturesForVersion(adminClient, ver)
                .map(features ->
                    new ReactiveAdminClient(adminClient, ver, features)));
  }

  private static Mono<Set<SupportedFeature>> getSupportedUpdateFeaturesForVersion(AdminClient ac, String versionStr) {
    Float kafkaVersion = null;
    try {
      kafkaVersion = NumberUtil.parserClusterVersion(versionStr);
    } catch (NumberFormatException e) {
      //Nothing to do here
=======
        .map(ver ->
            new ReactiveAdminClient(
                adminClient,
                ver,
                getSupportedUpdateFeaturesForVersion(ver)));
  }

  private static Set<SupportedFeature> getSupportedUpdateFeaturesForVersion(String versionStr) {
    try {
      float version = NumberUtil.parserClusterVersion(versionStr);
      return SupportedFeature.forVersion(version);
    } catch (NumberFormatException e) {
      return SupportedFeature.defaultFeatures();
>>>>>>> aa6c3083
    }
    return SupportedFeature.forVersion(ac, kafkaVersion);
  }

  private static Mono<Boolean> isAuthorizedSecurityEnabled(AdminClient ac, @Nullable Float kafkaVersion) {
    return toMono(ac.describeAcls(AclBindingFilter.ANY).values())
        .thenReturn(true)
        .doOnError(th -> !(th instanceof SecurityDisabledException)
                && !(th instanceof InvalidRequestException)
                && !(th instanceof UnsupportedVersionException),
            th -> log.warn("Error checking if security enabled", th))
        .onErrorReturn(false);
  }

  //TODO: discuss - maybe we should map kafka-library's exceptions to our exceptions here
  private static <T> Mono<T> toMono(KafkaFuture<T> future) {
    return Mono.<T>create(sink -> future.whenComplete((res, ex) -> {
      if (ex != null) {
        // KafkaFuture doc is unclear about what exception wrapper will be used
        // (from docs it should be ExecutionException, be we actually see CompletionException, so checking both
        if (ex instanceof CompletionException || ex instanceof ExecutionException) {
          sink.error(ex.getCause()); //unwrapping exception
        } else {
          sink.error(ex);
        }
      } else {
        sink.success(res);
      }
    })).doOnCancel(() -> future.cancel(true))
        // AdminClient is using single thread for kafka communication
        // and by default all downstream operations (like map(..)) on created Mono will be executed on this thread.
        // If some of downstream operation are blocking (by mistake) this can lead to
        // other AdminClient's requests stucking, which can cause timeout exceptions.
        // So, we explicitly setting Scheduler for downstream processing.
        .publishOn(Schedulers.parallel());
  }

  //---------------------------------------------------------------------------------

  private final AdminClient client;
  private final String version;
  private final Set<SupportedFeature> features;

  public Set<SupportedFeature> getClusterFeatures() {
    return features;
  }

  public Mono<Set<String>> listTopics(boolean listInternal) {
    return toMono(client.listTopics(new ListTopicsOptions().listInternal(listInternal)).names());
  }

  public Mono<Void> deleteTopic(String topicName) {
    return toMono(client.deleteTopics(List.of(topicName)).all());
  }

  public String getVersion() {
    return version;
  }

  public Mono<Map<String, List<ConfigEntry>>> getTopicsConfig() {
    return listTopics(true).flatMap(topics -> getTopicsConfig(topics, false));
  }

  public Mono<Map<String, List<ConfigEntry>>> getTopicsConfig(Collection<String> topicNames, boolean includeDoc) {
    var includeDocFixed = features.contains(SupportedFeature.CONFIG_DOCUMENTATION_RETRIEVAL) && includeDoc;
    // we need to partition calls, because it can lead to AdminClient timeouts in case of large topics count
    return partitionCalls(
        topicNames,
        200,
        part -> getTopicsConfigImpl(part, includeDocFixed),
        (m1, m2) -> ImmutableMap.<String, List<ConfigEntry>>builder().putAll(m1).putAll(m2).build()
    );
  }

  private Mono<Map<String, List<ConfigEntry>>> getTopicsConfigImpl(Collection<String> topicNames, boolean includeDoc) {
    List<ConfigResource> resources = topicNames.stream()
        .map(topicName -> new ConfigResource(ConfigResource.Type.TOPIC, topicName))
        .collect(toList());

    return toMonoWithExceptionFilter(
        client.describeConfigs(
            resources,
            new DescribeConfigsOptions().includeSynonyms(true).includeDocumentation(includeDoc)).values(),
        UnknownTopicOrPartitionException.class
    ).map(config -> config.entrySet().stream()
        .collect(toMap(
            c -> c.getKey().name(),
            c -> List.copyOf(c.getValue().entries()))));
  }

  private static Mono<Map<Integer, List<ConfigEntry>>> loadBrokersConfig(AdminClient client, List<Integer> brokerIds) {
    List<ConfigResource> resources = brokerIds.stream()
        .map(brokerId -> new ConfigResource(ConfigResource.Type.BROKER, Integer.toString(brokerId)))
        .collect(toList());
    return toMono(client.describeConfigs(resources).all())
        .doOnError(InvalidRequestException.class,
            th -> log.trace("Error while getting broker {} configs", brokerIds, th))
        // some kafka backends (like MSK serverless) do not support broker's configs retrieval,
        // in that case InvalidRequestException will be thrown
        .onErrorResume(InvalidRequestException.class, th -> Mono.just(Map.of()))
        .map(config -> config.entrySet().stream()
            .collect(toMap(
                c -> Integer.valueOf(c.getKey().name()),
                c -> new ArrayList<>(c.getValue().entries()))));
  }

  /**
   * Return per-broker configs or empty map if broker's configs retrieval not supported.
   */
  public Mono<Map<Integer, List<ConfigEntry>>> loadBrokersConfig(List<Integer> brokerIds) {
    return loadBrokersConfig(client, brokerIds);
  }

  public Mono<Map<String, TopicDescription>> describeTopics() {
    return listTopics(true).flatMap(this::describeTopics);
  }

  public Mono<Map<String, TopicDescription>> describeTopics(Collection<String> topics) {
    // we need to partition calls, because it can lead to AdminClient timeouts in case of large topics count
    return partitionCalls(
        topics,
        200,
        this::describeTopicsImpl,
        (m1, m2) -> ImmutableMap.<String, TopicDescription>builder().putAll(m1).putAll(m2).build()
    );
  }

  private Mono<Map<String, TopicDescription>> describeTopicsImpl(Collection<String> topics) {
    return toMonoWithExceptionFilter(
        client.describeTopics(topics).values(),
        UnknownTopicOrPartitionException.class
    );
  }

  /**
   * Returns TopicDescription mono, or Empty Mono if topic not found.
   */
  public Mono<TopicDescription> describeTopic(String topic) {
    return describeTopics(List.of(topic)).flatMap(m -> Mono.justOrEmpty(m.get(topic)));
  }

  /**
   * Kafka API often returns Map responses with KafkaFuture values. If we do allOf()
   * logic resulting Mono will be failing if any of Futures finished with error.
   * In some situations it is not what we want, ex. we call describeTopics(List names) method and
   * we getting UnknownTopicOrPartitionException for unknown topics and we what to just not put
   * such topics in resulting map.
   * <p/>
   * This method converts input map into Mono[Map] ignoring keys for which KafkaFutures
   * finished with <code>clazz</code> exception.
   */
  private <K, V> Mono<Map<K, V>> toMonoWithExceptionFilter(Map<K, KafkaFuture<V>> values,
                                                           Class<? extends KafkaException> clazz) {
    if (values.isEmpty()) {
      return Mono.just(Map.of());
    }

    List<Mono<Tuple2<K, V>>> monos = values.entrySet().stream()
        .map(e -> toMono(e.getValue()).map(r -> Tuples.of(e.getKey(), r)))
        .collect(toList());

    return Mono.create(sink -> {
      var finishedCnt = new AtomicInteger();
      var results = new ConcurrentHashMap<K, V>();
      monos.forEach(mono -> mono.subscribe(
          r -> {
            results.put(r.getT1(), r.getT2());
            if (finishedCnt.incrementAndGet() == monos.size()) {
              sink.success(results);
            }
          },
          th -> {
            if (!th.getClass().isAssignableFrom(clazz)) {
              sink.error(th);
            } else if (finishedCnt.incrementAndGet() == monos.size()) {
              sink.success(results);
            }
          }
      ));
    });
  }

  public Mono<Map<Integer, Map<String, DescribeLogDirsResponse.LogDirInfo>>> describeLogDirs() {
    return describeCluster()
        .map(d -> d.getNodes().stream().map(Node::id).collect(toList()))
        .flatMap(this::describeLogDirs);
  }

  public Mono<Map<Integer, Map<String, DescribeLogDirsResponse.LogDirInfo>>> describeLogDirs(
      Collection<Integer> brokerIds) {
    return toMono(client.describeLogDirs(brokerIds).all());
  }

  public Mono<ClusterDescription> describeCluster() {
    var r = client.describeCluster();
    var all = KafkaFuture.allOf(r.nodes(), r.clusterId(), r.controller(), r.authorizedOperations());
    return Mono.create(sink -> all.whenComplete((res, ex) -> {
      if (ex != null) {
        sink.error(ex);
      } else {
        try {
          sink.success(
              new ClusterDescription(
                  getUninterruptibly(r.controller()),
                  getUninterruptibly(r.clusterId()),
                  getUninterruptibly(r.nodes()),
                  getUninterruptibly(r.authorizedOperations())
              )
          );
        } catch (ExecutionException e) {
          // can't be here, because all futures already completed
        }
      }
    }));
  }

  private static Mono<String> getClusterVersion(AdminClient client) {
    return toMono(client.describeCluster().controller())
        .flatMap(controller -> loadBrokersConfig(client, List.of(controller.id())))
        .map(configs -> configs.values().stream()
            .flatMap(Collection::stream)
            .filter(entry -> entry.name().contains("inter.broker.protocol.version"))
            .findFirst()
            .map(ConfigEntry::value)
            .orElse("1.0-UNKNOWN")
        );
  }

  public Mono<Void> deleteConsumerGroups(Collection<String> groupIds) {
    return toMono(client.deleteConsumerGroups(groupIds).all())
        .onErrorResume(GroupIdNotFoundException.class,
            th -> Mono.error(new NotFoundException("The group id does not exist")))
        .onErrorResume(GroupNotEmptyException.class,
            th -> Mono.error(new IllegalEntityStateException("The group is not empty")));
  }

  public Mono<Void> createTopic(String name,
                                int numPartitions,
                                @Nullable Integer replicationFactor,
                                Map<String, String> configs) {
    var newTopic = new NewTopic(
        name,
        Optional.of(numPartitions),
        Optional.ofNullable(replicationFactor).map(Integer::shortValue)
    ).configs(configs);
    return toMono(client.createTopics(List.of(newTopic)).all());
  }

  public Mono<Void> alterPartitionReassignments(
      Map<TopicPartition, Optional<NewPartitionReassignment>> reassignments) {
    return toMono(client.alterPartitionReassignments(reassignments).all());
  }

  public Mono<Void> createPartitions(Map<String, NewPartitions> newPartitionsMap) {
    return toMono(client.createPartitions(newPartitionsMap).all());
  }

  public Mono<Void> updateTopicConfig(String topicName, Map<String, String> configs) {
    if (features.contains(SupportedFeature.INCREMENTAL_ALTER_CONFIGS)) {
      return incrementalAlterConfig(topicName, configs);
    } else {
      return alterConfig(topicName, configs);
    }
  }

  public Mono<List<String>> listConsumerGroups() {
    return toMono(client.listConsumerGroups().all())
        .map(lst -> lst.stream().map(ConsumerGroupListing::groupId).collect(toList()));
  }

  public Mono<Map<String, ConsumerGroupDescription>> describeConsumerGroups(Collection<String> groupIds) {
    return toMono(client.describeConsumerGroups(groupIds).all());
  }

  public Mono<Map<TopicPartition, Long>> listConsumerGroupOffsets(String groupId) {
    return listConsumerGroupOffsets(groupId, new ListConsumerGroupOffsetsOptions());
  }

  public Mono<Map<TopicPartition, Long>> listConsumerGroupOffsets(
      String groupId, List<TopicPartition> partitions) {
    return listConsumerGroupOffsets(groupId,
        new ListConsumerGroupOffsetsOptions().topicPartitions(partitions));
  }

  private Mono<Map<TopicPartition, Long>> listConsumerGroupOffsets(
      String groupId, ListConsumerGroupOffsetsOptions options) {
    return toMono(client.listConsumerGroupOffsets(groupId, options).partitionsToOffsetAndMetadata())
        .map(MapUtil::removeNullValues)
        .map(m -> m.entrySet().stream()
            .map(e -> Tuples.of(e.getKey(), e.getValue().offset()))
            .collect(Collectors.toMap(Tuple2::getT1, Tuple2::getT2)));
  }

  public Mono<Void> alterConsumerGroupOffsets(String groupId, Map<TopicPartition, Long> offsets) {
    return toMono(client.alterConsumerGroupOffsets(
            groupId,
            offsets.entrySet().stream()
                .collect(toMap(Map.Entry::getKey, e -> new OffsetAndMetadata(e.getValue()))))
        .all());
  }

  /**
   * List offset for the topic's partitions and OffsetSpec.
   * @param failOnUnknownLeader true - throw exception in case of no-leader partitions,
   *                            false - skip partitions with no leader
   */
  public Mono<Map<TopicPartition, Long>> listTopicOffsets(String topic,
                                                          OffsetSpec offsetSpec,
                                                          boolean failOnUnknownLeader) {
    return describeTopic(topic)
        .map(td -> filterPartitionsWithLeaderCheck(List.of(td), p -> true, failOnUnknownLeader))
        .flatMap(partitions -> listOffsetsUnsafe(partitions, offsetSpec));
  }

  /**
   * List offset for the specified partitions and OffsetSpec.
   * @param failOnUnknownLeader true - throw exception in case of no-leader partitions,
   *                            false - skip partitions with no leader
   */
  public Mono<Map<TopicPartition, Long>> listOffsets(Collection<TopicPartition> partitions,
<<<<<<< HEAD
                                                     OffsetSpec offsetSpec) {
    //TODO: need to split this into multiple calls if number of target partitions is big
    return toMono(
        client.listOffsets(partitions.stream().collect(toMap(tp -> tp, tp -> offsetSpec))).all())
        .map(offsets -> offsets.entrySet()
            .stream()
            // filtering partitions for which offsets were not found
            .filter(e -> e.getValue().offset() >= 0)
            .collect(toMap(Map.Entry::getKey, e -> e.getValue().offset())));
  }

  public Mono<Collection<AclBinding>> listAcls() {
    Preconditions.checkArgument(features.contains(SupportedFeature.AUTHORIZED_SECURITY_ENABLED));
    return toMono(client.describeAcls(AclBindingFilter.ANY).values());
  }

  public Mono<Void> createAcls(Collection<AclBinding> aclBindings) {
    Preconditions.checkArgument(features.contains(SupportedFeature.AUTHORIZED_SECURITY_ENABLED));
    return toMono(client.createAcls(aclBindings).all());
  }

  public Mono<Void> deleteAcls(Collection<AclBinding> aclBindings) {
    Preconditions.checkArgument(features.contains(SupportedFeature.AUTHORIZED_SECURITY_ENABLED));
    var filters = aclBindings.stream().map(AclBinding::toFilter).collect(Collectors.toSet());
    return toMono(client.deleteAcls(filters).all()).then();
  }

  private Mono<Set<TopicPartition>> topicPartitions(String topic) {
    return toMono(client.describeTopics(List.of(topic)).all())
        .map(r -> r.values().stream()
            .findFirst()
            .stream()
            .flatMap(d -> d.partitions().stream())
            .map(p -> new TopicPartition(topic, p.partition()))
            .collect(Collectors.toSet())
        );
=======
                                                     OffsetSpec offsetSpec,
                                                     boolean failOnUnknownLeader) {
    return filterPartitionsWithLeaderCheck(partitions, failOnUnknownLeader)
        .flatMap(parts -> listOffsetsUnsafe(parts, offsetSpec));
  }

  private Mono<Collection<TopicPartition>> filterPartitionsWithLeaderCheck(Collection<TopicPartition> partitions,
                                                                           boolean failOnUnknownLeader) {
    var targetTopics = partitions.stream().map(TopicPartition::topic).collect(Collectors.toSet());
    return describeTopicsImpl(targetTopics)
        .map(descriptions ->
            filterPartitionsWithLeaderCheck(
                descriptions.values(), partitions::contains, failOnUnknownLeader));
  }

  private Set<TopicPartition> filterPartitionsWithLeaderCheck(Collection<TopicDescription> topicDescriptions,
                                                              Predicate<TopicPartition> partitionPredicate,
                                                              boolean failOnUnknownLeader) {
    var goodPartitions = new HashSet<TopicPartition>();
    for (TopicDescription description : topicDescriptions) {
      for (TopicPartitionInfo partitionInfo : description.partitions()) {
        TopicPartition topicPartition = new TopicPartition(description.name(), partitionInfo.partition());
        if (!partitionPredicate.test(topicPartition)) {
          continue;
        }
        if (partitionInfo.leader() != null) {
          goodPartitions.add(topicPartition);
        } else if (failOnUnknownLeader) {
          throw new ValidationException(String.format("Topic partition %s has no leader", topicPartition));
        }
      }
    }
    return goodPartitions;
  }

  // 1. NOTE(!): should only apply for partitions with existing leader,
  // otherwise AdminClient will try to fetch topic metadata, fail and retry infinitely (until timeout)
  // 2. TODO: check if it is a bug that AdminClient never throws LeaderNotAvailableException and just retrying instead
  @KafkaClientInternalsDependant
  public Mono<Map<TopicPartition, Long>> listOffsetsUnsafe(Collection<TopicPartition> partitions,
                                                           OffsetSpec offsetSpec) {

    Function<Collection<TopicPartition>, Mono<Map<TopicPartition, Long>>> call =
        parts -> toMono(
            client.listOffsets(parts.stream().collect(toMap(tp -> tp, tp -> offsetSpec))).all())
            .map(offsets -> offsets.entrySet().stream()
                // filtering partitions for which offsets were not found
                .filter(e -> e.getValue().offset() >= 0)
                .collect(toMap(Map.Entry::getKey, e -> e.getValue().offset())));

    return partitionCalls(
        partitions,
        200,
        call,
        (m1, m2) -> ImmutableMap.<TopicPartition, Long>builder().putAll(m1).putAll(m2).build()
    );
>>>>>>> aa6c3083
  }

  public Mono<Void> updateBrokerConfigByName(Integer brokerId, String name, String value) {
    ConfigResource cr = new ConfigResource(ConfigResource.Type.BROKER, String.valueOf(brokerId));
    AlterConfigOp op = new AlterConfigOp(new ConfigEntry(name, value), AlterConfigOp.OpType.SET);
    return toMono(client.incrementalAlterConfigs(Map.of(cr, List.of(op))).all());
  }

  public Mono<Void> deleteRecords(Map<TopicPartition, Long> offsets) {
    var records = offsets.entrySet().stream()
        .map(entry -> Map.entry(entry.getKey(), RecordsToDelete.beforeOffset(entry.getValue())))
        .collect(toMap(Map.Entry::getKey, Map.Entry::getValue));
    return toMono(client.deleteRecords(records).all());
  }

  public Mono<Void> alterReplicaLogDirs(Map<TopicPartitionReplica, String> replicaAssignment) {
    return toMono(client.alterReplicaLogDirs(replicaAssignment).all());
  }

  private Mono<Void> incrementalAlterConfig(String topicName, Map<String, String> configs) {
    var config = configs.entrySet().stream()
        .flatMap(cfg -> Stream.of(
            new AlterConfigOp(
                new ConfigEntry(
                    cfg.getKey(),
                    cfg.getValue()),
                AlterConfigOp.OpType.SET)))
        .collect(toList());
    var topicResource = new ConfigResource(ConfigResource.Type.TOPIC, topicName);
    return toMono(client.incrementalAlterConfigs(Map.of(topicResource, config)).all());
  }

  @SuppressWarnings("deprecation")
  private Mono<Void> alterConfig(String topicName, Map<String, String> configs) {
    List<ConfigEntry> configEntries = configs.entrySet().stream()
        .flatMap(cfg -> Stream.of(new ConfigEntry(cfg.getKey(), cfg.getValue())))
        .collect(toList());
    Config config = new Config(configEntries);
    var topicResource = new ConfigResource(ConfigResource.Type.TOPIC, topicName);
    return toMono(client.alterConfigs(Map.of(topicResource, config)).all());
  }

  /**
   * Splits input collection into batches, applies each batch sequentially to function
   * and merges output Monos into one Mono.
   */
  private static <R, I> Mono<R> partitionCalls(Collection<I> items,
                                               int partitionSize,
                                               Function<Collection<I>, Mono<R>> call,
                                               BiFunction<R, R, R> merger) {
    if (items.isEmpty()) {
      return call.apply(items);
    }
    Iterator<List<I>> parts = Iterators.partition(items.iterator(), partitionSize);
    Mono<R> mono = call.apply(parts.next());
    while (parts.hasNext()) {
      var nextPart = parts.next();
      // calls will be executed sequentially
      mono = mono.flatMap(res1 -> call.apply(nextPart).map(res2 -> merger.apply(res1, res2)));
    }
    return mono;
  }

  @Override
  public void close() {
    client.close();
  }
}<|MERGE_RESOLUTION|>--- conflicted
+++ resolved
@@ -80,7 +80,6 @@
 @RequiredArgsConstructor
 public class ReactiveAdminClient implements Closeable {
 
-<<<<<<< HEAD
   public enum SupportedFeature {
     INCREMENTAL_ALTER_CONFIGS(2.3f),
     CONFIG_DOCUMENTATION_RETRIEVAL(2.6f),
@@ -102,26 +101,6 @@
           .filter(Tuple2::getT2)
           .map(Tuple2::getT1)
           .collect(Collectors.toSet());
-=======
-  private enum SupportedFeature {
-    INCREMENTAL_ALTER_CONFIGS(2.3f),
-    CONFIG_DOCUMENTATION_RETRIEVAL(2.6f);
-
-    private final float sinceVersion;
-
-    SupportedFeature(float sinceVersion) {
-      this.sinceVersion = sinceVersion;
-    }
-
-    static Set<SupportedFeature> forVersion(float kafkaVersion) {
-      return Arrays.stream(SupportedFeature.values())
-          .filter(f -> kafkaVersion >= f.sinceVersion)
-          .collect(Collectors.toSet());
-    }
-
-    static Set<SupportedFeature> defaultFeatures() {
-      return Set.of();
->>>>>>> aa6c3083
     }
   }
 
@@ -136,7 +115,6 @@
 
   public static Mono<ReactiveAdminClient> create(AdminClient adminClient) {
     return getClusterVersion(adminClient)
-<<<<<<< HEAD
         .flatMap(ver ->
             getSupportedUpdateFeaturesForVersion(adminClient, ver)
                 .map(features ->
@@ -149,21 +127,6 @@
       kafkaVersion = NumberUtil.parserClusterVersion(versionStr);
     } catch (NumberFormatException e) {
       //Nothing to do here
-=======
-        .map(ver ->
-            new ReactiveAdminClient(
-                adminClient,
-                ver,
-                getSupportedUpdateFeaturesForVersion(ver)));
-  }
-
-  private static Set<SupportedFeature> getSupportedUpdateFeaturesForVersion(String versionStr) {
-    try {
-      float version = NumberUtil.parserClusterVersion(versionStr);
-      return SupportedFeature.forVersion(version);
-    } catch (NumberFormatException e) {
-      return SupportedFeature.defaultFeatures();
->>>>>>> aa6c3083
     }
     return SupportedFeature.forVersion(ac, kafkaVersion);
   }
@@ -484,44 +447,6 @@
    *                            false - skip partitions with no leader
    */
   public Mono<Map<TopicPartition, Long>> listOffsets(Collection<TopicPartition> partitions,
-<<<<<<< HEAD
-                                                     OffsetSpec offsetSpec) {
-    //TODO: need to split this into multiple calls if number of target partitions is big
-    return toMono(
-        client.listOffsets(partitions.stream().collect(toMap(tp -> tp, tp -> offsetSpec))).all())
-        .map(offsets -> offsets.entrySet()
-            .stream()
-            // filtering partitions for which offsets were not found
-            .filter(e -> e.getValue().offset() >= 0)
-            .collect(toMap(Map.Entry::getKey, e -> e.getValue().offset())));
-  }
-
-  public Mono<Collection<AclBinding>> listAcls() {
-    Preconditions.checkArgument(features.contains(SupportedFeature.AUTHORIZED_SECURITY_ENABLED));
-    return toMono(client.describeAcls(AclBindingFilter.ANY).values());
-  }
-
-  public Mono<Void> createAcls(Collection<AclBinding> aclBindings) {
-    Preconditions.checkArgument(features.contains(SupportedFeature.AUTHORIZED_SECURITY_ENABLED));
-    return toMono(client.createAcls(aclBindings).all());
-  }
-
-  public Mono<Void> deleteAcls(Collection<AclBinding> aclBindings) {
-    Preconditions.checkArgument(features.contains(SupportedFeature.AUTHORIZED_SECURITY_ENABLED));
-    var filters = aclBindings.stream().map(AclBinding::toFilter).collect(Collectors.toSet());
-    return toMono(client.deleteAcls(filters).all()).then();
-  }
-
-  private Mono<Set<TopicPartition>> topicPartitions(String topic) {
-    return toMono(client.describeTopics(List.of(topic)).all())
-        .map(r -> r.values().stream()
-            .findFirst()
-            .stream()
-            .flatMap(d -> d.partitions().stream())
-            .map(p -> new TopicPartition(topic, p.partition()))
-            .collect(Collectors.toSet())
-        );
-=======
                                                      OffsetSpec offsetSpec,
                                                      boolean failOnUnknownLeader) {
     return filterPartitionsWithLeaderCheck(partitions, failOnUnknownLeader)
@@ -578,7 +503,22 @@
         call,
         (m1, m2) -> ImmutableMap.<TopicPartition, Long>builder().putAll(m1).putAll(m2).build()
     );
->>>>>>> aa6c3083
+  }
+
+  public Mono<Collection<AclBinding>> listAcls() {
+    Preconditions.checkArgument(features.contains(SupportedFeature.AUTHORIZED_SECURITY_ENABLED));
+    return toMono(client.describeAcls(AclBindingFilter.ANY).values());
+  }
+
+  public Mono<Void> createAcls(Collection<AclBinding> aclBindings) {
+    Preconditions.checkArgument(features.contains(SupportedFeature.AUTHORIZED_SECURITY_ENABLED));
+    return toMono(client.createAcls(aclBindings).all());
+  }
+
+  public Mono<Void> deleteAcls(Collection<AclBinding> aclBindings) {
+    Preconditions.checkArgument(features.contains(SupportedFeature.AUTHORIZED_SECURITY_ENABLED));
+    var filters = aclBindings.stream().map(AclBinding::toFilter).collect(Collectors.toSet());
+    return toMono(client.deleteAcls(filters).all()).then();
   }
 
   public Mono<Void> updateBrokerConfigByName(Integer brokerId, String name, String value) {
