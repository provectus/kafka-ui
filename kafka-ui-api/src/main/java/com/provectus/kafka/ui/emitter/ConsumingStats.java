--- conflicted
+++ resolved
@@ -2,14 +2,8 @@
 
 import com.provectus.kafka.ui.model.TopicMessageConsumingDTO;
 import com.provectus.kafka.ui.model.TopicMessageEventDTO;
-<<<<<<< HEAD
 import com.provectus.kafka.ui.model.TopicMessageNextPageCursorDTO;
-import com.provectus.kafka.ui.util.ConsumerRecordsUtil;
 import javax.annotation.Nullable;
-import org.apache.kafka.clients.consumer.ConsumerRecords;
-import org.apache.kafka.common.utils.Bytes;
-=======
->>>>>>> 8126607b
 import reactor.core.publisher.FluxSink;
 
 class ConsumingStats {
@@ -18,22 +12,10 @@
   private int records = 0;
   private long elapsed = 0;
 
-<<<<<<< HEAD
-  /**
-   * returns bytes polled.
-   */
-  int sendConsumingEvt(FluxSink<TopicMessageEventDTO> sink,
-                       ConsumerRecords<Bytes, Bytes> polledRecords,
-                       long elapsed,
-                       int filterApplyErrors) {
-    int polledBytes = ConsumerRecordsUtil.calculatePolledSize(polledRecords);
-    bytes += polledBytes;
-=======
   void sendConsumingEvt(FluxSink<TopicMessageEventDTO> sink,
                         PolledRecords polledRecords,
                         int filterApplyErrors) {
     bytes += polledRecords.bytes();
->>>>>>> 8126607b
     this.records += polledRecords.count();
     this.elapsed += polledRecords.elapsed().toMillis();
     sink.next(
