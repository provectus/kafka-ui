--- conflicted
+++ resolved
@@ -24,7 +24,11 @@
     );
   }
 
-<<<<<<< HEAD
+  void incFilterApplyError() {
+    filterApplyErrors++;
+  }
+
+
   void sendFinishEvent(FluxSink<TopicMessageEventDTO> sink, int filterApplyErrors, @Nullable Cursor.Tracking cursor) {
     sink.next(
         new TopicMessageEventDTO()
@@ -35,17 +39,6 @@
                     : null
             )
             .consuming(createConsumingStats(sink, filterApplyErrors))
-=======
-  void incFilterApplyError() {
-    filterApplyErrors++;
-  }
-
-  void sendFinishEvent(FluxSink<TopicMessageEventDTO> sink) {
-    sink.next(
-        new TopicMessageEventDTO()
-            .type(TopicMessageEventDTO.TypeEnum.DONE)
-            .consuming(createConsumingStats())
->>>>>>> 5f89e3b9
     );
   }
 
