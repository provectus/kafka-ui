package com.provectus.kafka.ui.controller;

import com.provectus.kafka.ui.api.BrokersApi;
import com.provectus.kafka.ui.model.Broker;
<<<<<<< HEAD
import com.provectus.kafka.ui.model.BrokerLogdirUpdate;
=======
import com.provectus.kafka.ui.model.BrokerConfig;
>>>>>>> 699512f7
import com.provectus.kafka.ui.model.BrokerMetrics;
import com.provectus.kafka.ui.model.BrokersLogdirs;
import com.provectus.kafka.ui.service.ClusterService;
import java.util.List;
import lombok.RequiredArgsConstructor;
import lombok.extern.log4j.Log4j2;
import org.springframework.http.ResponseEntity;
import org.springframework.web.bind.annotation.RestController;
import org.springframework.web.server.ServerWebExchange;
import reactor.core.publisher.Flux;
import reactor.core.publisher.Mono;

@RestController
@RequiredArgsConstructor
@Log4j2
public class BrokersController implements BrokersApi {
  private final ClusterService clusterService;

  @Override
  public Mono<ResponseEntity<BrokerMetrics>> getBrokersMetrics(String clusterName, Integer id,
                                                               ServerWebExchange exchange) {
    return clusterService.getBrokerMetrics(clusterName, id)
        .map(ResponseEntity::ok)
        .onErrorReturn(ResponseEntity.notFound().build());
  }

  @Override
  public Mono<ResponseEntity<Flux<Broker>>> getBrokers(String clusterName,
                                                       ServerWebExchange exchange) {
    return Mono.just(ResponseEntity.ok(clusterService.getBrokers(clusterName)));
  }

  @Override
  public Mono<ResponseEntity<Flux<BrokersLogdirs>>> getAllBrokersLogdirs(String clusterName,
                                                                         List<Integer> brokers,
                                                                         ServerWebExchange exchange
  ) {
    return Mono.just(ResponseEntity.ok(clusterService.getAllBrokersLogdirs(clusterName, brokers)));
  }

  @Override
<<<<<<< HEAD
  public Mono<ResponseEntity<Void>> updateBrokerTopicPartitionLogDir(
      String clusterName, Integer id, Mono<BrokerLogdirUpdate> brokerLogdir,
      ServerWebExchange exchange) {
    return brokerLogdir
        .flatMap(bld -> clusterService.updateBrokerLogDir(clusterName, id, bld))
        .map(ResponseEntity::ok);
=======
  public Mono<ResponseEntity<Flux<BrokerConfig>>> getBrokerConfig(String clusterName, Integer id,
                                                                  ServerWebExchange exchange) {
    return clusterService.getBrokerConfig(clusterName, id)
        .map(Flux::fromIterable)
        .map(ResponseEntity::ok)
        .onErrorReturn(ResponseEntity.notFound().build());
>>>>>>> 699512f7
  }
}<|MERGE_RESOLUTION|>--- conflicted
+++ resolved
@@ -2,11 +2,8 @@
 
 import com.provectus.kafka.ui.api.BrokersApi;
 import com.provectus.kafka.ui.model.Broker;
-<<<<<<< HEAD
+import com.provectus.kafka.ui.model.BrokerConfig;
 import com.provectus.kafka.ui.model.BrokerLogdirUpdate;
-=======
-import com.provectus.kafka.ui.model.BrokerConfig;
->>>>>>> 699512f7
 import com.provectus.kafka.ui.model.BrokerMetrics;
 import com.provectus.kafka.ui.model.BrokersLogdirs;
 import com.provectus.kafka.ui.service.ClusterService;
@@ -48,20 +45,20 @@
   }
 
   @Override
-<<<<<<< HEAD
+  public Mono<ResponseEntity<Flux<BrokerConfig>>> getBrokerConfig(String clusterName, Integer id,
+                                                                  ServerWebExchange exchange) {
+    return clusterService.getBrokerConfig(clusterName, id)
+        .map(Flux::fromIterable)
+        .map(ResponseEntity::ok)
+        .onErrorReturn(ResponseEntity.notFound().build());
+  }
+
+  @Override
   public Mono<ResponseEntity<Void>> updateBrokerTopicPartitionLogDir(
       String clusterName, Integer id, Mono<BrokerLogdirUpdate> brokerLogdir,
       ServerWebExchange exchange) {
     return brokerLogdir
         .flatMap(bld -> clusterService.updateBrokerLogDir(clusterName, id, bld))
         .map(ResponseEntity::ok);
-=======
-  public Mono<ResponseEntity<Flux<BrokerConfig>>> getBrokerConfig(String clusterName, Integer id,
-                                                                  ServerWebExchange exchange) {
-    return clusterService.getBrokerConfig(clusterName, id)
-        .map(Flux::fromIterable)
-        .map(ResponseEntity::ok)
-        .onErrorReturn(ResponseEntity.notFound().build());
->>>>>>> 699512f7
   }
 }