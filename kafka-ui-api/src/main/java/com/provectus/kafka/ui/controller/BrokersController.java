package com.provectus.kafka.ui.controller;

import com.provectus.kafka.ui.api.BrokersApi;
import com.provectus.kafka.ui.mapper.ClusterMapper;
import com.provectus.kafka.ui.model.BrokerConfigDTO;
import com.provectus.kafka.ui.model.BrokerConfigItemDTO;
import com.provectus.kafka.ui.model.BrokerDTO;
import com.provectus.kafka.ui.model.BrokerLogdirUpdateDTO;
import com.provectus.kafka.ui.model.BrokerMetricsDTO;
import com.provectus.kafka.ui.model.BrokersLogdirsDTO;
import com.provectus.kafka.ui.model.rbac.AccessContext;
import com.provectus.kafka.ui.model.rbac.permission.ClusterConfigAction;
import com.provectus.kafka.ui.service.BrokerService;
import com.provectus.kafka.ui.service.rbac.AccessControlService;
import java.util.List;
import lombok.RequiredArgsConstructor;
import lombok.extern.slf4j.Slf4j;
import org.springframework.http.ResponseEntity;
import org.springframework.web.bind.annotation.RestController;
import org.springframework.web.server.ServerWebExchange;
import reactor.core.publisher.Flux;
import reactor.core.publisher.Mono;

@RestController
@RequiredArgsConstructor
@Slf4j
public class BrokersController extends AbstractController implements BrokersApi {
  private final BrokerService brokerService;
  private final ClusterMapper clusterMapper;
  private final AccessControlService accessControlService;

  @Override
  public Mono<ResponseEntity<Flux<BrokerDTO>>> getBrokers(String clusterName,
                                                          ServerWebExchange exchange) {
    Mono<Void> validateAccess = accessControlService.validateAccess(AccessContext.builder()
        .cluster(clusterName)
        .build());

    var job = brokerService.getBrokers(getCluster(clusterName));

    return validateAccess.then(Mono.just(ResponseEntity.ok(job)));
  }

  @Override
<<<<<<< HEAD
  public Mono<ResponseEntity<BrokerMetricsDTO>> getBrokersMetrics(String clusterName, Integer id,
                                                                  ServerWebExchange exchange) {
    Mono<Void> validateAccess = accessControlService.validateAccess(AccessContext.builder()
        .cluster(clusterName)
        .build());

    return validateAccess.then(
        brokerService.getBrokerMetrics(getCluster(clusterName), id)
            .map(clusterMapper::toBrokerMetrics)
            .map(ResponseEntity::ok)
            .onErrorReturn(ResponseEntity.notFound().build())
    );
=======
  public Mono<ResponseEntity<Flux<BrokerDTO>>> getBrokers(String clusterName,
                                                          ServerWebExchange exchange) {
    return Mono.just(ResponseEntity.ok(
        brokerService.getBrokers(getCluster(clusterName)).map(clusterMapper::toBrokerDto)));
>>>>>>> f9906b5d
  }

  @Override
  public Mono<ResponseEntity<Flux<BrokersLogdirsDTO>>> getAllBrokersLogdirs(String clusterName,
                                                                            List<Integer> brokers,
                                                                            ServerWebExchange exchange) {
    Mono<Void> validateAccess = accessControlService.validateAccess(AccessContext.builder()
        .cluster(clusterName)
        .build());

    return validateAccess.then(
        Mono.just(ResponseEntity.ok(
            brokerService.getAllBrokersLogdirs(getCluster(clusterName), brokers)))
    );
  }

  @Override
  public Mono<ResponseEntity<Flux<BrokerConfigDTO>>> getBrokerConfig(String clusterName,
                                                                     Integer id,
                                                                     ServerWebExchange exchange) {
    Mono<Void> validateAccess = accessControlService.validateAccess(AccessContext.builder()
        .cluster(clusterName)
        .clusterConfigActions(ClusterConfigAction.VIEW)
        .build());

    return validateAccess.then(
        Mono.just(ResponseEntity.ok(
            brokerService.getBrokerConfig(getCluster(clusterName), id)
                .map(clusterMapper::toBrokerConfig)))
    );
  }

  @Override
  public Mono<ResponseEntity<Void>> updateBrokerTopicPartitionLogDir(String clusterName,
                                                                     Integer id,
                                                                     Mono<BrokerLogdirUpdateDTO> brokerLogdir,
                                                                     ServerWebExchange exchange) {
    Mono<Void> validateAccess = accessControlService.validateAccess(AccessContext.builder()
        .cluster(clusterName)
        .clusterConfigActions(ClusterConfigAction.VIEW, ClusterConfigAction.EDIT)
        .build());

    return validateAccess.then(
        brokerLogdir
            .flatMap(bld -> brokerService.updateBrokerLogDir(getCluster(clusterName), id, bld))
            .map(ResponseEntity::ok)
    );
  }

  @Override
  public Mono<ResponseEntity<Void>> updateBrokerConfigByName(String clusterName,
                                                             Integer id,
                                                             String name,
                                                             Mono<BrokerConfigItemDTO> brokerConfig,
                                                             ServerWebExchange exchange) {
    Mono<Void> validateAccess = accessControlService.validateAccess(AccessContext.builder()
        .cluster(clusterName)
        .clusterConfigActions(ClusterConfigAction.VIEW, ClusterConfigAction.EDIT)
        .build());

    return validateAccess.then(
        brokerConfig
            .flatMap(bci -> brokerService.updateBrokerConfigByName(
                getCluster(clusterName), id, name, bci.getValue()))
            .map(ResponseEntity::ok)
    );
  }
}<|MERGE_RESOLUTION|>--- conflicted
+++ resolved
@@ -36,13 +36,12 @@
         .cluster(clusterName)
         .build());
 
-    var job = brokerService.getBrokers(getCluster(clusterName));
+    var job = brokerService.getBrokers(getCluster(clusterName)).map(clusterMapper::toBrokerDto);
 
     return validateAccess.then(Mono.just(ResponseEntity.ok(job)));
   }
 
   @Override
-<<<<<<< HEAD
   public Mono<ResponseEntity<BrokerMetricsDTO>> getBrokersMetrics(String clusterName, Integer id,
                                                                   ServerWebExchange exchange) {
     Mono<Void> validateAccess = accessControlService.validateAccess(AccessContext.builder()
@@ -55,12 +54,6 @@
             .map(ResponseEntity::ok)
             .onErrorReturn(ResponseEntity.notFound().build())
     );
-=======
-  public Mono<ResponseEntity<Flux<BrokerDTO>>> getBrokers(String clusterName,
-                                                          ServerWebExchange exchange) {
-    return Mono.just(ResponseEntity.ok(
-        brokerService.getBrokers(getCluster(clusterName)).map(clusterMapper::toBrokerDto)));
->>>>>>> f9906b5d
   }
 
   @Override
