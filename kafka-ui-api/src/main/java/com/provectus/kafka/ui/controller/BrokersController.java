--- conflicted
+++ resolved
@@ -36,19 +36,19 @@
   }
 
   @Override
-<<<<<<< HEAD
+  public Mono<ResponseEntity<Flux<BrokersLogdirs>>> getAllBrokersLogdirs(String clusterName,
+                                                                         List<Integer> brokers,
+                                                                         ServerWebExchange exchange
+  ) {
+    return Mono.just(ResponseEntity.ok(clusterService.getAllBrokersLogdirs(clusterName, brokers)));
+  }
+
+  @Override
   public Mono<ResponseEntity<Flux<BrokerConfig>>> getBrokerConfig(String clusterName, Integer id,
                                                                   ServerWebExchange exchange) {
     return clusterService.getBrokerConfig(clusterName, id)
         .map(Flux::fromIterable)
         .map(ResponseEntity::ok)
         .onErrorReturn(ResponseEntity.notFound().build());
-=======
-  public Mono<ResponseEntity<Flux<BrokersLogdirs>>> getAllBrokersLogdirs(String clusterName,
-                                                                         List<Integer> brokers,
-                                                                         ServerWebExchange exchange
-  ) {
-    return Mono.just(ResponseEntity.ok(clusterService.getAllBrokersLogdirs(clusterName, brokers)));
->>>>>>> 4c135554
   }
 }