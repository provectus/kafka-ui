--- conflicted
+++ resolved
@@ -1,11 +1,13 @@
 package com.provectus.kafka.ui.service;
 
+import com.fasterxml.jackson.databind.JsonNode;
 import com.fasterxml.jackson.databind.ObjectMapper;
 import com.provectus.kafka.ui.emitter.BackwardRecordEmitter;
 import com.provectus.kafka.ui.emitter.ForwardRecordEmitter;
 import com.provectus.kafka.ui.model.ConsumerPosition;
 import com.provectus.kafka.ui.model.KafkaCluster;
 import com.provectus.kafka.ui.model.SeekDirection;
+import com.provectus.kafka.ui.model.TopicMessage;
 import com.provectus.kafka.ui.model.TopicMessageEvent;
 import com.provectus.kafka.ui.serde.DeserializationService;
 import com.provectus.kafka.ui.serde.RecordSerDe;
@@ -13,6 +15,7 @@
 import com.provectus.kafka.ui.util.OffsetsSeekBackward;
 import com.provectus.kafka.ui.util.OffsetsSeekForward;
 import java.util.Collection;
+import java.util.LinkedList;
 import java.util.List;
 import java.util.Map;
 import java.util.Optional;
@@ -109,36 +112,10 @@
         || !message.getType().equals(TopicMessageEvent.TypeEnum.MESSAGE)) {
       return true;
     }
-<<<<<<< HEAD
 
-    Object content = message.getMessage().getContent();
-    JsonNode tree = objectMapper.valueToTree(content);
-    return treeContainsValue(tree, query);
-  }
-
-  private boolean treeContainsValue(JsonNode tree, String query) {
-    LinkedList<JsonNode> nodesForSearch = new LinkedList<>();
-    nodesForSearch.add(tree);
-
-    while (!nodesForSearch.isEmpty()) {
-      JsonNode node = nodesForSearch.removeFirst();
-
-      if (node.isContainerNode()) {
-        node.elements().forEachRemaining(nodesForSearch::add);
-        continue;
-      }
-
-      String nodeValue = node.asText();
-      if (nodeValue.contains(query)) {
-        return true;
-      }
-    }
-
-    return false;
-=======
-    return (StringUtils.isNotEmpty(message.getKey()) && message.getKey().contains(query))
-         || (StringUtils.isNotEmpty(message.getContent()) && message.getContent().contains(query));
->>>>>>> bf6dd6c9
+    final TopicMessage topicMessage = message.getMessage();
+    return (StringUtils.isNotEmpty(topicMessage.getKey()) && topicMessage.getKey().contains(query))
+        || (StringUtils.isNotEmpty(topicMessage.getContent()) && topicMessage.getContent().contains(query));
   }
 
 }