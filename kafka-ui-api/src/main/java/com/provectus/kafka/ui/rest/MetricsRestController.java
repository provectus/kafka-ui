--- conflicted
+++ resolved
@@ -56,12 +56,12 @@
     }
 
     @Override
-<<<<<<< HEAD
+    public Mono<ResponseEntity<Flux<ConsumerGroup>>> getConsumerGroup(String clusterName, ServerWebExchange exchange) {
+        return clusterService.getConsumerGroup(clusterName);
+    }
+
+    @Override
     public Mono<ResponseEntity<ConsumerGroupDetails>> getConsumerGroupDetail(String consumerGroupId, ServerWebExchange exchange) {
         return Mono.just(ResponseEntity.ok(new ConsumerGroupDetails()));
-=======
-    public Mono<ResponseEntity<Flux<ConsumerGroup>>> getConsumerGroup(String clusterName, ServerWebExchange exchange) {
-        return clusterService.getConsumerGroup(clusterName);
->>>>>>> e0522aa9
     }
 }