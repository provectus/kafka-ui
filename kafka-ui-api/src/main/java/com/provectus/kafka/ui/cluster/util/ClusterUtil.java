package com.provectus.kafka.ui.cluster.util;

import com.provectus.kafka.ui.cluster.model.*;
import com.provectus.kafka.ui.model.*;
import lombok.extern.slf4j.Slf4j;
import com.provectus.kafka.ui.model.TopicMessage;

import org.apache.kafka.clients.admin.*;
import org.apache.kafka.clients.consumer.ConsumerRecord;
import org.apache.kafka.clients.consumer.OffsetAndMetadata;
import org.apache.kafka.common.KafkaFuture;
import org.apache.kafka.common.Node;
import org.apache.kafka.common.TopicPartition;
import org.apache.kafka.common.config.ConfigResource;
import org.apache.kafka.common.record.TimestampType;
import org.apache.kafka.common.utils.Bytes;

import reactor.core.publisher.Mono;

import java.time.Instant;
import java.time.OffsetDateTime;
import java.time.ZoneId;
import java.util.HashMap;
import java.util.*;
import java.util.stream.Collectors;
import java.util.stream.Stream;

import static com.provectus.kafka.ui.kafka.KafkaConstants.TOPIC_DEFAULT_CONFIGS;
import static org.apache.kafka.common.config.TopicConfig.MESSAGE_FORMAT_VERSION_CONFIG;

@Slf4j
public class ClusterUtil {

    private static final String CLUSTER_VERSION_PARAM_KEY = "inter.broker.protocol.version";

    private static final ZoneId UTC_ZONE_ID = ZoneId.of("UTC");

    public static <T> Mono<T> toMono(KafkaFuture<T> future){
        return Mono.create(sink -> future.whenComplete((res, ex)->{
            if (ex!=null) {
                sink.error(ex);
            } else {
                sink.success(res);
            }
        }));
    }

    public static Mono<String> toMono(KafkaFuture<Void> future, String topicName){
        return Mono.create(sink -> future.whenComplete((res, ex)->{
            if (ex!=null) {
                sink.error(ex);
            } else {
                sink.success(topicName);
            }
        }));
    }

    public static ConsumerGroup convertToConsumerGroup(ConsumerGroupDescription c, KafkaCluster cluster) {
        ConsumerGroup consumerGroup = new ConsumerGroup();
        consumerGroup.setConsumerGroupId(c.groupId());
        consumerGroup.setNumConsumers(c.members().size());
        int numTopics = c.members().stream().flatMap(m -> m.assignment().topicPartitions().stream().flatMap(t -> Stream.of(t.topic()))).collect(Collectors.toSet()).size();
        consumerGroup.setNumTopics(numTopics);
        return consumerGroup;
    }

    public static List<ConsumerTopicPartitionDetail> convertToConsumerTopicPartitionDetails(
            MemberDescription consumer,
            Map<TopicPartition, OffsetAndMetadata> groupOffsets,
            Map<TopicPartition, Long> endOffsets
    ) {
        return consumer.assignment().topicPartitions().stream()
                .map(tp -> {
                    Long currentOffset = groupOffsets.get(tp).offset();
                    Long endOffset = endOffsets.get(tp);
                    ConsumerTopicPartitionDetail cd = new ConsumerTopicPartitionDetail();
                    cd.setConsumerId(consumer.consumerId());
                    cd.setTopic(tp.topic());
                    cd.setPartition(tp.partition());
                    cd.setCurrentOffset(currentOffset);
                    cd.setEndOffset(endOffset);
                    cd.setMessagesBehind(endOffset - currentOffset);
                    return cd;
                }).collect(Collectors.toList());
    }


    public static InternalTopicConfig mapToInternalTopicConfig(ConfigEntry configEntry) {
        InternalTopicConfig.InternalTopicConfigBuilder builder = InternalTopicConfig.builder()
                .name(configEntry.name())
                .value(configEntry.value());
        if (configEntry.name().equals(MESSAGE_FORMAT_VERSION_CONFIG)) {
            builder.defaultValue(configEntry.value());
        } else {
            builder.defaultValue(TOPIC_DEFAULT_CONFIGS.get(configEntry.name()));
        }
        return builder.build();
    }

    public static InternalTopic mapToInternalTopic(TopicDescription topicDescription) {
        var topic = InternalTopic.builder();
        topic.internal(topicDescription.isInternal());
        topic.name(topicDescription.name());

        List<InternalPartition> partitions = topicDescription.partitions().stream().map(
                partition -> {
                    var partitionDto = InternalPartition.builder();
                    partitionDto.leader(partition.leader().id());
                    partitionDto.partition(partition.partition());
                    partitionDto.inSyncReplicasCount(partition.isr().size());
                    partitionDto.replicasCount(partition.replicas().size());
                    List<InternalReplica> replicas = partition.replicas().stream().map(
                            r -> new InternalReplica(r.id(), partition.leader().id()!=r.id(), partition.isr().contains(r)))
                            .collect(Collectors.toList());
                    partitionDto.replicas(replicas);
                    return partitionDto.build();
                })
                .collect(Collectors.toList());

        int urpCount = partitions.stream()
                .flatMap(partition -> partition.getReplicas().stream())
                .filter(InternalReplica::isInSync).mapToInt(e -> 1)
                .sum();

        int inSyncReplicasCount = partitions.stream()
                .mapToInt(InternalPartition::getInSyncReplicasCount)
                .sum();

        int replicasCount = partitions.stream()
                .mapToInt(InternalPartition::getReplicasCount)
                .sum();

        topic.partitions(partitions);
        topic.replicas(replicasCount);
        topic.partitionCount(topicDescription.partitions().size());
        topic.inSyncReplicas(inSyncReplicasCount);

        topic.replicationFactor(
                topicDescription.partitions().size() > 0 ?
                        topicDescription.partitions().get(0).replicas().size() : 0
        );

        topic.underReplicatedPartitions(urpCount);

        return topic.build();
    }

    public static int convertToIntServerStatus(ServerStatus serverStatus) {
        return serverStatus.equals(ServerStatus.ONLINE) ? 1 : 0;
    }

    public static TopicMessage mapToTopicMessage(ConsumerRecord<Bytes, Bytes> consumerRecord) {
        OffsetDateTime timestamp = OffsetDateTime.ofInstant(Instant.ofEpochMilli(consumerRecord.timestamp()), UTC_ZONE_ID);
        TopicMessage.TimestampTypeEnum timestampType = mapToTimestampType(consumerRecord.timestampType());
        Map<String, String> headers = new HashMap<>();
        consumerRecord.headers().iterator()
                .forEachRemaining(header -> headers.put(header.key(), new String(header.value())));

        TopicMessage topicMessage = new TopicMessage();

        topicMessage.setPartition(consumerRecord.partition());
        topicMessage.setOffset(consumerRecord.offset());
        topicMessage.setTimestamp(timestamp);
        topicMessage.setTimestampType(timestampType);
        if (consumerRecord.key() != null) {
            topicMessage.setKey(consumerRecord.key().toString());
        }
        topicMessage.setHeaders(headers);
        topicMessage.setContent(consumerRecord.value().toString());

        return topicMessage;
    }

    private static TopicMessage.TimestampTypeEnum mapToTimestampType(TimestampType timestampType) {
        switch (timestampType) {
            case CREATE_TIME:
                return TopicMessage.TimestampTypeEnum.CREATE_TIME;
            case LOG_APPEND_TIME:
                return TopicMessage.TimestampTypeEnum.LOG_APPEND_TIME;
            case NO_TIMESTAMP_TYPE:
                return TopicMessage.TimestampTypeEnum.NO_TIMESTAMP_TYPE;
            default:
                throw new IllegalArgumentException("Unknown timestampType: " + timestampType);
        }
    }
<<<<<<< HEAD
    public static Mono<Set<ExtendedAdminClient.SupportedFeature>> getSupportedFeatures(AdminClient adminClient) {
        return ClusterUtil.toMono(adminClient.describeCluster().controller())
                .map(Node::id)
                .map(id -> Collections.singletonList(new ConfigResource(ConfigResource.Type.BROKER, id.toString())))
                .map(brokerCR -> adminClient.describeConfigs(brokerCR).all())
                .flatMap(ClusterUtil::toMono)
                .map(ClusterUtil::getSupportedUpdateFeature)
                .map(Collections::singleton);
    }

    private static ExtendedAdminClient.SupportedFeature getSupportedUpdateFeature(Map<ConfigResource, Config> configs) {
        String version = configs.values().stream()
                .map(Config::entries)
                .flatMap(Collection::stream)
                .filter(entry -> entry.name().contains(CLUSTER_VERSION_PARAM_KEY))
                .findFirst().orElseThrow().value();
        try {
            return Float.parseFloat(version.split("-")[0]) <= 2.3f
                    ? ExtendedAdminClient.SupportedFeature.ALTER_CONFIGS : ExtendedAdminClient.SupportedFeature.INCREMENTAL_ALTER_CONFIGS;
        } catch (Exception e) {
            log.error("Conversion clusterVersion {} to float value failed", version);
            throw e;
        }
    }

    public static Topic convertToTopic (InternalTopic internalTopic) {
        Topic topic = new Topic();
        topic.setName(internalTopic.getName());
        List<Partition> partitions = internalTopic.getPartitions().stream().flatMap(s -> {
            Partition partition = new Partition();
            partition.setPartition(s.getPartition());
            partition.setLeader(s.getLeader());
            partition.setReplicas(s.getReplicas().stream().flatMap(r -> {
                Replica replica = new Replica();
                replica.setBroker(r.getBroker());
                return Stream.of(replica);
            }).collect(Collectors.toList()));
            return Stream.of(partition);
        }).collect(Collectors.toList());
        topic.setPartitions(partitions);
        return topic;
=======
    public static <T, R> Map<T, R> toSingleMap (Stream<Map<T, R>> streamOfMaps) {
        return streamOfMaps.reduce((map1, map2) -> Stream.concat(map1.entrySet().stream(), map2.entrySet().stream())
                .collect(Collectors.toMap(Map.Entry::getKey, Map.Entry::getValue))).orElseThrow();
>>>>>>> 9a5ffc9e
    }

}<|MERGE_RESOLUTION|>--- conflicted
+++ resolved
@@ -183,7 +183,6 @@
                 throw new IllegalArgumentException("Unknown timestampType: " + timestampType);
         }
     }
-<<<<<<< HEAD
     public static Mono<Set<ExtendedAdminClient.SupportedFeature>> getSupportedFeatures(AdminClient adminClient) {
         return ClusterUtil.toMono(adminClient.describeCluster().controller())
                 .map(Node::id)
@@ -225,11 +224,11 @@
         }).collect(Collectors.toList());
         topic.setPartitions(partitions);
         return topic;
-=======
+    }
+
     public static <T, R> Map<T, R> toSingleMap (Stream<Map<T, R>> streamOfMaps) {
         return streamOfMaps.reduce((map1, map2) -> Stream.concat(map1.entrySet().stream(), map2.entrySet().stream())
                 .collect(Collectors.toMap(Map.Entry::getKey, Map.Entry::getValue))).orElseThrow();
->>>>>>> 9a5ffc9e
     }
 
 }