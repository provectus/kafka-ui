--- conflicted
+++ resolved
@@ -139,13 +139,6 @@
         return serverStatus.equals(ServerStatus.ONLINE) ? 1 : 0;
     }
 
-<<<<<<< HEAD
-    public static <T, R> Map<T, R> toSingleMap (Stream<Map<T, R>> streamOfMaps) {
-        return streamOfMaps.reduce((map1, map2) -> Stream.concat(map1.entrySet().stream(), map2.entrySet().stream())
-                .collect(Collectors.toMap(Map.Entry::getKey, Map.Entry::getValue))).orElseThrow();
-    }
-
-=======
     public static TopicMessage mapToTopicMessage(ConsumerRecord<Bytes, Bytes> consumerRecord) {
         OffsetDateTime timestamp = OffsetDateTime.ofInstant(Instant.ofEpochMilli(consumerRecord.timestamp()), UTC_ZONE_ID);
         TopicMessage.TimestampTypeEnum timestampType = mapToTimestampType(consumerRecord.timestampType());
@@ -180,5 +173,9 @@
                 throw new IllegalArgumentException("Unknown timestampType: " + timestampType);
         }
     }
->>>>>>> 803f0be7
+    public static <T, R> Map<T, R> toSingleMap (Stream<Map<T, R>> streamOfMaps) {
+        return streamOfMaps.reduce((map1, map2) -> Stream.concat(map1.entrySet().stream(), map2.entrySet().stream())
+                .collect(Collectors.toMap(Map.Entry::getKey, Map.Entry::getValue))).orElseThrow();
+    }
+
 }