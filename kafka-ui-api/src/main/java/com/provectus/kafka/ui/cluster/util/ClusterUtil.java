package com.provectus.kafka.ui.cluster.util;

import com.provectus.kafka.ui.cluster.model.*;
import com.provectus.kafka.ui.model.ConsumerGroup;
<<<<<<< HEAD
import lombok.extern.log4j.Log4j2;
import org.apache.kafka.clients.admin.Config;
=======
import org.apache.kafka.clients.admin.ConfigEntry;
>>>>>>> 2d45c488
import org.apache.kafka.clients.admin.ConsumerGroupDescription;
import org.apache.kafka.clients.admin.TopicDescription;
import org.apache.kafka.common.KafkaFuture;
import org.apache.kafka.common.config.ConfigResource;
import reactor.core.publisher.Mono;

<<<<<<< HEAD
import java.util.HashSet;
import java.util.Map;
import java.util.NoSuchElementException;
import java.util.Set;
=======
import java.util.List;
import java.util.stream.Collectors;

import static com.provectus.kafka.ui.kafka.KafkaConstants.TOPIC_DEFAULT_CONFIGS;
import static org.apache.kafka.common.config.TopicConfig.MESSAGE_FORMAT_VERSION_CONFIG;
>>>>>>> 2d45c488

@Log4j2
public class ClusterUtil {

    private static final String CLUSTER_VERSION_PARAM_KEY = "inter.broker.protocol.version";

    public static <T> Mono<T> toMono(KafkaFuture<T> future){
        return Mono.create(sink -> future.whenComplete((res, ex)->{
            if (ex!=null) {
                sink.error(ex);
            } else {
                sink.success(res);
            }
        }));
    }

    public static ConsumerGroup convertToConsumerGroup(ConsumerGroupDescription c, KafkaCluster cluster) {
        ConsumerGroup consumerGroup = new ConsumerGroup();
        consumerGroup.setClusterId(cluster.getId());
        consumerGroup.setConsumerGroupId(c.groupId());
        consumerGroup.setNumConsumers(c.members().size());
        int numTopics = c.members().stream().mapToInt( m -> m.assignment().topicPartitions().size()).sum();
        consumerGroup.setNumTopics(numTopics);
        return consumerGroup;
    }

<<<<<<< HEAD
    public static void setSupportedCommands(KafkaCluster cluster, Map<ConfigResource, Config> configs) {
        String version = configs.values().stream()
                .map(en -> en.entries().stream()
                        .filter(en1 -> en1.name().contains(CLUSTER_VERSION_PARAM_KEY))
                        .findFirst().orElseThrow())
                .findFirst().orElseThrow().value();
        try {
            cluster.getSupportedCommands().add(Float.parseFloat(version.split("-")[0]) <= 2.3f
                    ? SupportedCommands.ALTER_CONFIGS : SupportedCommands.INCREMENTAL_ALTER_CONFIGS);
        } catch (NoSuchElementException el) {
            log.error("Cluster version param not found {}", cluster.getName());
            throw el;
        } catch (Exception e) {
            log.error("Conversion clusterVersion {} to float value failed", version);
            throw e;
        }
    }
=======
    public static InternalTopicConfig mapToInternalTopicConfig(ConfigEntry configEntry) {
        InternalTopicConfig.InternalTopicConfigBuilder builder = InternalTopicConfig.builder()
                .name(configEntry.name())
                .value(configEntry.value());
        if (configEntry.name().equals(MESSAGE_FORMAT_VERSION_CONFIG)) {
            builder.defaultValue(configEntry.value());
        } else {
            builder.defaultValue(TOPIC_DEFAULT_CONFIGS.get(configEntry.name()));
        }
        return builder.build();
    }

    public static InternalTopic mapToInternalTopic(TopicDescription topicDescription) {
        var topic = InternalTopic.builder();
        topic.internal(topicDescription.isInternal());
        topic.name(topicDescription.name());

        List<InternalPartition> partitions = topicDescription.partitions().stream().map(
                partition -> {
                    var partitionDto = InternalPartition.builder();
                    partitionDto.leader(partition.leader().id());
                    partitionDto.partition(partition.partition());
                    partitionDto.inSyncReplicasCount(partition.isr().size());
                    partitionDto.replicasCount(partition.replicas().size());
                    List<InternalReplica> replicas = partition.replicas().stream().map(
                            r -> new InternalReplica(r.id(), partition.leader().id()!=r.id(), partition.isr().contains(r)))
                            .collect(Collectors.toList());
                    partitionDto.replicas(replicas);
                    return partitionDto.build();
                })
                .collect(Collectors.toList());

        int urpCount = partitions.stream()
                .flatMap(partition -> partition.getReplicas().stream())
                .filter(InternalReplica::isInSync).mapToInt(e -> 1)
                .sum();

        int inSyncReplicasCount = partitions.stream()
                .mapToInt(InternalPartition::getInSyncReplicasCount)
                .sum();

        int replicasCount = partitions.stream()
                .mapToInt(InternalPartition::getReplicasCount)
                .sum();

        topic.partitions(partitions);
        topic.replicas(replicasCount);
        topic.partitionCount(topicDescription.partitions().size());
        topic.inSyncReplicas(inSyncReplicasCount);

        topic.replicationFactor(
                topicDescription.partitions().size() > 0 ?
                        topicDescription.partitions().get(0).replicas().size() : 0
        );

        topic.underReplicatedPartitions(urpCount);

        return topic.build();
    }

>>>>>>> 2d45c488
}<|MERGE_RESOLUTION|>--- conflicted
+++ resolved
@@ -2,30 +2,24 @@
 
 import com.provectus.kafka.ui.cluster.model.*;
 import com.provectus.kafka.ui.model.ConsumerGroup;
-<<<<<<< HEAD
 import lombok.extern.log4j.Log4j2;
 import org.apache.kafka.clients.admin.Config;
-=======
 import org.apache.kafka.clients.admin.ConfigEntry;
->>>>>>> 2d45c488
 import org.apache.kafka.clients.admin.ConsumerGroupDescription;
 import org.apache.kafka.clients.admin.TopicDescription;
 import org.apache.kafka.common.KafkaFuture;
 import org.apache.kafka.common.config.ConfigResource;
 import reactor.core.publisher.Mono;
 
-<<<<<<< HEAD
 import java.util.HashSet;
 import java.util.Map;
 import java.util.NoSuchElementException;
 import java.util.Set;
-=======
 import java.util.List;
 import java.util.stream.Collectors;
 
 import static com.provectus.kafka.ui.kafka.KafkaConstants.TOPIC_DEFAULT_CONFIGS;
 import static org.apache.kafka.common.config.TopicConfig.MESSAGE_FORMAT_VERSION_CONFIG;
->>>>>>> 2d45c488
 
 @Log4j2
 public class ClusterUtil {
@@ -52,7 +46,6 @@
         return consumerGroup;
     }
 
-<<<<<<< HEAD
     public static void setSupportedCommands(KafkaCluster cluster, Map<ConfigResource, Config> configs) {
         String version = configs.values().stream()
                 .map(en -> en.entries().stream()
@@ -70,7 +63,7 @@
             throw e;
         }
     }
-=======
+
     public static InternalTopicConfig mapToInternalTopicConfig(ConfigEntry configEntry) {
         InternalTopicConfig.InternalTopicConfigBuilder builder = InternalTopicConfig.builder()
                 .name(configEntry.name())
@@ -131,5 +124,4 @@
         return topic.build();
     }
 
->>>>>>> 2d45c488
 }