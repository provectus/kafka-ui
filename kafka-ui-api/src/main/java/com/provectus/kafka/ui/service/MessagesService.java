--- conflicted
+++ resolved
@@ -2,11 +2,8 @@
 
 import com.provectus.kafka.ui.emitter.BackwardRecordEmitter;
 import com.provectus.kafka.ui.emitter.ForwardRecordEmitter;
-<<<<<<< HEAD
 import com.provectus.kafka.ui.emitter.TailingEmitter;
-=======
 import com.provectus.kafka.ui.emitter.MessageFilters;
->>>>>>> 1699663b
 import com.provectus.kafka.ui.exception.TopicNotFoundException;
 import com.provectus.kafka.ui.exception.ValidationException;
 import com.provectus.kafka.ui.model.ConsumerPosition;
@@ -22,6 +19,7 @@
 import com.provectus.kafka.ui.util.ResultSizeLimiter;
 import java.util.List;
 import java.util.Map;
+import java.util.Optional;
 import java.util.Properties;
 import java.util.concurrent.CompletableFuture;
 import java.util.function.Predicate;
@@ -134,15 +132,8 @@
 
   public Flux<TopicMessageEventDTO> loadMessages(KafkaCluster cluster, String topic,
                                                  ConsumerPosition consumerPosition, String query,
-<<<<<<< HEAD
+                                                 MessageFilterTypeDTO filterQueryType,
                                                  int limit) {
-=======
-                                                 MessageFilterTypeDTO filterQueryType,
-                                                 Integer limit) {
-    int recordsLimit = Optional.ofNullable(limit)
-        .map(s -> Math.min(s, MAX_LOAD_RECORD_LIMIT))
-        .orElse(DEFAULT_LOAD_RECORD_LIMIT);
->>>>>>> 1699663b
 
     java.util.function.Consumer<? super FluxSink<TopicMessageEventDTO>> emitter;
     RecordSerDe recordDeserializer =
@@ -167,8 +158,7 @@
       );
     }
     return Flux.create(emitter)
-<<<<<<< HEAD
-        .filter(m -> filterTopicMessage(m, query))
+        .filter(getMsgFilter(query, filterQueryType))
         .takeWhile(createTakeWhilePredicate(consumerPosition, limit))
         .subscribeOn(Schedulers.boundedElastic())
         .share();
@@ -181,21 +171,9 @@
         : new ResultSizeLimiter(limit);
   }
 
-  private boolean filterTopicMessage(TopicMessageEventDTO message, String query) {
-    if (StringUtils.isEmpty(query)
-        || !message.getType().equals(TopicMessageEventDTO.TypeEnum.MESSAGE)) {
-      return true;
-=======
-        .filter(getMsgFilter(query, filterQueryType))
-        .takeWhile(new FilterTopicMessageEvents(recordsLimit))
-        .subscribeOn(Schedulers.elastic())
-        .share();
-  }
-
   private Predicate<TopicMessageEventDTO> getMsgFilter(String query, MessageFilterTypeDTO filterQueryType) {
     if (StringUtils.isEmpty(query)) {
       return evt -> true;
->>>>>>> 1699663b
     }
     filterQueryType = Optional.ofNullable(filterQueryType)
         .orElse(MessageFilterTypeDTO.STRING_CONTAINS);
