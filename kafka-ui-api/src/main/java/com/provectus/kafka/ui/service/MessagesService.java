--- conflicted
+++ resolved
@@ -17,14 +17,7 @@
 import com.provectus.kafka.ui.model.ConsumerPosition;
 import com.provectus.kafka.ui.model.CreateTopicMessageDTO;
 import com.provectus.kafka.ui.model.KafkaCluster;
-<<<<<<< HEAD
 import com.provectus.kafka.ui.model.PollingModeDTO;
-=======
-import com.provectus.kafka.ui.model.MessageFilterTypeDTO;
-import com.provectus.kafka.ui.model.SeekDirectionDTO;
-import com.provectus.kafka.ui.model.SmartFilterTestExecutionDTO;
-import com.provectus.kafka.ui.model.SmartFilterTestExecutionResultDTO;
->>>>>>> 2db89593
 import com.provectus.kafka.ui.model.TopicMessageDTO;
 import com.provectus.kafka.ui.model.TopicMessageEventDTO;
 import com.provectus.kafka.ui.serde.api.Serde;
@@ -206,8 +199,6 @@
     }
   }
 
-<<<<<<< HEAD
-=======
   public static KafkaProducer<byte[], byte[]> createProducer(KafkaCluster cluster,
                                                              Map<String, Object> additionalProps) {
     Properties properties = new Properties();
@@ -231,71 +222,6 @@
     return withExistingTopic(cluster, topic)
         .flux()
         .publishOn(Schedulers.boundedElastic())
-        .flatMap(td -> loadMessagesImpl(cluster, topic, consumerPosition, query,
-            filterQueryType, fixPageSize(pageSize), seekDirection, keySerde, valueSerde));
-  }
-
->>>>>>> 2db89593
-  private int fixPageSize(@Nullable Integer pageSize) {
-    return Optional.ofNullable(pageSize)
-        .filter(ps -> ps > 0 && ps <= maxPageSize)
-        .orElse(defaultPageSize);
-  }
-
-  private UnaryOperator<TopicMessageEventDTO> getDataMasker(KafkaCluster cluster, String topicName) {
-    var keyMasker = cluster.getMasking().getMaskingFunction(topicName, Serde.Target.KEY);
-    var valMasker = cluster.getMasking().getMaskingFunction(topicName, Serde.Target.VALUE);
-    return evt -> {
-      if (evt.getType() != TopicMessageEventDTO.TypeEnum.MESSAGE) {
-        return evt;
-      }
-      return evt.message(
-          evt.getMessage()
-              .key(keyMasker.apply(evt.getMessage().getKey()))
-              .content(valMasker.apply(evt.getMessage().getContent())));
-    };
-  }
-
-  public Flux<TopicMessageEventDTO> loadMessages(KafkaCluster cluster,
-                                                  String topic,
-                                                  ConsumerPosition consumerPosition,
-                                                  @Nullable String containsStringFilter,
-                                                  @Nullable String filterId,
-                                                  @Nullable Integer limit,
-                                                  @Nullable String keySerde,
-                                                  @Nullable String valueSerde) {
-    return loadMessages(
-        cluster,
-        topic,
-        deserializationService.deserializerFor(cluster, topic, keySerde, valueSerde),
-        consumerPosition,
-        getMsgFilter(containsStringFilter, filterId),
-        fixPageSize(limit)
-    );
-  }
-
-  public Flux<TopicMessageEventDTO> loadMessages(KafkaCluster cluster, String topic, String cursorId) {
-    Cursor cursor = cursorsStorage.getCursor(cursorId)
-        .orElseThrow(() -> new ValidationException("Next page cursor not found. Maybe it was evicted from cache."));
-    return loadMessages(
-        cluster,
-        topic,
-        cursor.deserializer(),
-        cursor.consumerPosition(),
-        cursor.filter(),
-        cursor.limit()
-    );
-  }
-
-  private Flux<TopicMessageEventDTO> loadMessages(KafkaCluster cluster,
-                                                  String topic,
-                                                  ConsumerRecordDeserializer deserializer,
-                                                  ConsumerPosition consumerPosition,
-                                                  Predicate<TopicMessageDTO> filter,
-                                                  int limit) {
-    return withExistingTopic(cluster, topic)
-        .flux()
-        .publishOn(Schedulers.boundedElastic())
         .flatMap(td -> loadMessagesImpl(cluster, topic, deserializer, consumerPosition, filter, fixPageSize(limit)));
   }
 
