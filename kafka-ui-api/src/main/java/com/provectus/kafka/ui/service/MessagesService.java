package com.provectus.kafka.ui.service;

import com.provectus.kafka.ui.emitter.BackwardRecordEmitter;
import com.provectus.kafka.ui.emitter.ForwardRecordEmitter;
import com.provectus.kafka.ui.emitter.MessageFilterStats;
import com.provectus.kafka.ui.emitter.MessageFilters;
import com.provectus.kafka.ui.emitter.TailingEmitter;
import com.provectus.kafka.ui.exception.TopicNotFoundException;
import com.provectus.kafka.ui.exception.ValidationException;
import com.provectus.kafka.ui.model.ConsumerPosition;
import com.provectus.kafka.ui.model.CreateTopicMessageDTO;
import com.provectus.kafka.ui.model.KafkaCluster;
import com.provectus.kafka.ui.model.MessageFilterTypeDTO;
import com.provectus.kafka.ui.model.SeekDirectionDTO;
import com.provectus.kafka.ui.model.TopicMessageEventDTO;
import com.provectus.kafka.ui.serdes.ConsumerRecordDeserializer;
import com.provectus.kafka.ui.serdes.ProducerRecordCreator;
import com.provectus.kafka.ui.util.ResultSizeLimiter;
import java.util.List;
import java.util.Map;
import java.util.Properties;
import java.util.concurrent.CompletableFuture;
import java.util.function.Predicate;
import java.util.stream.Collectors;
import javax.annotation.Nullable;
import lombok.RequiredArgsConstructor;
import lombok.extern.slf4j.Slf4j;
import org.apache.commons.lang3.StringUtils;
import org.apache.kafka.clients.admin.OffsetSpec;
import org.apache.kafka.clients.admin.TopicDescription;
import org.apache.kafka.clients.producer.KafkaProducer;
import org.apache.kafka.clients.producer.ProducerConfig;
import org.apache.kafka.clients.producer.ProducerRecord;
import org.apache.kafka.clients.producer.RecordMetadata;
import org.apache.kafka.common.TopicPartition;
import org.apache.kafka.common.serialization.ByteArraySerializer;
import org.springframework.stereotype.Service;
import reactor.core.publisher.Flux;
import reactor.core.publisher.FluxSink;
import reactor.core.publisher.Mono;
import reactor.core.scheduler.Schedulers;

@Service
@RequiredArgsConstructor
@Slf4j
public class MessagesService {
  private final AdminClientService adminClientService;
  private final DeserializationService deserializationService;
  private final ConsumerGroupService consumerGroupService;

  private Mono<TopicDescription> withExistingTopic(KafkaCluster cluster, String topicName) {
    return adminClientService.get(cluster)
        .flatMap(client -> client.describeTopic(topicName))
        .switchIfEmpty(Mono.error(new TopicNotFoundException()));
  }

  public Mono<Void> deleteTopicMessages(KafkaCluster cluster, String topicName,
                                        List<Integer> partitionsToInclude) {
    return withExistingTopic(cluster, topicName)
        .flatMap(td ->
            offsetsForDeletion(cluster, topicName, partitionsToInclude)
                .flatMap(offsets ->
                    adminClientService.get(cluster).flatMap(ac -> ac.deleteRecords(offsets))));
  }

  private Mono<Map<TopicPartition, Long>> offsetsForDeletion(KafkaCluster cluster, String topicName,
                                                             List<Integer> partitionsToInclude) {
    return adminClientService.get(cluster).flatMap(ac ->
        ac.listTopicOffsets(topicName, OffsetSpec.earliest(), true)
            .zipWith(ac.listTopicOffsets(topicName, OffsetSpec.latest(), true),
                (start, end) ->
                    end.entrySet().stream()
                        .filter(e -> partitionsToInclude.isEmpty()
                            || partitionsToInclude.contains(e.getKey().partition()))
                        // we only need non-empty partitions (where start offset != end offset)
                        .filter(entry -> !entry.getValue().equals(start.get(entry.getKey())))
                        .collect(Collectors.toMap(Map.Entry::getKey, Map.Entry::getValue)))
    );
  }

  public Mono<RecordMetadata> sendMessage(KafkaCluster cluster, String topic,
                                          CreateTopicMessageDTO msg) {
    return withExistingTopic(cluster, topic)
        .flatMap(desc -> sendMessageImpl(cluster, desc, msg));
  }

  private Mono<RecordMetadata> sendMessageImpl(KafkaCluster cluster,
                                               TopicDescription topicDescription,
                                               CreateTopicMessageDTO msg) {
    if (msg.getPartition() != null
        && msg.getPartition() > topicDescription.partitions().size() - 1) {
      return Mono.error(new ValidationException("Invalid partition"));
    }
    ProducerRecordCreator producerRecordCreator =
        deserializationService.producerRecordCreator(
            cluster,
            topicDescription.name(),
            msg.getKeySerde().get(),
            msg.getValueSerde().get()
        );

    Properties properties = new Properties();
    properties.putAll(cluster.getProperties());
    properties.put(ProducerConfig.BOOTSTRAP_SERVERS_CONFIG, cluster.getBootstrapServers());
    properties.put(ProducerConfig.KEY_SERIALIZER_CLASS_CONFIG, ByteArraySerializer.class);
    properties.put(ProducerConfig.VALUE_SERIALIZER_CLASS_CONFIG, ByteArraySerializer.class);
    try (KafkaProducer<byte[], byte[]> producer = new KafkaProducer<>(properties)) {
      ProducerRecord<byte[], byte[]> producerRecord = producerRecordCreator.create(
          topicDescription.name(),
          msg.getPartition(),
          msg.getKey().orElse(null),
          msg.getContent().orElse(null),
          msg.getHeaders()
      );
      CompletableFuture<RecordMetadata> cf = new CompletableFuture<>();
      producer.send(producerRecord, (metadata, exception) -> {
        if (exception != null) {
          cf.completeExceptionally(exception);
        } else {
          cf.complete(metadata);
        }
      });
      return Mono.fromFuture(cf);
    } catch (Throwable e) {
      return Mono.error(e);
    }
  }

  public Flux<TopicMessageEventDTO> loadMessages(KafkaCluster cluster, String topic,
                                                 ConsumerPosition consumerPosition,
                                                 @Nullable String query,
                                                 MessageFilterTypeDTO filterQueryType,
                                                 int limit,
                                                 SeekDirectionDTO seekDirection,
                                                 @Nullable String keySerde,
                                                 @Nullable String valueSerde) {
    return withExistingTopic(cluster, topic)
        .flux()
        .flatMap(td -> loadMessagesImpl(cluster, topic, consumerPosition, query,
            filterQueryType, limit, seekDirection, keySerde, valueSerde));
  }

  private Flux<TopicMessageEventDTO> loadMessagesImpl(KafkaCluster cluster,
                                                      String topic,
                                                      ConsumerPosition consumerPosition,
                                                      @Nullable String query,
                                                      MessageFilterTypeDTO filterQueryType,
                                                      int limit,
                                                      SeekDirectionDTO seekDirection,
                                                      @Nullable String keySerde,
                                                      @Nullable String valueSerde) {

    java.util.function.Consumer<? super FluxSink<TopicMessageEventDTO>> emitter;
    ConsumerRecordDeserializer recordDeserializer =
        deserializationService.deserializerFor(cluster, topic, keySerde, valueSerde);
    if (seekDirection.equals(SeekDirectionDTO.FORWARD)) {
      emitter = new ForwardRecordEmitter(
          () -> consumerGroupService.createConsumer(cluster),
          consumerPosition,
          recordDeserializer
      );
    } else if (seekDirection.equals(SeekDirectionDTO.BACKWARD)) {
      emitter = new BackwardRecordEmitter(
          () -> consumerGroupService.createConsumer(cluster),
          consumerPosition,
          limit,
          recordDeserializer
      );
    } else {
      emitter = new TailingEmitter(
          () -> consumerGroupService.createConsumer(cluster),
          consumerPosition,
          recordDeserializer
      );
    }
    MessageFilterStats filterStats = new MessageFilterStats();
    return Flux.create(emitter)
<<<<<<< HEAD
        .contextWrite(ctx -> ctx.put(MessageFilterStats.class, filterStats))
        .filter(getMsgFilter(query, filterQueryType, filterStats))
=======
        .filter(getMsgFilter(query, filterQueryType))
>>>>>>> aa6c3083
        .takeWhile(createTakeWhilePredicate(seekDirection, limit))
        .subscribeOn(Schedulers.boundedElastic())
        .share();
  }

  private Predicate<TopicMessageEventDTO> createTakeWhilePredicate(
      SeekDirectionDTO seekDirection, int limit) {
    return seekDirection == SeekDirectionDTO.TAILING
        ? evt -> true // no limit for tailing
        : new ResultSizeLimiter(limit);
  }

  private Predicate<TopicMessageEventDTO> getMsgFilter(String query,
                                                       MessageFilterTypeDTO filterQueryType,
                                                       MessageFilterStats filterStats) {
    if (StringUtils.isEmpty(query)) {
      return evt -> true;
    }
    var messageFilter = MessageFilters.createMsgFilter(query, filterQueryType);
    return evt -> {
      // we only apply filter for message events
      if (evt.getType() == TopicMessageEventDTO.TypeEnum.MESSAGE) {
        try {
          return messageFilter.test(evt.getMessage());
        } catch (Exception e) {
          filterStats.incrementApplyErrors();
          log.trace("Error applying filter '{}' for message {}", query, evt.getMessage());
          return false;
        }
      }
      return true;
    };
  }

}<|MERGE_RESOLUTION|>--- conflicted
+++ resolved
@@ -175,12 +175,8 @@
     }
     MessageFilterStats filterStats = new MessageFilterStats();
     return Flux.create(emitter)
-<<<<<<< HEAD
         .contextWrite(ctx -> ctx.put(MessageFilterStats.class, filterStats))
         .filter(getMsgFilter(query, filterQueryType, filterStats))
-=======
-        .filter(getMsgFilter(query, filterQueryType))
->>>>>>> aa6c3083
         .takeWhile(createTakeWhilePredicate(seekDirection, limit))
         .subscribeOn(Schedulers.boundedElastic())
         .share();
