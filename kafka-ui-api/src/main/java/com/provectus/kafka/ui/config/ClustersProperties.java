package com.provectus.kafka.ui.config;

import java.util.ArrayList;
import java.util.HashSet;
import java.util.List;
import java.util.Map;
import java.util.Set;
import javax.annotation.PostConstruct;
import lombok.AllArgsConstructor;
import lombok.Builder;
import lombok.Data;
import lombok.NoArgsConstructor;
import lombok.ToString;
import org.springframework.boot.context.properties.ConfigurationProperties;
import org.springframework.context.annotation.Configuration;
import org.springframework.util.StringUtils;

@Configuration
@ConfigurationProperties("kafka")
@Data
public class ClustersProperties {

  List<Cluster> clusters = new ArrayList<>();

  @Data
  public static class Cluster {
    String name;
    String bootstrapServers;
    String schemaRegistry;
    SchemaRegistryAuth schemaRegistryAuth;
    WebClientSsl schemaRegistrySsl;
    String ksqldbServer;
    KsqldbServerAuth ksqldbServerAuth;
    WebClientSsl ksqldbServerSsl;
    List<ConnectCluster> kafkaConnect;
    MetricsConfigData metrics;
    Map<String, Object> properties;
    boolean readOnly = false;
<<<<<<< HEAD
    boolean disableLogDirsCollection = false;
    List<SerdeConfig> serde;
=======
    List<SerdeConfig> serde = new ArrayList<>();
>>>>>>> 398181e0
    String defaultKeySerde;
    String defaultValueSerde;
    List<Masking> masking;
    Long pollingThrottleRate;
  }

  @Data
  public static class MetricsConfigData {
    String type;
    Integer port;
    boolean ssl;
    String username;
    String password;
  }

  @Data
  @NoArgsConstructor
  @AllArgsConstructor
  @Builder(toBuilder = true)
  public static class ConnectCluster {
    String name;
    String address;
    String userName;
    String password;
    String keystoreLocation;
    String keystorePassword;
    String truststoreLocation;
    String truststorePassword;
  }

  @Data
  public static class SchemaRegistryAuth {
    String username;
    String password;
  }

  @Data
  public static class WebClientSsl {
    String keystoreLocation;
    String keystorePassword;
    String truststoreLocation;
    String truststorePassword;
  }

  @Data
  public static class SerdeConfig {
    String name;
    String className;
    String filePath;
    Map<String, Object> properties;
    String topicKeysPattern;
    String topicValuesPattern;
  }

  @Data
  @ToString(exclude = "password")
  public static class KsqldbServerAuth {
    String username;
    String password;
  }

  @Data
  public static class Masking {
    Type type;
    List<String> fields; //if null or empty list - policy will be applied to all fields
    List<String> pattern; //used when type=MASK
    String replacement; //used when type=REPLACE
    String topicKeysPattern;
    String topicValuesPattern;

    public enum Type {
      REMOVE, MASK, REPLACE
    }
  }

  @PostConstruct
  public void validateAndSetDefaults() {
    validateClusterNames();
  }

  private void validateClusterNames() {
    // if only one cluster provided it is ok not to set name
    if (clusters.size() == 1 && !StringUtils.hasText(clusters.get(0).getName())) {
      clusters.get(0).setName("Default");
      return;
    }

    Set<String> clusterNames = new HashSet<>();
    for (Cluster clusterProperties : clusters) {
      if (!StringUtils.hasText(clusterProperties.getName())) {
        throw new IllegalStateException(
            "Application config isn't valid. "
                + "Cluster names should be provided in case of multiple clusters present");
      }
      if (!clusterNames.add(clusterProperties.getName())) {
        throw new IllegalStateException(
            "Application config isn't valid. Two clusters can't have the same name");
      }
    }
  }
}<|MERGE_RESOLUTION|>--- conflicted
+++ resolved
@@ -36,12 +36,7 @@
     MetricsConfigData metrics;
     Map<String, Object> properties;
     boolean readOnly = false;
-<<<<<<< HEAD
-    boolean disableLogDirsCollection = false;
     List<SerdeConfig> serde;
-=======
-    List<SerdeConfig> serde = new ArrayList<>();
->>>>>>> 398181e0
     String defaultKeySerde;
     String defaultValueSerde;
     List<Masking> masking;
