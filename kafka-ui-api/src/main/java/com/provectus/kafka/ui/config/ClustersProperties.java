--- conflicted
+++ resolved
@@ -25,11 +25,9 @@
 
   List<Cluster> clusters = new ArrayList<>();
 
-<<<<<<< HEAD
+  String internalTopicPrefix;
+
   PollingProperties polling = new PollingProperties();
-=======
-  String internalTopicPrefix;
->>>>>>> e2dc12dc
 
   @Data
   public static class Cluster {
