package com.provectus.kafka.ui.config;

import java.util.ArrayList;
import java.util.List;
import java.util.Properties;
import lombok.Data;
import lombok.Getter;
import lombok.Setter;
import org.springframework.boot.context.properties.ConfigurationProperties;
import org.springframework.boot.context.properties.EnableConfigurationProperties;
import org.springframework.context.annotation.Configuration;

@Configuration
@ConfigurationProperties("kafka")
@EnableConfigurationProperties
@Data
public class ClustersProperties {

  List<Cluster> clusters = new ArrayList<>();

  @Data
  public static class Cluster {
    String name;
    String bootstrapServers;
    String zookeeper;
    String schemaRegistry;
    SchemaRegistryAuth schemaRegistryAuth;
    String ksqldbServer;
    String schemaNameTemplate = "%s-value";
    String keySchemaNameTemplate = "%s-key";
    String protobufFile;
    String protobufMessageName;
    List<ConnectCluster> kafkaConnect;
    int jmxPort;
    Properties properties;
    boolean readOnly = false;
    List<StreamApplication> streamApplications;
  }

  @Data
  public static class ConnectCluster {
    String name;
    String address;
  }

<<<<<<< HEAD
  @Getter
  @Setter
  public static class StreamApplication {
    private String applicationId;
    private String topologyUrl;
=======
  @Data
  public static class SchemaRegistryAuth {
    String username;
    String password;
>>>>>>> 03ed67db
  }
}<|MERGE_RESOLUTION|>--- conflicted
+++ resolved
@@ -43,17 +43,16 @@
     String address;
   }
 
-<<<<<<< HEAD
+  @Data
+  public static class SchemaRegistryAuth {
+    String username;
+    String password;
+  }
+
   @Getter
   @Setter
   public static class StreamApplication {
     private String applicationId;
     private String topologyUrl;
-=======
-  @Data
-  public static class SchemaRegistryAuth {
-    String username;
-    String password;
->>>>>>> 03ed67db
   }
 }