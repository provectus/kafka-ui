package com.provectus.kafka.ui.controller;

import static com.provectus.kafka.ui.model.rbac.permission.TopicAction.MESSAGES_DELETE;
import static com.provectus.kafka.ui.model.rbac.permission.TopicAction.MESSAGES_PRODUCE;
import static com.provectus.kafka.ui.model.rbac.permission.TopicAction.MESSAGES_READ;
import static com.provectus.kafka.ui.serde.api.Serde.Target.KEY;
import static com.provectus.kafka.ui.serde.api.Serde.Target.VALUE;

import com.provectus.kafka.ui.api.MessagesApi;
import com.provectus.kafka.ui.model.ConsumerPosition;
import com.provectus.kafka.ui.model.CreateTopicMessageDTO;
import com.provectus.kafka.ui.model.MessageFilterIdDTO;
import com.provectus.kafka.ui.model.MessageFilterRegistrationDTO;
import com.provectus.kafka.ui.model.MessageFilterTypeDTO;
import com.provectus.kafka.ui.model.PollingModeDTO;
import com.provectus.kafka.ui.model.SeekDirectionDTO;
import com.provectus.kafka.ui.model.SeekTypeDTO;
import com.provectus.kafka.ui.model.SerdeUsageDTO;
import com.provectus.kafka.ui.model.SmartFilterTestExecutionDTO;
import com.provectus.kafka.ui.model.SmartFilterTestExecutionResultDTO;
import com.provectus.kafka.ui.model.TopicMessageEventDTO;
import com.provectus.kafka.ui.model.TopicSerdeSuggestionDTO;
import com.provectus.kafka.ui.model.rbac.AccessContext;
import com.provectus.kafka.ui.model.rbac.permission.AuditAction;
import com.provectus.kafka.ui.model.rbac.permission.TopicAction;
import com.provectus.kafka.ui.service.DeserializationService;
import com.provectus.kafka.ui.service.MessagesService;
import java.util.List;
import java.util.Optional;
import javax.validation.Valid;
import javax.validation.ValidationException;
import lombok.RequiredArgsConstructor;
import lombok.extern.slf4j.Slf4j;
import org.springframework.http.ResponseEntity;
import org.springframework.web.bind.annotation.RestController;
import org.springframework.web.server.ServerWebExchange;
import reactor.core.publisher.Flux;
import reactor.core.publisher.Mono;
import reactor.core.scheduler.Schedulers;

@RestController
@RequiredArgsConstructor
@Slf4j
public class MessagesController extends AbstractController implements MessagesApi {

  private final MessagesService messagesService;
  private final DeserializationService deserializationService;

  @Override
  public Mono<ResponseEntity<Void>> deleteTopicMessages(
      String clusterName, String topicName, @Valid List<Integer> partitions,
      ServerWebExchange exchange) {

    var context = AccessContext.builder()
        .cluster(clusterName)
        .topic(topicName)
        .topicActions(MESSAGES_DELETE)
        .build();

    return validateAccess(context).<ResponseEntity<Void>>then(
        messagesService.deleteTopicMessages(
            getCluster(clusterName),
            topicName,
            Optional.ofNullable(partitions).orElse(List.of())
        ).thenReturn(ResponseEntity.ok().build())
    ).doOnEach(sig -> audit(context, sig));
  }

  @Override
  public Mono<ResponseEntity<SmartFilterTestExecutionResultDTO>> executeSmartFilterTest(
      Mono<SmartFilterTestExecutionDTO> smartFilterTestExecutionDto, ServerWebExchange exchange) {
    return smartFilterTestExecutionDto
        .map(MessagesService::execSmartFilterTest)
        .map(ResponseEntity::ok);
  }

  @Deprecated
  @Override
  public Mono<ResponseEntity<Flux<TopicMessageEventDTO>>> getTopicMessages(String clusterName,
                                                                           String topicName,
                                                                           SeekTypeDTO seekType,
                                                                           List<String> seekTo,
                                                                           Integer limit,
                                                                           String q,
                                                                           MessageFilterTypeDTO filterQueryType,
                                                                           SeekDirectionDTO seekDirection,
                                                                           String keySerde,
                                                                           String valueSerde,
                                                                           ServerWebExchange exchange) {
    throw new ValidationException("Not supported");
  }


  @Override
  public Mono<ResponseEntity<Flux<TopicMessageEventDTO>>> getTopicMessagesV2(String clusterName, String topicName,
                                                                             PollingModeDTO mode,
                                                                             List<Integer> partitions,
                                                                             Integer limit,
                                                                             String stringFilter,
                                                                             String smartFilterId,
                                                                             Long offset,
                                                                             Long timestamp,
                                                                             String keySerde,
                                                                             String valueSerde,
                                                                             String cursor,
                                                                             ServerWebExchange exchange) {
    var context = AccessContext.builder()
        .cluster(clusterName)
        .topic(topicName)
        .topicActions(MESSAGES_READ)
        .operationName("getTopicMessages")
        .build();

    Flux<TopicMessageEventDTO> messagesFlux;
    if (cursor != null) {
      messagesFlux = messagesService.loadMessages(getCluster(clusterName), topicName, cursor);
    } else {
      messagesFlux = messagesService.loadMessages(
          getCluster(clusterName),
          topicName,
          ConsumerPosition.create(mode, topicName, partitions, timestamp, offset),
          stringFilter,
          smartFilterId,
          limit,
          keySerde,
          valueSerde
      );
    }
<<<<<<< HEAD
    return accessControlService.validateAccess(context)
        .then(Mono.just(ResponseEntity.ok(messagesFlux)))
        .doOnEach(sig -> auditService.audit(context, sig));
=======

    seekType = seekType != null ? seekType : SeekTypeDTO.BEGINNING;
    seekDirection = seekDirection != null ? seekDirection : SeekDirectionDTO.FORWARD;
    filterQueryType = filterQueryType != null ? filterQueryType : MessageFilterTypeDTO.STRING_CONTAINS;

    var positions = new ConsumerPosition(
        seekType,
        topicName,
        parseSeekTo(topicName, seekType, seekTo)
    );
    Mono<ResponseEntity<Flux<TopicMessageEventDTO>>> job = Mono.just(
        ResponseEntity.ok(
            messagesService.loadMessages(
                getCluster(clusterName), topicName, positions, q, filterQueryType,
                limit, seekDirection, keySerde, valueSerde)
        )
    );

    var context = contextBuilder.build();
    return validateAccess(context)
        .then(job)
        .doOnEach(sig -> audit(context, sig));
>>>>>>> 5f89e3b9
  }

  @Override
  public Mono<ResponseEntity<Void>> sendTopicMessages(
      String clusterName, String topicName, @Valid Mono<CreateTopicMessageDTO> createTopicMessage,
      ServerWebExchange exchange) {

    var context = AccessContext.builder()
        .cluster(clusterName)
        .topic(topicName)
        .topicActions(MESSAGES_PRODUCE)
        .operationName("sendTopicMessages")
        .build();

    return validateAccess(context).then(
        createTopicMessage.flatMap(msg ->
            messagesService.sendMessage(getCluster(clusterName), topicName, msg).then()
        ).map(ResponseEntity::ok)
    ).doOnEach(sig -> audit(context, sig));
  }

  @Override
  public Mono<ResponseEntity<TopicSerdeSuggestionDTO>> getSerdes(String clusterName,
                                                                 String topicName,
                                                                 SerdeUsageDTO use,
                                                                 ServerWebExchange exchange) {
    var context = AccessContext.builder()
        .cluster(clusterName)
        .topic(topicName)
        .topicActions(TopicAction.VIEW)
        .operationName("getSerdes")
        .build();

    TopicSerdeSuggestionDTO dto = new TopicSerdeSuggestionDTO()
        .key(use == SerdeUsageDTO.SERIALIZE
            ? deserializationService.getSerdesForSerialize(getCluster(clusterName), topicName, KEY)
            : deserializationService.getSerdesForDeserialize(getCluster(clusterName), topicName, KEY))
        .value(use == SerdeUsageDTO.SERIALIZE
            ? deserializationService.getSerdesForSerialize(getCluster(clusterName), topicName, VALUE)
            : deserializationService.getSerdesForDeserialize(getCluster(clusterName), topicName, VALUE));

    return validateAccess(context).then(
        Mono.just(dto)
            .subscribeOn(Schedulers.boundedElastic())
            .map(ResponseEntity::ok)
    );
  }

  @Override
  public Mono<ResponseEntity<MessageFilterIdDTO>> registerFilter(String clusterName,
                                                                 String topicName,
                                                                 Mono<MessageFilterRegistrationDTO> registration,
                                                                 ServerWebExchange exchange) {

    final Mono<Void> validateAccess = accessControlService.validateAccess(AccessContext.builder()
        .cluster(clusterName)
        .topic(topicName)
        .topicActions(MESSAGES_READ)
        .build());

    return validateAccess.then(registration)
        .map(reg -> messagesService.registerMessageFilter(reg.getFilterCode()))
        .map(id -> ResponseEntity.ok(new MessageFilterIdDTO().id(id)));
  }
}<|MERGE_RESOLUTION|>--- conflicted
+++ resolved
@@ -111,6 +111,31 @@
         .operationName("getTopicMessages")
         .build();
 
+    if (auditService.isAuditTopic(getCluster(clusterName), topicName)) {
+      contextBuilder.auditActions(AuditAction.VIEW);
+    }
+
+    seekType = seekType != null ? seekType : SeekTypeDTO.BEGINNING;
+    seekDirection = seekDirection != null ? seekDirection : SeekDirectionDTO.FORWARD;
+    filterQueryType = filterQueryType != null ? filterQueryType : MessageFilterTypeDTO.STRING_CONTAINS;
+
+    var positions = new ConsumerPosition(
+        seekType,
+        topicName,
+        parseSeekTo(topicName, seekType, seekTo)
+    );
+    Mono<ResponseEntity<Flux<TopicMessageEventDTO>>> job = Mono.just(
+        ResponseEntity.ok(
+            messagesService.loadMessages(
+                getCluster(clusterName), topicName, positions, q, filterQueryType,
+                limit, seekDirection, keySerde, valueSerde)
+        )
+    );
+
+    var context = contextBuilder.build();
+    return validateAccess(context)
+        .then(job)
+        .doOnEach(sig -> audit(context, sig));
     Flux<TopicMessageEventDTO> messagesFlux;
     if (cursor != null) {
       messagesFlux = messagesService.loadMessages(getCluster(clusterName), topicName, cursor);
@@ -126,34 +151,9 @@
           valueSerde
       );
     }
-<<<<<<< HEAD
     return accessControlService.validateAccess(context)
         .then(Mono.just(ResponseEntity.ok(messagesFlux)))
         .doOnEach(sig -> auditService.audit(context, sig));
-=======
-
-    seekType = seekType != null ? seekType : SeekTypeDTO.BEGINNING;
-    seekDirection = seekDirection != null ? seekDirection : SeekDirectionDTO.FORWARD;
-    filterQueryType = filterQueryType != null ? filterQueryType : MessageFilterTypeDTO.STRING_CONTAINS;
-
-    var positions = new ConsumerPosition(
-        seekType,
-        topicName,
-        parseSeekTo(topicName, seekType, seekTo)
-    );
-    Mono<ResponseEntity<Flux<TopicMessageEventDTO>>> job = Mono.just(
-        ResponseEntity.ok(
-            messagesService.loadMessages(
-                getCluster(clusterName), topicName, positions, q, filterQueryType,
-                limit, seekDirection, keySerde, valueSerde)
-        )
-    );
-
-    var context = contextBuilder.build();
-    return validateAccess(context)
-        .then(job)
-        .doOnEach(sig -> audit(context, sig));
->>>>>>> 5f89e3b9
   }
 
   @Override
