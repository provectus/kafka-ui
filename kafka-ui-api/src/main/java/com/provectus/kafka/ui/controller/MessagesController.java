package com.provectus.kafka.ui.controller;

import static com.provectus.kafka.ui.model.rbac.permission.TopicAction.MESSAGES_DELETE;
import static com.provectus.kafka.ui.model.rbac.permission.TopicAction.MESSAGES_PRODUCE;
import static com.provectus.kafka.ui.model.rbac.permission.TopicAction.MESSAGES_READ;
import static com.provectus.kafka.ui.serde.api.Serde.Target.KEY;
import static com.provectus.kafka.ui.serde.api.Serde.Target.VALUE;

import com.provectus.kafka.ui.api.MessagesApi;
import com.provectus.kafka.ui.model.ConsumerPosition;
import com.provectus.kafka.ui.model.CreateTopicMessageDTO;
import com.provectus.kafka.ui.model.MessageFilterIdDTO;
import com.provectus.kafka.ui.model.MessageFilterRegistrationDTO;
import com.provectus.kafka.ui.model.MessageFilterTypeDTO;
import com.provectus.kafka.ui.model.PollingModeDTO;
import com.provectus.kafka.ui.model.SeekDirectionDTO;
import com.provectus.kafka.ui.model.SeekTypeDTO;
import com.provectus.kafka.ui.model.SerdeUsageDTO;
import com.provectus.kafka.ui.model.TopicMessageEventDTO;
import com.provectus.kafka.ui.model.TopicSerdeSuggestionDTO;
import com.provectus.kafka.ui.model.rbac.AccessContext;
import com.provectus.kafka.ui.model.rbac.permission.TopicAction;
import com.provectus.kafka.ui.service.DeserializationService;
import com.provectus.kafka.ui.service.MessagesService;
import com.provectus.kafka.ui.service.rbac.AccessControlService;
import java.util.List;
import java.util.Optional;
import javax.annotation.Nullable;
import javax.validation.Valid;
import lombok.RequiredArgsConstructor;
import lombok.extern.slf4j.Slf4j;
import org.springframework.http.ResponseEntity;
import org.springframework.web.bind.annotation.RestController;
import org.springframework.web.server.ServerWebExchange;
import reactor.core.publisher.Flux;
import reactor.core.publisher.Mono;
import reactor.core.scheduler.Schedulers;

@RestController
@RequiredArgsConstructor
@Slf4j
public class MessagesController extends AbstractController implements MessagesApi {

  private final MessagesService messagesService;
  private final DeserializationService deserializationService;
  private final AccessControlService accessControlService;

  @Override
  public Mono<ResponseEntity<Void>> deleteTopicMessages(
      String clusterName, String topicName, @Valid List<Integer> partitions,
      ServerWebExchange exchange) {

    Mono<Void> validateAccess = accessControlService.validateAccess(AccessContext.builder()
        .cluster(clusterName)
        .topic(topicName)
        .topicActions(MESSAGES_DELETE)
        .build());

    return validateAccess.then(
        messagesService.deleteTopicMessages(
            getCluster(clusterName),
            topicName,
            Optional.ofNullable(partitions).orElse(List.of())
        ).thenReturn(ResponseEntity.ok().build())
    );
  }

  @Deprecated
  @Override
  public Mono<ResponseEntity<Flux<TopicMessageEventDTO>>> getTopicMessages(String clusterName,
                                                                           String topicName,
                                                                           SeekTypeDTO seekType,
                                                                           List<String> seekTo,
                                                                           Integer limit,
                                                                           String q,
                                                                           MessageFilterTypeDTO filterQueryType,
                                                                           SeekDirectionDTO seekDirection,
                                                                           String keySerde,
                                                                           String valueSerde,
                                                                           ServerWebExchange exchange) {
<<<<<<< HEAD
    throw new IllegalStateException();
=======
    final Mono<Void> validateAccess = accessControlService.validateAccess(AccessContext.builder()
        .cluster(clusterName)
        .topic(topicName)
        .topicActions(MESSAGES_READ)
        .build());

    seekType = seekType != null ? seekType : SeekTypeDTO.BEGINNING;
    seekDirection = seekDirection != null ? seekDirection : SeekDirectionDTO.FORWARD;
    filterQueryType = filterQueryType != null ? filterQueryType : MessageFilterTypeDTO.STRING_CONTAINS;

    var positions = new ConsumerPosition(
        seekType,
        topicName,
        parseSeekTo(topicName, seekType, seekTo)
    );
    Mono<ResponseEntity<Flux<TopicMessageEventDTO>>> job = Mono.just(
        ResponseEntity.ok(
            messagesService.loadMessages(
                getCluster(clusterName), topicName, positions, q, filterQueryType,
                limit, seekDirection, keySerde, valueSerde)
        )
    );

    return validateAccess.then(job);
>>>>>>> 8ecb719e
  }

  @Override
  public Mono<ResponseEntity<Void>> sendTopicMessages(
      String clusterName, String topicName, @Valid Mono<CreateTopicMessageDTO> createTopicMessage,
      ServerWebExchange exchange) {

    Mono<Void> validateAccess = accessControlService.validateAccess(AccessContext.builder()
        .cluster(clusterName)
        .topic(topicName)
        .topicActions(MESSAGES_PRODUCE)
        .build());

    return validateAccess.then(
        createTopicMessage.flatMap(msg ->
            messagesService.sendMessage(getCluster(clusterName), topicName, msg).then()
        ).map(ResponseEntity::ok)
    );
  }

  @Override
  public Mono<ResponseEntity<TopicSerdeSuggestionDTO>> getSerdes(String clusterName,
                                                                 String topicName,
                                                                 SerdeUsageDTO use,
                                                                 ServerWebExchange exchange) {

    Mono<Void> validateAccess = accessControlService.validateAccess(AccessContext.builder()
        .cluster(clusterName)
        .topic(topicName)
        .topicActions(TopicAction.VIEW)
        .build());

    TopicSerdeSuggestionDTO dto = new TopicSerdeSuggestionDTO()
        .key(use == SerdeUsageDTO.SERIALIZE
            ? deserializationService.getSerdesForSerialize(getCluster(clusterName), topicName, KEY)
            : deserializationService.getSerdesForDeserialize(getCluster(clusterName), topicName, KEY))
        .value(use == SerdeUsageDTO.SERIALIZE
            ? deserializationService.getSerdesForSerialize(getCluster(clusterName), topicName, VALUE)
            : deserializationService.getSerdesForDeserialize(getCluster(clusterName), topicName, VALUE));

    return validateAccess.then(
        Mono.just(dto)
            .subscribeOn(Schedulers.boundedElastic())
            .map(ResponseEntity::ok)
    );
  }


  @Override
  public Mono<ResponseEntity<Flux<TopicMessageEventDTO>>> getTopicMessagesV2(String clusterName, String topicName,
                                                                             PollingModeDTO mode,
                                                                             @Nullable List<Integer> partitions,
                                                                             @Nullable Integer limit,
                                                                             @Nullable String query,
                                                                             @Nullable String filterId,
                                                                             @Nullable String offsetString,
                                                                             @Nullable Long ts,
                                                                             @Nullable String keySerde,
                                                                             @Nullable String valueSerde,
                                                                             ServerWebExchange exchange) {
    final Mono<Void> validateAccess = accessControlService.validateAccess(AccessContext.builder()
        .cluster(clusterName)
        .topic(topicName)
        .topicActions(MESSAGES_READ)
        .build());

    ConsumerPosition consumerPosition = ConsumerPosition.create(mode, topicName, partitions, ts, offsetString);

    int recordsLimit =
        Optional.ofNullable(limit).map(s -> Math.min(s, MAX_LOAD_RECORD_LIMIT)).orElse(DEFAULT_LOAD_RECORD_LIMIT);

    return validateAccess.then(
        Mono.just(
            ResponseEntity.ok(
                messagesService.loadMessagesV2(
                    getCluster(clusterName), topicName, consumerPosition,
                    query, filterId, recordsLimit, keySerde, valueSerde))));
  }


  @Override
  public Mono<ResponseEntity<MessageFilterIdDTO>> registerFilter(String clusterName,
                                                                 String topicName,
                                                                 Mono<MessageFilterRegistrationDTO> registration,
                                                                 ServerWebExchange exchange) {

    final Mono<Void> validateAccess = accessControlService.validateAccess(AccessContext.builder()
        .cluster(clusterName)
        .topic(topicName)
        .topicActions(MESSAGES_READ)
        .build());

    return validateAccess.then(registration)
        .map(reg -> messagesService.registerMessageFilter(reg.getFilterCode()))
        .map(id -> ResponseEntity.ok(new MessageFilterIdDTO().id(id)));
  }
}<|MERGE_RESOLUTION|>--- conflicted
+++ resolved
@@ -78,9 +78,6 @@
                                                                            String keySerde,
                                                                            String valueSerde,
                                                                            ServerWebExchange exchange) {
-<<<<<<< HEAD
-    throw new IllegalStateException();
-=======
     final Mono<Void> validateAccess = accessControlService.validateAccess(AccessContext.builder()
         .cluster(clusterName)
         .topic(topicName)
@@ -105,7 +102,6 @@
     );
 
     return validateAccess.then(job);
->>>>>>> 8ecb719e
   }
 
   @Override
