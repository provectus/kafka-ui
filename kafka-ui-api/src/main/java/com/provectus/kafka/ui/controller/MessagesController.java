--- conflicted
+++ resolved
@@ -91,7 +91,6 @@
                                                                            String keySerde,
                                                                            String valueSerde,
                                                                            ServerWebExchange exchange) {
-<<<<<<< HEAD
     throw new ValidationException("Not supported");
   }
 
@@ -110,19 +109,11 @@
                                                                              String cursor,
                                                                              ServerWebExchange exchange) {
     final Mono<Void> validateAccess = accessControlService.validateAccess(AccessContext.builder()
-=======
-    var contextBuilder = AccessContext.builder()
->>>>>>> 2db89593
         .cluster(clusterName)
         .topic(topicName)
         .topicActions(MESSAGES_READ)
-        .operationName("getTopicMessages");
+        .build());
 
-    if (auditService.isAuditTopic(getCluster(clusterName), topicName)) {
-      contextBuilder.auditActions(AuditAction.VIEW);
-    }
-
-<<<<<<< HEAD
     Flux<TopicMessageEventDTO> messagesFlux;
     if (cursor != null) {
       messagesFlux = messagesService.loadMessages(getCluster(clusterName), topicName, cursor);
@@ -139,29 +130,6 @@
       );
     }
     return validateAccess.then(Mono.just(ResponseEntity.ok(messagesFlux)));
-=======
-    seekType = seekType != null ? seekType : SeekTypeDTO.BEGINNING;
-    seekDirection = seekDirection != null ? seekDirection : SeekDirectionDTO.FORWARD;
-    filterQueryType = filterQueryType != null ? filterQueryType : MessageFilterTypeDTO.STRING_CONTAINS;
-
-    var positions = new ConsumerPosition(
-        seekType,
-        topicName,
-        parseSeekTo(topicName, seekType, seekTo)
-    );
-    Mono<ResponseEntity<Flux<TopicMessageEventDTO>>> job = Mono.just(
-        ResponseEntity.ok(
-            messagesService.loadMessages(
-                getCluster(clusterName), topicName, positions, q, filterQueryType,
-                limit, seekDirection, keySerde, valueSerde)
-        )
-    );
-
-    var context = contextBuilder.build();
-    return accessControlService.validateAccess(context)
-        .then(job)
-        .doOnEach(sig -> auditService.audit(context, sig));
->>>>>>> 2db89593
   }
 
   @Override
@@ -210,7 +178,6 @@
     );
   }
 
-<<<<<<< HEAD
   @Override
   public Mono<ResponseEntity<MessageFilterIdDTO>> registerFilter(String clusterName,
                                                                  String topicName,
@@ -227,9 +194,4 @@
         .map(reg -> messagesService.registerMessageFilter(reg.getFilterCode()))
         .map(id -> ResponseEntity.ok(new MessageFilterIdDTO().id(id)));
   }
-=======
-
-
-
->>>>>>> 2db89593
 }