--- conflicted
+++ resolved
@@ -123,15 +123,9 @@
         .operationName("deleteTopic")
         .build();
 
-<<<<<<< HEAD
-    return validateAccess.then(
+    return accessControlService.validateAccess(context).then(
         topicsService.deleteTopic(getCluster(clusterName), topicName).thenReturn(ResponseEntity.ok().build())
-    );
-=======
-    return accessControlService.validateAccess(context).then(
-        topicsService.deleteTopic(getCluster(clusterName), topicName).map(ResponseEntity::ok)
-    ).doOnEach(sig -> auditService.audit(context, sig));
->>>>>>> b1ac3482
+    ).doOnEach(sig -> auditService.audit(context, sig));
   }
 
 
