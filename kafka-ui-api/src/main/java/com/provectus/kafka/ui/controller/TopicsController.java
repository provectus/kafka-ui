package com.provectus.kafka.ui.controller;

import com.provectus.kafka.ui.api.TopicsApi;
<<<<<<< HEAD
import com.provectus.kafka.ui.model.ReplicationFactorChange;
import com.provectus.kafka.ui.model.ReplicationFactorChangeResponse;
=======
import com.provectus.kafka.ui.model.PartitionsIncrease;
import com.provectus.kafka.ui.model.PartitionsIncreaseResponse;
>>>>>>> e3b2ea10
import com.provectus.kafka.ui.model.Topic;
import com.provectus.kafka.ui.model.TopicColumnsToSort;
import com.provectus.kafka.ui.model.TopicConfig;
import com.provectus.kafka.ui.model.TopicCreation;
import com.provectus.kafka.ui.model.TopicDetails;
import com.provectus.kafka.ui.model.TopicUpdate;
import com.provectus.kafka.ui.model.TopicsResponse;
import com.provectus.kafka.ui.service.ClusterService;
import java.util.Optional;
import javax.validation.Valid;
import lombok.RequiredArgsConstructor;
import lombok.extern.log4j.Log4j2;
import org.springframework.http.HttpStatus;
import org.springframework.http.ResponseEntity;
import org.springframework.web.bind.annotation.RestController;
import org.springframework.web.server.ServerWebExchange;
import reactor.core.publisher.Flux;
import reactor.core.publisher.Mono;

@RestController
@RequiredArgsConstructor
@Log4j2
public class TopicsController implements TopicsApi {
  private final ClusterService clusterService;

  @Override
  public Mono<ResponseEntity<Topic>> createTopic(
      String clusterName, @Valid Mono<TopicCreation> topicCreation, ServerWebExchange exchange) {
    return clusterService.createTopic(clusterName, topicCreation)
        .map(s -> new ResponseEntity<>(s, HttpStatus.OK))
        .switchIfEmpty(Mono.just(ResponseEntity.notFound().build()));
  }

  @Override
  public Mono<ResponseEntity<Void>> deleteTopic(
      String clusterName, String topicName, ServerWebExchange exchange) {
    return clusterService.deleteTopic(clusterName, topicName).map(ResponseEntity::ok);
  }


  @Override
  public Mono<ResponseEntity<Flux<TopicConfig>>> getTopicConfigs(
      String clusterName, String topicName, ServerWebExchange exchange) {
    return Mono.just(
        clusterService.getTopicConfigs(clusterName, topicName)
            .map(Flux::fromIterable)
            .map(ResponseEntity::ok)
            .orElse(ResponseEntity.notFound().build())
    );
  }

  @Override
  public Mono<ResponseEntity<TopicDetails>> getTopicDetails(
      String clusterName, String topicName, ServerWebExchange exchange) {
    return Mono.just(
        clusterService.getTopicDetails(clusterName, topicName)
            .map(ResponseEntity::ok)
            .orElse(ResponseEntity.notFound().build())
    );
  }

  @Override
  public Mono<ResponseEntity<TopicsResponse>> getTopics(String clusterName, @Valid Integer page,
                                                        @Valid Integer perPage,
                                                        @Valid Boolean showInternal,
                                                        @Valid String search,
                                                        @Valid TopicColumnsToSort orderBy,
                                                        ServerWebExchange exchange) {
    return Mono.just(ResponseEntity.ok(clusterService
        .getTopics(
            clusterName,
            Optional.ofNullable(page),
            Optional.ofNullable(perPage),
            Optional.ofNullable(showInternal),
            Optional.ofNullable(search),
            Optional.ofNullable(orderBy)
        )));
  }

  @Override
  public Mono<ResponseEntity<Topic>> updateTopic(
      String clusterId, String topicName, @Valid Mono<TopicUpdate> topicUpdate,
      ServerWebExchange exchange) {
    return clusterService.updateTopic(clusterId, topicName, topicUpdate).map(ResponseEntity::ok);
  }

  @Override
<<<<<<< HEAD
  public Mono<ResponseEntity<ReplicationFactorChangeResponse>> changeReplicationFactor(
      String clusterName, String topicName, Mono<ReplicationFactorChange> replicationFactorChange,
      ServerWebExchange exchange) {
    return replicationFactorChange
        .flatMap(rfc -> clusterService.changeReplicationFactor(clusterName, topicName, rfc))
=======
  public Mono<ResponseEntity<PartitionsIncreaseResponse>> increaseTopicPartitions(
      String clusterName, String topicName,
      Mono<PartitionsIncrease> partitionsIncrease,
      ServerWebExchange exchange) {
    return partitionsIncrease.flatMap(
        partitions -> clusterService.increaseTopicPartitions(clusterName, topicName, partitions))
>>>>>>> e3b2ea10
        .map(ResponseEntity::ok);
  }
}<|MERGE_RESOLUTION|>--- conflicted
+++ resolved
@@ -1,13 +1,10 @@
 package com.provectus.kafka.ui.controller;
 
 import com.provectus.kafka.ui.api.TopicsApi;
-<<<<<<< HEAD
+import com.provectus.kafka.ui.model.PartitionsIncrease;
+import com.provectus.kafka.ui.model.PartitionsIncreaseResponse;
 import com.provectus.kafka.ui.model.ReplicationFactorChange;
 import com.provectus.kafka.ui.model.ReplicationFactorChangeResponse;
-=======
-import com.provectus.kafka.ui.model.PartitionsIncrease;
-import com.provectus.kafka.ui.model.PartitionsIncreaseResponse;
->>>>>>> e3b2ea10
 import com.provectus.kafka.ui.model.Topic;
 import com.provectus.kafka.ui.model.TopicColumnsToSort;
 import com.provectus.kafka.ui.model.TopicConfig;
@@ -95,20 +92,21 @@
   }
 
   @Override
-<<<<<<< HEAD
-  public Mono<ResponseEntity<ReplicationFactorChangeResponse>> changeReplicationFactor(
-      String clusterName, String topicName, Mono<ReplicationFactorChange> replicationFactorChange,
-      ServerWebExchange exchange) {
-    return replicationFactorChange
-        .flatMap(rfc -> clusterService.changeReplicationFactor(clusterName, topicName, rfc))
-=======
   public Mono<ResponseEntity<PartitionsIncreaseResponse>> increaseTopicPartitions(
       String clusterName, String topicName,
       Mono<PartitionsIncrease> partitionsIncrease,
       ServerWebExchange exchange) {
     return partitionsIncrease.flatMap(
         partitions -> clusterService.increaseTopicPartitions(clusterName, topicName, partitions))
->>>>>>> e3b2ea10
+        .map(ResponseEntity::ok);
+  }
+
+  @Override
+  public Mono<ResponseEntity<ReplicationFactorChangeResponse>> changeReplicationFactor(
+      String clusterName, String topicName, Mono<ReplicationFactorChange> replicationFactorChange,
+      ServerWebExchange exchange) {
+    return replicationFactorChange
+        .flatMap(rfc -> clusterService.changeReplicationFactor(clusterName, topicName, rfc))
         .map(ResponseEntity::ok);
   }
 }