--- conflicted
+++ resolved
@@ -1,124 +1,92 @@
-![Kafka UI logo](images/kafka-ui-logo.png) Kafka UI – Free Web UI for Kafka &nbsp;
+![Kafka UI logo](images/kafka-ui-logo.png) Kafka UI – Free Web UI for Kafka &nbsp; 
 ------------------
 
 ![Kafka UI Price Free](images/free-open-source.svg)
 
-<em>Kafka UI is a free open-source web UI for monitoring and management of Apache Kafka clusters. </em>
+<em>Kafka UI is a free open-source web UI for monitoring and management of Apache Kafka clusters. </em> 
 
-Kafka UI is a simple tool that makes your data flows observable, helps find and troubleshoot issues faster and deliver
-optimal performance. Its lightweight dashboard makes it easy to track key metrics of your Kafka clusters - Brokers,
-Topics, Partitions, Production, and Consumption.
+Kafka UI is a simple tool that makes your data flows observable, helps find and troubleshoot issues faster and deliver optimal performance. Its lightweight dashboard makes it easy to track key metrics of your Kafka clusters - Brokers, Topics, Partitions, Production, and Consumption. 
 
-Set up Kafka UI with just a couple of easy commands to visualize your Kafka data in a comprehensible way. You can run
-the tool locally or in the cloud.
+Set up Kafka UI with just a couple of easy commands to visualize your Kafka data in a comprehensible way. You can run the tool locally or in the cloud. 
 
 ![Kafka UI interface dashboard screenshot](images/kafka-ui-interface-dashboard.png)
 
+
 # Features
-
 * **Multi-Cluster Management** — monitor and manage all your clusters in one place
-* **Performance Monitoring with Metrics Dashboard** — track key Kafka metrics with a lightweight dashboard
+* **Performance Monitoring with Metrics Dashboard** —  track key Kafka metrics with a lightweight dashboard
 * **View Kafka Brokers** — view topic and partition assignments, controller status
 * **View Kafka Topics** — view partition count, replication status, and custom configuration
 * **View Consumer Groups** — view per-partition parked offsets, combined and per-partition lag
 * **Browse Messages** — browse messages with JSON, plain text and Avro encoding
 * **Dynamic Topic Configuration** — create and configure new topics with dynamic configuration
 * **Configurable Authentification** — secure your installation with optional Github/Gitlab/Google OAuth 2.0
+ 
 
 # Getting Started
 
-To run Kafka UI, you can use a pre-built Docker image or build it locally.
+To run Kafka UI, you can use a pre-built Docker image or build it locally.  
 
 ## Running From Docker Image
+The official Docker image for Kafka UI is hosted here: [hub.docker.com/r/provectuslabs/kafka-ui](https://hub.docker.com/r/provectuslabs/kafka-ui).
 
-The official Docker image for Kafka UI is hosted
-here: [hub.docker.com/r/provectuslabs/kafka-ui](https://hub.docker.com/r/provectuslabs/kafka-ui).
+Launch Docker container in the background:
+```sh
 
-<<<<<<< HEAD
-Launch Docker container in the background:
-=======
 docker run -p 8080:8080
 	-e KAFKA_CLUSTERS_0_NAME=local
 	-e KAFKA_CLUSTERS_0_BOOTSTRAPSERVERS=kafka:9092
 	-d provectuslabs/kafka-ui:latest 
->>>>>>> 481c321d
 
-```sh
-docker run -d
-    -e KAFKA_CLUSTERS_0_NAME=local
-    -e KAFKA_CLUSTERS_0_BOOTSTRAPSERVERS=kafka:9092
-    -e KAFKA_CLUSTERS_0_ZOOKEEPER=localhost:2181
-    -p 9000:8080
-    provectuslabs/kafka-ui:latest   
 ```
-<<<<<<< HEAD
-
-Then access the web UI at [http://localhost:9000](http://localhost:9000).
-
-### Docker Compose
-
-If you prefer to use `docker-compose` please refer to the [documentation](docker-compose.md).
-=======
 Then access the web UI at [http://localhost:8080](http://localhost:8080).
  
->>>>>>> 481c321d
 
 ## Building With Docker
 
-Steps to build Kafka UI locally with Docker:
+Steps to build Kafka UI locally with Docker:  
 
 1. Install prerequisites: Java and Docker
 2. Clone this repository and open a terminal in the directory of the project
 3. Build a Docker container with Kafka UI
 4. Start Kafka UI with your Kafka clusters
-5. Navigate to Kafka UI
+5. Navigate to Kafka UI 
 
 ### Prerequisites
 
 * Java 13 or newer
-* Docker
+* Docker 
 
 ### Installing Prerequisites on Mac
-
 1. Install Homebrew Cask:
-
 ```sh
 > brew update
 > brew cask
 ``` 
-
 2. Install JAVA 13 with Homebrew Cask:
-
 ```sh
 > brew tap homebrew/cask-versions
 > brew cask install java (or java13 if 13th version is not the latest one)
 ``` 
-
 ### Building
 
-Once you installed the prerequisites and cloned the repository, run the following commands in your project directory:
+Once you installed the prerequisites and cloned the repository, run the following commands in your project directory: 
 
-Build a Docker container with Kafka UI:
-
+Build a Docker container with Kafka UI: 
 ```sh
 ./mvnw clean install -Pprod
 ``` 
-
-Start Kafka UI with your Kafka clusters:
-
+Start Kafka UI with your Kafka clusters: 
 ```sh
 docker-compose -f ./docker/kafka-ui.yaml up
 ``` 
-
 To see Kafka UI, navigate to http://localhost:8080.
 
-If you want to start only kafka-clusters:
-
+If you want to start only kafka-clusters: 
 ```sh
 docker-compose -f ./docker/kafka-clusters-only.yaml up
 ``` 
-
-Then start Kafka UI with a **local** profile.
+Then start Kafka UI with a **local** profile. 
 
 ## Running Locally Without Docker
 
@@ -126,8 +94,8 @@
 ./mvnw spring-boot:run -Pprod
 ``` 
 
+
 ## Running in Kubernetes
-
 To be done
 
 # Guides
@@ -136,19 +104,16 @@
 
 ## Connecting to a Secure Broker
 
-Kafka UI supports TLS (SSL) and SASL connections
-for [encryption and authentication](http://kafka.apache.org/090/documentation.html#security). This can be configured by
-providing a combination of the following files (placed into the Kafka root directory):
+Kafka UI supports TLS (SSL) and SASL connections for [encryption and authentication](http://kafka.apache.org/090/documentation.html#security). This can be configured by providing a combination of the following files (placed into the Kafka root directory):
 
 To be continued
+
 
 # Configuration
 
 ## Configuration File
+Example of how to configure clusters in the [application-local.yml](https://github.com/provectus/kafka-ui/blob/master/kafka-ui-api/src/main/resources/application-local.yml) configuration file:
 
-Example of how to configure clusters in
-the [application-local.yml](https://github.com/provectus/kafka-ui/blob/master/kafka-ui-api/src/main/resources/application-local.yml)
-configuration file:
 
 ```sh
 kafka:
@@ -174,17 +139,17 @@
 
 ## Environment Variables
 
-Alternatively, each variable of of the .yml file can be set with an environment variable. For example, if you want to
-use an environment variable to set the `name` parameter, you can write it like this: `KAFKA_CLUSTERS_2_NAME`
+Alternatively, each variable of of the .yml file can be set with an environment variable. 
+For example, if you want to use an environment variable to set the `name` parameter, you can write it like this: `KAFKA_CLUSTERS_2_NAME`
 
-|Name                |Description
+|Name               	|Description
 |-----------------------|-------------------------------
 |`KAFKA_CLUSTERS_0_NAME` | Cluster name
-|`KAFKA_CLUSTERS_0_BOOTSTRAPSERVERS`    |Address where to connect
-|`KAFKA_CLUSTERS_0_ZOOKEEPER`    | Zookeper service address
-|`KAFKA_CLUSTERS_0_SCHEMAREGISTRY`    |SchemaRegistry's address
+|`KAFKA_CLUSTERS_0_BOOTSTRAPSERVERS` 	|Address where to connect 
+|`KAFKA_CLUSTERS_0_ZOOKEEPER` 	| Zookeper service address 
+|`KAFKA_CLUSTERS_0_SCHEMAREGISTRY`   	|SchemaRegistry's address
 |`KAFKA_CLUSTERS_0_SCHEMANAMETEMPLATE`  |How keys are saved to schemaRegistry
-|`KAFKA_CLUSTERS_0_JMXPORT`            |Open jmxPosrts of a broker
+|`KAFKA_CLUSTERS_0_JMXPORT`        	|Open jmxPosrts of a broker
 
  
 
