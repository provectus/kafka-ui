![UI for Apache Kafka logo](documentation/images/kafka-ui-logo.png) UI for Apache Kafka – Free Web UI for Apache Kafka &nbsp; 
------------------

[![License](https://img.shields.io/badge/License-Apache%202.0-blue.svg)](https://github.com/provectus/kafka-ui/blob/master/LICENSE)
![UI for Apache Kafka Price Free](documentation/images/free-open-source.svg)
[![Release version](https://img.shields.io/github/v/release/provectus/kafka-ui)](https://github.com/provectus/kafka-ui/releases)
[![Chat with us](https://img.shields.io/discord/897805035122077716)](https://discord.gg/4DWzD7pGE5)

<em>UI for Apache Kafka is a free, open-source web UI to monitor and manage Apache Kafka clusters. </em> 

UI for Apache Kafka is a simple tool that makes your data flows observable, helps find and troubleshoot issues faster and deliver optimal performance. Its lightweight dashboard makes it easy to track key metrics of your Kafka clusters - Brokers, Topics, Partitions, Production, and Consumption. 

<<<<<<< HEAD
Set up UI for Apache Kafka with just a couple of easy commands to visualize your Kafka data in a comprehensible way. You can run the tool locally or in the cloud. 

![UI for Apache Kafka interface dashboard screenshot](documentation/images/apache-kafka-ui-interface-dashboard.png)
=======
Set up UI for Apache Kafka with just a couple of easy commands to visualize your Kafka data in a comprehensible way. You can run the tool locally or in 
the cloud. 
>>>>>>> 3291b858

![Interface](images/Interface.gif)

# Features
* **Multi-Cluster Management** — monitor and manage all your clusters in one place
* **Performance Monitoring with Metrics Dashboard** —  track key Kafka metrics with a lightweight dashboard
* **View Kafka Brokers** — view topic and partition assignments, controller status
* **View Kafka Topics** — view partition count, replication status, and custom configuration
* **View Consumer Groups** — view per-partition parked offsets, combined and per-partition lag
* **Browse Messages** — browse messages with JSON, plain text, and Avro encoding
* **Dynamic Topic Configuration** — create and configure new topics with dynamic configuration
* **Configurable Authentification** — secure your installation with optional Github/Gitlab/Google OAuth 2.0
 
# The Interface
UI for Apache Kafka wraps major functions of Apache Kafka with an intuitive user interface.

<<<<<<< HEAD
![Interface](documentation/images/Interface.gif)

=======
>>>>>>> 3291b858
## Topics
UI for Apache Kafka makes it easy for you to create topics in your browser by several clicks, 
pasting your own parameters, and viewing topics in the list.

![Create Topic](images/Create_topic_kafka-ui.gif)

It's possible to jump from connectors view to corresponding topics and from a topic to consumers (back and forth) for more convenient navigation.
connectors, overview topic`s settings. 

![Connector_Topic_Consumer](images/Connector_Topic_Consumer.gif)

### Messages
Let's say we want to produce messages for our topic. With the UI for Apache Kafka we can send or write data/messages to the Kafka topics without effort by specifying parameters, and viewing messages in the list.

![Produce Message](images/Create_message_kafka-ui.gif)

## Schema registry
There are 3 supported types of schemas: Avro®, JSON Schema, and Protobuf schemas.

![Create Schema Registry](documentation/images/Create_schema.gif)

Before producing avro-encoded messages, you have to add an avro schema for the topic in Schema Registry. Now all these steps are easy to do 
with a few clicks in a user-friendly interface.

![Avro Schema Topic](images/Schema_Topic.gif)

# Getting Started

To run UI for Apache Kafka, you can use a pre-built Docker image or build it locally.  

## Configuration

We have plenty of [docker-compose files](guides/yaml-description.md) as examples. They're built for various configuration stacks.

### Configuration File
Example of how to configure clusters in the [application-local.yml](https://github.com/provectus/kafka-ui/blob/master/kafka-ui-api/src/main/resources/application-local.yml) configuration file:


```sh
kafka:
  clusters:
    -
      name: local
      bootstrapServers: localhost:29091
      zookeeper: localhost:2183
      schemaRegistry: http://localhost:8085
      schemaRegistryAuth:
        username: username
        password: password
#     schemaNameTemplate: "%s-value"
      jmxPort: 9997
    -
```    

* `name`: cluster name
* `bootstrapServers`: where to connect
* `zookeeper`: zookeeper service address
* `schemaRegistry`: schemaRegistry's address
* `schemaRegistryAuth.username`: schemaRegistry's basic authentication username
* `schemaRegistryAuth.password`: schemaRegistry's basic authentication password
* `schemaNameTemplate`: how keys are saved to schemaRegistry
* `jmxPort`: open jmxPosrts of a broker
* `readOnly`: enable read only mode

Configure as many clusters as you need by adding their configs below separated with `-`.

## Running From Docker Image
The official Docker image for UI for Apache Kafka is hosted here: [hub.docker.com/r/provectuslabs/kafka-ui](https://hub.docker.com/r/provectuslabs/kafka-ui).

Launch Docker container in the background:
```sh

docker run -p 8080:8080 \
	-e KAFKA_CLUSTERS_0_NAME=local \
	-e KAFKA_CLUSTERS_0_BOOTSTRAPSERVERS=kafka:9092 \
	-d provectuslabs/kafka-ui:latest 

```
Then access the web UI at [http://localhost:8080](http://localhost:8080).  
Further configuration with environment variables - [see environment variables](#env_variables)  
 
### Docker Compose

If you prefer to use `docker-compose` please refer to the [documentation](docker-compose.md).


## Building With Docker

### Prerequisites

Check [software-required.md](documentation/software-required.md)

### Building

Check [building.md](documentation/building.md)

### Running

<<<<<<< HEAD
Check [running.md](documentation/running.md)
=======
If you want to start only kafka-clusters: 
```sh
docker-compose -f ./docker/kafka-clusters-only.yaml up
``` 
Then start UI for Apache Kafka with a **local** profile. 

## Running Locally Without Docker

```sh
./mvnw spring-boot:run -Pprod
``` 

## Running in Kubernetes
``` bash
helm repo add kafka-ui https://provectus.github.io/kafka-ui
helm install kafka-ui kafka-ui/kafka-ui
```
To read more please follow to [chart documentation](charts/kafka-ui/README.md)
>>>>>>> 3291b858

# Guides

- [SSO configuration](guides/SSO.md)
- [AWS IAM configuration](guides/AWS_IAM.md)
- [Docker-compose files](guides/yaml-description.md)

## Connecting to a Secure Broker

UI for Apache Kafka supports TLS (SSL) and SASL connections for [encryption and authentication](http://kafka.apache.org/090/documentation.html#security). This can be configured by providing a combination of the following files (placed into the Kafka root directory):

To be continued

## <a name="env_variables"></a> Environment Variables

Alternatively, each variable of the .yml file can be set with an environment variable. 
For example, if you want to use an environment variable to set the `name` parameter, you can write it like this: `KAFKA_CLUSTERS_2_NAME`

|Name               	|Description
|-----------------------|-------------------------------
|`SERVER_SERVLET_CONTEXT_PATH`  | URI basePath
|`LOGGING_LEVEL_ROOT`        	| Setting log level (trace, debug, info, warn, error). Default: info
|`LOGGING_LEVEL_COM_PROVECTUS`  |Setting log level (trace, debug, info, warn, error). Default: debug
|`SERVER_PORT` |Port for the embedded server. Default: `8080`
|`KAFKA_ADMIN-CLIENT-TIMEOUT` | Kafka API timeout in ms. Default: `30000`
|`KAFKA_CLUSTERS_0_NAME` | Cluster name
|`KAFKA_CLUSTERS_0_BOOTSTRAPSERVERS` 	|Address where to connect 
|`KAFKA_CLUSTERS_0_ZOOKEEPER` 	| Zookeeper service address 
|`KAFKA_CLUSTERS_0_KSQLDBSERVER` 	| KSQL DB server address 
|`KAFKA_CLUSTERS_0_PROPERTIES_SECURITY_PROTOCOL` 	|Security protocol to connect to the brokers. For SSL connection use "SSL", for plaintext connection don't set this environment variable
|`KAFKA_CLUSTERS_0_SCHEMAREGISTRY`   	|SchemaRegistry's address
|`KAFKA_CLUSTERS_0_SCHEMAREGISTRYAUTH_USERNAME`   	|SchemaRegistry's basic authentication username
|`KAFKA_CLUSTERS_0_SCHEMAREGISTRYAUTH_PASSWORD`   	|SchemaRegistry's basic authentication password
|`KAFKA_CLUSTERS_0_SCHEMANAMETEMPLATE`  |How keys are saved to schemaRegistry
|`KAFKA_CLUSTERS_0_JMXPORT`        	|Open jmxPosrts of a broker
|`KAFKA_CLUSTERS_0_READONLY`        	|Enable read-only mode. Default: false
|`KAFKA_CLUSTERS_0_DISABLELOGDIRSCOLLECTION`        	|Disable collecting segments information. It should be true for confluent cloud. Default: false
|`KAFKA_CLUSTERS_0_KAFKACONNECT_0_NAME` |Given name for the Kafka Connect cluster
|`KAFKA_CLUSTERS_0_KAFKACONNECT_0_ADDRESS` |Address of the Kafka Connect service endpoint 
|`KAFKA_CLUSTERS_0_JMXSSL` |Enable SSL for JMX? `true` or `false`. For advanced setup, see `kafka-ui-jmx-secured.yml`
|`KAFKA_CLUSTERS_0_JMXUSERNAME` |Username for JMX authentication
|`KAFKA_CLUSTERS_0_JMXPASSWORD` |Password for JMX authentication<|MERGE_RESOLUTION|>--- conflicted
+++ resolved
@@ -10,16 +10,10 @@
 
 UI for Apache Kafka is a simple tool that makes your data flows observable, helps find and troubleshoot issues faster and deliver optimal performance. Its lightweight dashboard makes it easy to track key metrics of your Kafka clusters - Brokers, Topics, Partitions, Production, and Consumption. 
 
-<<<<<<< HEAD
-Set up UI for Apache Kafka with just a couple of easy commands to visualize your Kafka data in a comprehensible way. You can run the tool locally or in the cloud. 
-
-![UI for Apache Kafka interface dashboard screenshot](documentation/images/apache-kafka-ui-interface-dashboard.png)
-=======
 Set up UI for Apache Kafka with just a couple of easy commands to visualize your Kafka data in a comprehensible way. You can run the tool locally or in 
 the cloud. 
->>>>>>> 3291b858
 
-![Interface](images/Interface.gif)
+![Interface](documentation/images/Interface.gif)
 
 # Features
 * **Multi-Cluster Management** — monitor and manage all your clusters in one place
@@ -34,11 +28,8 @@
 # The Interface
 UI for Apache Kafka wraps major functions of Apache Kafka with an intuitive user interface.
 
-<<<<<<< HEAD
 ![Interface](documentation/images/Interface.gif)
 
-=======
->>>>>>> 3291b858
 ## Topics
 UI for Apache Kafka makes it easy for you to create topics in your browser by several clicks, 
 pasting your own parameters, and viewing topics in the list.
@@ -137,28 +128,7 @@
 
 ### Running
 
-<<<<<<< HEAD
 Check [running.md](documentation/running.md)
-=======
-If you want to start only kafka-clusters: 
-```sh
-docker-compose -f ./docker/kafka-clusters-only.yaml up
-``` 
-Then start UI for Apache Kafka with a **local** profile. 
-
-## Running Locally Without Docker
-
-```sh
-./mvnw spring-boot:run -Pprod
-``` 
-
-## Running in Kubernetes
-``` bash
-helm repo add kafka-ui https://provectus.github.io/kafka-ui
-helm install kafka-ui kafka-ui/kafka-ui
-```
-To read more please follow to [chart documentation](charts/kafka-ui/README.md)
->>>>>>> 3291b858
 
 # Guides
 
