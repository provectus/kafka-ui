<?xml version="1.0" encoding="UTF-8"?>
<project xmlns="http://maven.apache.org/POM/4.0.0" xmlns:xsi="http://www.w3.org/2001/XMLSchema-instance"
         xsi:schemaLocation="http://maven.apache.org/POM/4.0.0 https://maven.apache.org/xsd/maven-4.0.0.xsd">
    <modelVersion>4.0.0</modelVersion>
    <packaging>pom</packaging>
    <modules>
        <module>kafka-ui-contract</module>
        <module>kafka-ui-api</module>
        <module>kafka-ui-e2e-checks</module>
    </modules>

    <properties>
        <maven.compiler.source>13</maven.compiler.source>
        <maven.compiler.target>13</maven.compiler.target>
        <project.build.sourceEncoding>UTF-8</project.build.sourceEncoding>

        <spring-boot.version>2.6.7</spring-boot.version>
        <jackson-databind-nullable.version>0.2.2</jackson-databind-nullable.version>
        <org.mapstruct.version>1.4.2.Final</org.mapstruct.version>
        <org.projectlombok.version>1.18.20</org.projectlombok.version>
        <org.projectlombok.e2e-checks.version>1.18.20</org.projectlombok.e2e-checks.version>
        <git.revision>latest</git.revision>
        <kafka-clients.version>2.8.0</kafka-clients.version>
        <node.version>v16.15.0</node.version>
        <dockerfile-maven-plugin.version>1.4.10</dockerfile-maven-plugin.version>
        <frontend-maven-plugin.version>1.12.1</frontend-maven-plugin.version>
        <maven-compiler-plugin.version>3.8.1</maven-compiler-plugin.version>
        <maven-clean-plugin.version>3.1.0</maven-clean-plugin.version>
        <maven-resources-plugin.version>3.2.0</maven-resources-plugin.version>
        <maven-surefire-plugin.version>2.22.2</maven-surefire-plugin.version>
        <openapi-generator-maven-plugin.version>4.3.0</openapi-generator-maven-plugin.version>
        <swagger-annotations.version>1.6.0</swagger-annotations.version>
        <springdoc-openapi-webflux-ui.version>1.2.32</springdoc-openapi-webflux-ui.version>
        <avro.version>1.11.0</avro.version>
        <confluent.version>7.0.1</confluent.version>
<<<<<<< HEAD
        <apache.commons.version>2.2</apache.commons.version>
        <test.containers.version>1.17.1</test.containers.version>
=======
        <apache.commons.version>2.11.1</apache.commons.version>
        <test.containers.version>1.16.2</test.containers.version>
>>>>>>> 1ca8873d
        <junit-jupiter-engine.version>5.7.2</junit-jupiter-engine.version>
        <mockito.version>2.21.0</mockito.version>
        <assertj.version>3.19.0</assertj.version>
        <antlr4-maven-plugin.version>4.7.1</antlr4-maven-plugin.version>
        <groovy.version>3.0.9</groovy.version>

        <frontend-generated-sources-directory>..//kafka-ui-react-app/src/generated-sources
        </frontend-generated-sources-directory>
        <sonar.organization>provectus</sonar.organization>
        <sonar.host.url>https://sonarcloud.io</sonar.host.url>
    </properties>

    <repositories>
        <repository>
            <id>confluent</id>
            <url>https://packages.confluent.io/maven/</url>
        </repository>
        <repository>
            <id>central</id>
            <name>Central Repository</name>
            <url>https://repo.maven.apache.org/maven2</url>
            <layout>default</layout>
            <snapshots>
                <enabled>false</enabled>
            </snapshots>
        </repository>
    </repositories>

    <pluginRepositories>
        <pluginRepository>
            <id>confluent</id>
            <url>https://packages.confluent.io/maven/</url>
        </pluginRepository>
        <pluginRepository>
            <id>central</id>
            <name>Central Repository</name>
            <url>https://repo.maven.apache.org/maven2</url>
            <layout>default</layout>
            <snapshots>
                <enabled>false</enabled>
            </snapshots>
            <releases>
                <updatePolicy>never</updatePolicy>
            </releases>
        </pluginRepository>
    </pluginRepositories>

    <groupId>com.provectus</groupId>
    <artifactId>kafka-ui</artifactId>
    <version>0.0.1-SNAPSHOT</version>
    <name>kafka-ui</name>
    <description>Web UI for Apache Kafka</description>
</project><|MERGE_RESOLUTION|>--- conflicted
+++ resolved
@@ -33,13 +33,8 @@
         <springdoc-openapi-webflux-ui.version>1.2.32</springdoc-openapi-webflux-ui.version>
         <avro.version>1.11.0</avro.version>
         <confluent.version>7.0.1</confluent.version>
-<<<<<<< HEAD
-        <apache.commons.version>2.2</apache.commons.version>
+        <apache.commons.version>2.11.1</apache.commons.version>
         <test.containers.version>1.17.1</test.containers.version>
-=======
-        <apache.commons.version>2.11.1</apache.commons.version>
-        <test.containers.version>1.16.2</test.containers.version>
->>>>>>> 1ca8873d
         <junit-jupiter-engine.version>5.7.2</junit-jupiter-engine.version>
         <mockito.version>2.21.0</mockito.version>
         <assertj.version>3.19.0</assertj.version>
