--- conflicted
+++ resolved
@@ -12,7 +12,6 @@
       - kafka0
       - schema-registry0
       - kafka-connect0
-      - ksqldb0
     environment:
       KAFKA_CLUSTERS_0_NAME: local
       KAFKA_CLUSTERS_0_BOOTSTRAPSERVERS: kafka0:29092
@@ -20,11 +19,7 @@
       KAFKA_CLUSTERS_0_SCHEMAREGISTRY: http://schema-registry0:8085
       KAFKA_CLUSTERS_0_KAFKACONNECT_0_NAME: first
       KAFKA_CLUSTERS_0_KAFKACONNECT_0_ADDRESS: http://kafka-connect0:8083
-<<<<<<< HEAD
-      KAFKA_CLUSTERS_0_KSQLDBSERVER: http://ksqldb0:8088
-=======
       DYNAMIC_CONFIG_ENABLED: 'true'  # not necessary, added for tests
->>>>>>> 6313d4c1
 
   kafka0:
     image: confluentinc/cp-kafka:7.2.1.arm64
@@ -95,22 +90,15 @@
       CONNECT_REST_ADVERTISED_HOST_NAME: kafka-connect0
       CONNECT_PLUGIN_PATH: "/usr/share/java,/usr/share/confluent-hub-components"
 
-  ksqldb0:
-    image: confluentinc/ksqldb-server:0.18.0
+  kafka-init-topics:
+    image: confluentinc/cp-kafka:7.2.1.arm64
+    volumes:
+       - ./message.json:/data/message.json
     depends_on:
       - kafka0
-      - kafka-connect0
-      - schema-registry0
-    ports:
-      - 8088:8088
-    environment:
-      KSQL_CUB_KAFKA_TIMEOUT: 120
-      KSQL_LISTENERS: http://0.0.0.0:8088
-      KSQL_BOOTSTRAP_SERVERS: kafka0:29092
-      KSQL_KSQL_LOGGING_PROCESSING_STREAM_AUTO_CREATE: "true"
-      KSQL_KSQL_LOGGING_PROCESSING_TOPIC_AUTO_CREATE: "true"
-      KSQL_KSQL_CONNECT_URL: http://kafka-connect0:8083
-      KSQL_KSQL_SCHEMA_REGISTRY_URL: http://schemaregistry0:8085
-      KSQL_KSQL_SERVICE_ID: my_ksql_1
-      KSQL_KSQL_HIDDEN_TOPICS: '^_.*'
-      KSQL_CACHE_MAX_BYTES_BUFFERING: 0
+    command: "bash -c 'echo Waiting for Kafka to be ready... && \
+               cub kafka-ready -b kafka0:29092 1 30 && \
+               kafka-topics --create --topic second.users --partitions 3 --replication-factor 1 --if-not-exists --bootstrap-server kafka0:29092 && \
+               kafka-topics --create --topic second.messages --partitions 2 --replication-factor 1 --if-not-exists --bootstrap-server kafka0:29092 && \
+               kafka-topics --create --topic first.messages --partitions 2 --replication-factor 1 --if-not-exists --bootstrap-server kafka0:29092 && \
+               kafka-console-producer --bootstrap-server kafka0:29092 --topic second.users < /data/message.json'"