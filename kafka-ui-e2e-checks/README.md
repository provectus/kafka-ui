### E2E UI automation for Kafka-ui

This repository is for E2E UI automation.

### Table of Contents

- [Prerequisites](#prerequisites)
- [How to install](#how-to-install)
- [How to run checks](#how-to-run-checks)
- [Reporting](#reporting)
- [Environments setup](#environments-setup)
- [Test Data](#test-data)
- [Actions](#actions)
- [Checks](#checks)
- [Parallelization](#parallelization)
- [How to develop](#how-to-develop)

### Prerequisites

- Docker & Docker-compose
- Java (install aarch64 jdk if you have M1/arm chip)
- Maven

### How to install

```
git clone https://github.com/provectus/kafka-ui.git
cd  kafka-ui-e2e-checks
docker pull selenoid/vnc:chrome_86.0  
```

### How to run checks

1. Run `kafka-ui`:

```
cd kafka-ui
docker-compose -f documentation/compose/e2e-tests.yaml up -d
```

2. Run Smoke test suite using your QaseIO API token as environment variable (put instead %s into command below)

```
<<<<<<< HEAD
./mvnw -DQASEIO_API_TOKEN='%s' test -f 'kafka-ui-e2e-checks' -Dsurefire.suiteXmlFiles='src/test/resources/smoke.xml' -Pprod
=======
./mvnw -DQASEIO_API_TOKEN='%s' -Dsurefire.suiteXmlFiles='src/test/resources/smoke.xml' -Dsuite=smoke -f 'kafka-ui-e2e-checks' test -Pprod
>>>>>>> 6ffcd845
```

3. Run Sanity test suite using your QaseIO API token as environment variable (put instead %s into command below)

```
<<<<<<< HEAD
./mvnw -DQASEIO_API_TOKEN='%s' test -f 'kafka-ui-e2e-checks' -Dsurefire.suiteXmlFiles='src/test/resources/regression.xml' -Pprod
=======
./mvnw -DQASEIO_API_TOKEN='%s' -Dsurefire.suiteXmlFiles='src/test/resources/sanity.xml' -Dsuite=sanity -f 'kafka-ui-e2e-checks' test -Pprod
>>>>>>> 6ffcd845
```

4. Run Regression test suite using your QaseIO API token as environment variable (put instead %s into command below)

```
./mvnw -DQASEIO_API_TOKEN='%s' -Dsurefire.suiteXmlFiles='src/test/resources/regression.xml' -Dsuite=regression -f 'kafka-ui-e2e-checks' test -Pprod
```

5. To run tests on your local Chrome browser just add next VM option to the Run Configuration

```
-Dbrowser=local
```

### Reporting

Reports are in `allure-results` folder.
If you have installed allure commandline [here](https://www.npmjs.com/package/allure-commandline))
You can see allure report with command:

```
allure serve
```

### Screenshots

Reference screenshots are in `SCREENSHOTS_FOLDER`  (default,`kafka-ui-e2e-checks/screenshots`)

### How to develop

> ⚠️ todo

### Setting for different environments

> ⚠️ todo

### Test Data

> ⚠️ todo

### Actions

> ⚠️ todo

### Checks

> ⚠️ todo

### Parallelization

> ⚠️ todo

### Tips

- install `Selenium UI Testing plugin` in IDEA
<|MERGE_RESOLUTION|>--- conflicted
+++ resolved
@@ -41,21 +41,13 @@
 2. Run Smoke test suite using your QaseIO API token as environment variable (put instead %s into command below)
 
 ```
-<<<<<<< HEAD
-./mvnw -DQASEIO_API_TOKEN='%s' test -f 'kafka-ui-e2e-checks' -Dsurefire.suiteXmlFiles='src/test/resources/smoke.xml' -Pprod
-=======
 ./mvnw -DQASEIO_API_TOKEN='%s' -Dsurefire.suiteXmlFiles='src/test/resources/smoke.xml' -Dsuite=smoke -f 'kafka-ui-e2e-checks' test -Pprod
->>>>>>> 6ffcd845
 ```
 
 3. Run Sanity test suite using your QaseIO API token as environment variable (put instead %s into command below)
 
 ```
-<<<<<<< HEAD
-./mvnw -DQASEIO_API_TOKEN='%s' test -f 'kafka-ui-e2e-checks' -Dsurefire.suiteXmlFiles='src/test/resources/regression.xml' -Pprod
-=======
 ./mvnw -DQASEIO_API_TOKEN='%s' -Dsurefire.suiteXmlFiles='src/test/resources/sanity.xml' -Dsuite=sanity -f 'kafka-ui-e2e-checks' test -Pprod
->>>>>>> 6ffcd845
 ```
 
 4. Run Regression test suite using your QaseIO API token as environment variable (put instead %s into command below)
