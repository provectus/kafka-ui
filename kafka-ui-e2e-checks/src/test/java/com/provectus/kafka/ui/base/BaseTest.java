--- conflicted
+++ resolved
@@ -47,28 +47,6 @@
 
   @BeforeAll
   public static void start() {
-<<<<<<< HEAD
-    DockerImageName image = isARM64()
-        ? DockerImageName.parse(SELENIARM_STANDALONE_CHROMIUM).asCompatibleSubstituteFor(SELENIUM_IMAGE_NAME)
-        : DockerImageName.parse(SELENIUM_IMAGE_NAME);
-    log.info("Using [{}] as image name for chrome", image.getUnversionedPart());
-    webDriverContainer = new BrowserWebDriverContainer<>(image)
-        .withEnv("JAVA_OPTS", "-Dwebdriver.chrome.whitelistedIps=")
-        .withCapabilities(new ChromeOptions()
-            .addArguments("--disable-dev-shm-usage")
-            .addArguments("--disable-gpu")
-            .addArguments("--no-sandbox")
-            .addArguments("--verbose")
-            .addArguments("--lang=es")
-        )
-        .withLogConsumer(new Slf4jLogConsumer(log).withPrefix("[CHROME]: "));
-    try {
-      Testcontainers.exposeHostPorts(8080);
-      log.info("Starting browser container");
-      webDriverContainer.start();
-    } catch (Throwable e) {
-      log.error("Couldn't start a container", e);
-=======
     switch (BROWSER) {
       case (CONTAINER) -> {
         DockerImageName image = isARM64()
@@ -94,7 +72,6 @@
       }
       case (LOCAL) -> loggerSetup();
       default -> throw new IllegalStateException("Unexpected value: " + BROWSER);
->>>>>>> 0048a7ea
     }
   }
 
