package com.provectus.kafka.ui.suite.topics;

import static com.provectus.kafka.ui.pages.topic.TopicDetails.TopicMenu.MESSAGES;
import static com.provectus.kafka.ui.pages.topic.TopicDetails.TopicMenu.SETTINGS;
import static com.provectus.kafka.ui.pages.topic.enums.CleanupPolicyValue.COMPACT;
import static com.provectus.kafka.ui.pages.topic.enums.CleanupPolicyValue.DELETE;
import static com.provectus.kafka.ui.pages.topic.enums.CustomParameterType.COMPRESSION_TYPE;
import static com.provectus.kafka.ui.pages.topic.enums.MaxSizeOnDisk.SIZE_20_GB;
import static com.provectus.kafka.ui.settings.Source.CLUSTER_NAME;
import static com.provectus.kafka.ui.utilities.FileUtils.fileToString;
import static org.apache.commons.lang.RandomStringUtils.randomAlphabetic;
import static org.apache.commons.lang3.RandomUtils.nextInt;
import static org.assertj.core.api.Assertions.assertThat;

import com.codeborne.selenide.Condition;
import com.provectus.kafka.ui.base.BaseTest;
import com.provectus.kafka.ui.models.Topic;
import com.provectus.kafka.ui.pages.topic.TopicDetails;
import com.provectus.kafka.ui.utilities.qaseIoUtils.annotations.AutomationStatus;
import com.provectus.kafka.ui.utilities.qaseIoUtils.annotations.Suite;
import com.provectus.kafka.ui.utilities.qaseIoUtils.enums.Status;
import io.qameta.allure.Issue;
import io.qase.api.annotation.CaseId;
import java.util.ArrayList;
import java.util.List;
import org.assertj.core.api.SoftAssertions;
import org.junit.jupiter.api.AfterAll;
import org.junit.jupiter.api.Assertions;
import org.junit.jupiter.api.BeforeAll;
import org.junit.jupiter.api.Disabled;
import org.junit.jupiter.api.DisplayName;
import org.junit.jupiter.api.MethodOrderer;
import org.junit.jupiter.api.Order;
import org.junit.jupiter.api.Test;
import org.junit.jupiter.api.TestInstance;
import org.junit.jupiter.api.TestMethodOrder;

@TestInstance(TestInstance.Lifecycle.PER_CLASS)
@TestMethodOrder(MethodOrderer.OrderAnnotation.class)
public class TopicsTests extends BaseTest {
  private static final long SUITE_ID = 2;
  private static final String SUITE_TITLE = "Topics";
  private static final Topic TOPIC_TO_CREATE = new Topic()
      .setName("new-topic-" + randomAlphabetic(5))
      .setNumberOfPartitions(1)
      .setCustomParameterType(COMPRESSION_TYPE)
      .setCustomParameterValue("producer")
      .setCleanupPolicyValue(DELETE);
  private static final Topic TOPIC_FOR_UPDATE = new Topic()
      .setName("topic-to-update-" + randomAlphabetic(5))
      .setCleanupPolicyValue(COMPACT)
      .setTimeToRetainData("604800001")
      .setMaxSizeOnDisk(SIZE_20_GB)
      .setMaxMessageBytes("1000020")
      .setMessageKey(fileToString(System.getProperty("user.dir") + "/src/test/resources/producedkey.txt"))
      .setMessageContent(fileToString(System.getProperty("user.dir") + "/src/test/resources/testData.txt"));

  private static final Topic TOPIC_FOR_DELETE = new Topic().setName("topic-to-delete-" + randomAlphabetic(5));
  private static final List<Topic> TOPIC_LIST = new ArrayList<>();

  @BeforeAll
  public void beforeAll() {
    TOPIC_LIST.addAll(List.of(TOPIC_FOR_UPDATE, TOPIC_FOR_DELETE));
    TOPIC_LIST.forEach(topic -> apiHelper.createTopic(CLUSTER_NAME, topic.getName()));
  }

  @DisplayName("should create a topic")
  @Suite(suiteId = 4, title = "Create new Topic")
  @AutomationStatus(status = Status.AUTOMATED)
  @CaseId(199)
  @Test
  @Order(1)
  public void createTopic() {
    navigateToTopics();
    topicsList
        .clickAddTopicBtn();
    topicCreateEditForm
        .waitUntilScreenReady()
        .setTopicName(TOPIC_TO_CREATE.getName())
        .setNumberOfPartitions(TOPIC_TO_CREATE.getNumberOfPartitions())
        .selectCleanupPolicy(TOPIC_TO_CREATE.getCleanupPolicyValue())
        .clickCreateTopicBtn();
    navigateToTopicsAndOpenDetails(TOPIC_TO_CREATE.getName());
    SoftAssertions softly = new SoftAssertions();
    softly.assertThat(topicDetails.isTopicHeaderVisible(TOPIC_TO_CREATE.getName())).as("isTopicHeaderVisible()")
        .isTrue();
    softly.assertThat(topicDetails.getCleanUpPolicy()).as("getCleanUpPolicy()")
        .isEqualTo(TOPIC_TO_CREATE.getCleanupPolicyValue().toString());
    softly.assertThat(topicDetails.getPartitions()).as("getPartitions()")
        .isEqualTo(TOPIC_TO_CREATE.getNumberOfPartitions());
    softly.assertAll();
    navigateToTopics();
    Assertions.assertTrue(topicsList.isTopicVisible(TOPIC_TO_CREATE.getName()), "isTopicVisible");
    TOPIC_LIST.add(TOPIC_TO_CREATE);
  }

  @DisplayName("Checking available operations for selected Topic within 'All Topics' page")
  @Suite(suiteId = SUITE_ID, title = SUITE_TITLE)
  @AutomationStatus(status = Status.AUTOMATED)
  @CaseId(7)
  @Test
  @Order(2)
  void checkAvailableOperations() {
    navigateToTopics();
    topicsList
        .getTopicItem("my_ksql_1ksql_processing_log")
        .selectItem(true);
    verifyElementsCondition(topicsList.getActionButtons(),Condition.enabled);
    topicsList
        .getTopicItem("_confluent-ksql-my_ksql_1_command_topic")
        .selectItem(true);
    Assertions.assertFalse(topicsList.isCopySelectedTopicBtnEnabled(), "isCopySelectedTopicBtnEnabled()");
  }

  @Disabled()
  @Issue("https://github.com/provectus/kafka-ui/issues/2625")
  @DisplayName("should update a topic")
  @Suite(suiteId = SUITE_ID, title = SUITE_TITLE)
  @AutomationStatus(status = Status.AUTOMATED)
  @CaseId(197)
  @Test
  @Order(3)
  public void updateTopic() {
    navigateToTopicsAndOpenDetails(TOPIC_FOR_UPDATE.getName());
    topicDetails
        .openDotMenu()
        .clickEditSettingsMenu();
    topicCreateEditForm
        .waitUntilScreenReady()
        .selectCleanupPolicy((TOPIC_FOR_UPDATE.getCleanupPolicyValue()))
        .setMinInsyncReplicas(10)
        .setTimeToRetainDataInMs(TOPIC_FOR_UPDATE.getTimeToRetainData())
        .setMaxSizeOnDiskInGB(TOPIC_FOR_UPDATE.getMaxSizeOnDisk())
        .setMaxMessageBytes(TOPIC_FOR_UPDATE.getMaxMessageBytes())
        .clickCreateTopicBtn();
    topicDetails
        .waitUntilScreenReady();
    navigateToTopicsAndOpenDetails(TOPIC_FOR_UPDATE.getName());
    topicDetails
        .openDotMenu()
        .clickEditSettingsMenu();
    SoftAssertions softly = new SoftAssertions();
    softly.assertThat(topicCreateEditForm.getCleanupPolicy()).as("getCleanupPolicy()")
        .isEqualTo(TOPIC_FOR_UPDATE.getCleanupPolicyValue().getVisibleText());
    softly.assertThat(topicCreateEditForm.getTimeToRetain()).as("getTimeToRetain()")
        .isEqualTo(TOPIC_FOR_UPDATE.getTimeToRetainData());
    softly.assertThat(topicCreateEditForm.getMaxSizeOnDisk()).as("getMaxSizeOnDisk()")
        .isEqualTo(TOPIC_FOR_UPDATE.getMaxSizeOnDisk().getVisibleText());
    softly.assertThat(topicCreateEditForm.getMaxMessageBytes()).as("getMaxMessageBytes()")
        .isEqualTo(TOPIC_FOR_UPDATE.getMaxMessageBytes());
    softly.assertAll();
  }

  @DisplayName("should delete topic")
  @Suite(suiteId = SUITE_ID, title = SUITE_TITLE)
  @AutomationStatus(status = Status.AUTOMATED)
  @CaseId(207)
  @Test
  @Order(4)
  public void deleteTopic() {
    navigateToTopicsAndOpenDetails(TOPIC_FOR_DELETE.getName());
    topicDetails
        .openDotMenu()
        .clickDeleteTopicMenu()
        .clickConfirmDeleteBtn();
    navigateToTopics();
    Assertions.assertFalse(topicsList.isTopicVisible(TOPIC_FOR_DELETE.getName()), "isTopicVisible");
    TOPIC_LIST.remove(TOPIC_FOR_DELETE);
  }

  @DisplayName("Redirect to consumer from topic profile")
  @Suite(suiteId = SUITE_ID, title = SUITE_TITLE)
  @AutomationStatus(status = Status.AUTOMATED)
  @CaseId(20)
  @Test
  @Order(5)
  void redirectToConsumerFromTopic() {
    String topicName = "source-activities";
    String consumerGroupId = "connect-sink_postgres_activities";
    navigateToTopicsAndOpenDetails(topicName);
    topicDetails
        .openDetailsTab(TopicDetails.TopicMenu.CONSUMERS)
        .openConsumerGroup(consumerGroupId);
    consumersDetails
        .waitUntilScreenReady();
    assertThat(consumersDetails.isRedirectedConsumerTitleVisible(consumerGroupId))
        .withFailMessage("isRedirectedConsumerTitleVisible").isTrue();
    assertThat(consumersDetails.isTopicInConsumersDetailsVisible(topicName))
        .withFailMessage("isTopicInConsumersDetailsVisible").isTrue();
  }

  @DisplayName("Checking Topic creation possibility in case of empty Topic Name")
  @Suite(suiteId = SUITE_ID, title = SUITE_TITLE)
  @AutomationStatus(status = Status.AUTOMATED)
  @CaseId(4)
  @Test
  @Order(6)
  void checkTopicCreatePossibility() {
    navigateToTopics();
    topicsList
        .clickAddTopicBtn();
    topicCreateEditForm
        .waitUntilScreenReady();
    assertThat(topicCreateEditForm.isCreateTopicButtonEnabled()).as("isCreateTopicButtonEnabled()").isFalse();
    topicCreateEditForm
        .setTopicName("testName");
    assertThat(topicCreateEditForm.isCreateTopicButtonEnabled()).as("isCreateTopicButtonEnabled()").isFalse();
    topicCreateEditForm
        .setTopicName(null)
        .setNumberOfPartitions(nextInt(1, 10));
    assertThat(topicCreateEditForm.isCreateTopicButtonEnabled()).as("isCreateTopicButtonEnabled()").isFalse();
    topicCreateEditForm
        .setTopicName("testName");
    assertThat(topicCreateEditForm.isCreateTopicButtonEnabled()).as("isCreateTopicButtonEnabled()").isTrue();
  }

  @DisplayName("Checking 'Time to retain data (in ms)' custom value with editing Topic's settings")
  @Suite(suiteId = SUITE_ID, title = SUITE_TITLE)
  @AutomationStatus(status = Status.AUTOMATED)
  @CaseId(266)
  @Test
  @Order(7)
  void checkTimeToRetainDataCustomValueWithEditingTopic() {
    Topic topicToRetainData = new Topic()
        .setName("topic-to-retain-data-" + randomAlphabetic(5))
        .setTimeToRetainData("86400000");
    navigateToTopics();
    topicsList
        .clickAddTopicBtn();
    topicCreateEditForm
        .waitUntilScreenReady()
        .setTopicName(topicToRetainData.getName())
<<<<<<< HEAD
        .setNumberOfPartitions(1);
    assertThat(topicCreateEditForm.getTimeToRetain()).as("getTimeToRetain()").isEqualTo("");
=======
        .setNumberOfPartitions(1)
        .setTimeToRetainDataInMs("604800000");
    assertThat(topicCreateEditForm.getTimeToRetain()).as("getTimeToRetain()").isEqualTo("604800000");
>>>>>>> c13440b6
    topicCreateEditForm
        .setTimeToRetainDataInMs(topicToRetainData.getTimeToRetainData())
        .clickCreateTopicBtn();
    topicDetails
        .waitUntilScreenReady()
        .openDotMenu()
        .clickEditSettingsMenu();
    assertThat(topicCreateEditForm.getTimeToRetain()).as("getTimeToRetain()")
        .isEqualTo(topicToRetainData.getTimeToRetainData());
    topicDetails
        .openDetailsTab(SETTINGS);
    assertThat(topicDetails.getSettingsGridValueByKey("retention.ms")).as("getSettingsGridValueByKey()")
        .isEqualTo(topicToRetainData.getTimeToRetainData());
    TOPIC_LIST.add(topicToRetainData);
  }

  @DisplayName("Checking requiredness of Custom parameters within 'Create new Topic'")
  @Suite(suiteId = SUITE_ID, title = SUITE_TITLE)
  @AutomationStatus(status = Status.AUTOMATED)
  @CaseId(6)
  @Test
  @Order(8)
  void checkCustomParametersWithinCreateNewTopic() {
    navigateToTopics();
    topicsList
        .waitUntilScreenReady()
        .clickAddTopicBtn();
    topicCreateEditForm
        .waitUntilScreenReady()
        .setTopicName(TOPIC_TO_CREATE.getName())
        .clickAddCustomParameterTypeButton()
        .setCustomParameterType(TOPIC_TO_CREATE.getCustomParameterType());
    assertThat(topicCreateEditForm.isDeleteCustomParameterButtonEnabled()).as("isDeleteCustomParameterButtonEnabled()")
        .isTrue();
    topicCreateEditForm
        .clearCustomParameterValue();
    assertThat(topicCreateEditForm.isValidationMessageCustomParameterValueVisible())
        .as("isValidationMessageCustomParameterValueVisible()").isTrue();
  }

  @DisplayName("Checking Topics section within Kafka-ui Application")
  @Suite(suiteId = SUITE_ID, title = SUITE_TITLE)
  @AutomationStatus(status = Status.AUTOMATED)
  @CaseId(2)
  @Test
  @Order(9)
  void checkTopicListElements() {
    navigateToTopics();
    verifyElementsCondition(topicsList.getAllVisibleElements(), Condition.visible);
    verifyElementsCondition(topicsList.getAllEnabledElements(), Condition.enabled);
  }

  @DisplayName("Filter adding within Topic")
  @Suite(suiteId = SUITE_ID, title = SUITE_TITLE)
  @AutomationStatus(status = Status.AUTOMATED)
  @CaseId(12)
  @Test
  @Order(10)
  void addingNewFilterWithinTopic() {
    String filterName = randomAlphabetic(5);
    navigateToTopicsAndOpenDetails("_schemas");
    topicDetails
        .openDetailsTab(MESSAGES)
        .clickMessagesAddFiltersBtn()
        .waitUntilAddFiltersMdlVisible();
    verifyElementsCondition(topicDetails.getAllAddFilterModalVisibleElements(), Condition.visible);
    verifyElementsCondition(topicDetails.getAllAddFilterModalEnabledElements(), Condition.enabled);
    verifyElementsCondition(topicDetails.getAllAddFilterModalDisabledElements(), Condition.disabled);
    assertThat(topicDetails.isSaveThisFilterCheckBoxSelected()).as("isSaveThisFilterCheckBoxSelected()")
        .isFalse();
    topicDetails
        .setFilterCodeFieldAddFilterMdl(filterName);
    assertThat(topicDetails.isAddFilterBtnAddFilterMdlEnabled()).as("isAddFilterBtnAddFilterMdlEnabled()")
        .isTrue();
    topicDetails.clickAddFilterBtnAndCloseMdl(true);
    assertThat(topicDetails.isActiveFilterVisible(filterName)).as("isActiveFilterVisible()")
        .isTrue();
  }

  @DisplayName("Checking filter saving within Messages/Topic profile/Saved Filters")
  @Suite(suiteId = SUITE_ID, title = SUITE_TITLE)
  @AutomationStatus(status = Status.AUTOMATED)
  @CaseId(13)
  @Test
  @Order(11)
  void checkFilterSavingWithinSavedFilters() {
    String displayName = randomAlphabetic(5);
    navigateToTopicsAndOpenDetails("my_ksql_1ksql_processing_log");
    topicDetails
        .openDetailsTab(MESSAGES)
        .clickMessagesAddFiltersBtn()
        .waitUntilAddFiltersMdlVisible()
        .setFilterCodeFieldAddFilterMdl(randomAlphabetic(4))
        .selectSaveThisFilterCheckboxMdl(true)
        .setDisplayNameFldAddFilterMdl(displayName);
    assertThat(topicDetails.isAddFilterBtnAddFilterMdlEnabled()).as("isAddFilterBtnAddFilterMdlEnabled()")
        .isTrue();
    topicDetails
        .clickAddFilterBtnAndCloseMdl(false)
        .openSavedFiltersListMdl();
    assertThat(topicDetails.isFilterVisibleAtSavedFiltersMdl(displayName))
        .as("isFilterVisibleAtSavedFiltersMdl()").isTrue();
  }

  @DisplayName("Checking applying saved filter within Topic/Messages")
  @Suite(suiteId = SUITE_ID, title = SUITE_TITLE)
  @AutomationStatus(status = Status.AUTOMATED)
  @CaseId(14)
  @Test
  @Order(12)
  void checkingApplyingSavedFilterWithinTopicMessages() {
    String displayName = randomAlphabetic(5);
    navigateToTopicsAndOpenDetails("my_ksql_1ksql_processing_log");
    topicDetails
        .openDetailsTab(MESSAGES)
        .clickMessagesAddFiltersBtn()
        .waitUntilAddFiltersMdlVisible()
        .setFilterCodeFieldAddFilterMdl(randomAlphabetic(4))
        .selectSaveThisFilterCheckboxMdl(true)
        .setDisplayNameFldAddFilterMdl(displayName)
        .clickAddFilterBtnAndCloseMdl(false)
        .openSavedFiltersListMdl()
        .selectFilterAtSavedFiltersMdl(displayName)
        .clickSelectFilterBtnAtSavedFiltersMdl();
    assertThat(topicDetails.isActiveFilterVisible(displayName))
        .as("isActiveFilterVisible()").isTrue();
  }

  @DisplayName("Checking 'Show Internal Topics' toggle functionality within 'All Topics' page")
  @Suite(suiteId = SUITE_ID, title = SUITE_TITLE)
  @AutomationStatus(status = Status.AUTOMATED)
  @CaseId(11)
  @Test
  @Order(13)
  void checkShowInternalTopicsButtonFunctionality(){
    navigateToTopics();
    SoftAssertions softly = new SoftAssertions();
    softly.assertThat(topicsList.isShowInternalRadioBtnSelected()).as("isInternalRadioBtnSelected()").isTrue();
    softly.assertThat(topicsList.getInternalTopics()).as("getInternalTopics()").size().isGreaterThan(0);
    softly.assertThat(topicsList.getNonInternalTopics()).as("getNonInternalTopics()").size().isGreaterThan(0);
    softly.assertAll();
    topicsList
        .setShowInternalRadioButton(false);
    softly.assertThat(topicsList.getInternalTopics()).as("getInternalTopics()").size().isEqualTo(0);
    softly.assertThat(topicsList.getNonInternalTopics()).as("getNonInternalTopics()").size().isGreaterThan(0);
    softly.assertAll();
  }

  @AfterAll
  public void afterAll() {
    TOPIC_LIST.forEach(topic -> apiHelper.deleteTopic(CLUSTER_NAME, topic.getName()));
  }
}<|MERGE_RESOLUTION|>--- conflicted
+++ resolved
@@ -230,14 +230,9 @@
     topicCreateEditForm
         .waitUntilScreenReady()
         .setTopicName(topicToRetainData.getName())
-<<<<<<< HEAD
-        .setNumberOfPartitions(1);
-    assertThat(topicCreateEditForm.getTimeToRetain()).as("getTimeToRetain()").isEqualTo("");
-=======
         .setNumberOfPartitions(1)
         .setTimeToRetainDataInMs("604800000");
     assertThat(topicCreateEditForm.getTimeToRetain()).as("getTimeToRetain()").isEqualTo("604800000");
->>>>>>> c13440b6
     topicCreateEditForm
         .setTimeToRetainDataInMs(topicToRetainData.getTimeToRetainData())
         .clickCreateTopicBtn();
