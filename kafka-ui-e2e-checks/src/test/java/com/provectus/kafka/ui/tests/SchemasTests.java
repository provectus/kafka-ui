--- conflicted
+++ resolved
@@ -6,11 +6,6 @@
 import com.provectus.kafka.ui.helpers.Helpers;
 import com.provectus.kafka.ui.pages.MainPage;
 import com.provectus.kafka.ui.pages.schema.SchemaCreateView;
-<<<<<<< HEAD
-import com.provectus.kafka.ui.pages.schema.SchemaView;
-=======
-import com.provectus.kafka.ui.pages.schema.SchemaEditView;
->>>>>>> 72dd7127
 import com.provectus.kafka.ui.utils.qaseIO.Status;
 import com.provectus.kafka.ui.utils.qaseIO.annotation.AutomationStatus;
 import com.provectus.kafka.ui.utils.qaseIO.annotation.Suite;
@@ -71,9 +66,9 @@
                 .selectSchemaTypeFromDropdown(SchemaCreateView.SchemaType.AVRO)
                 .clickSubmit()
                 .waitUntilScreenReady();
-        pages.openMainPage()
+        pages.mainPage
                 .goToSideMenu(CLUSTER_NAME, MainPage.SideMenuOptions.SCHEMA_REGISTRY);
-        Assertions.assertTrue(pages.schemaRegistry.isSchemaVisible(SCHEMA_AVRO_CREATE), "isSchemaVisible()");
+        pages.schemaRegistry.isSchemaVisible(SCHEMA_AVRO_CREATE);
     }
 
     @DisplayName("should update AVRO schema")
@@ -85,16 +80,14 @@
     void updateSchemaAvro() {
         pages.openMainPage()
                 .goToSideMenu(CLUSTER_NAME, MainPage.SideMenuOptions.SCHEMA_REGISTRY);
-        SchemaView schemaView = pages.schemaRegistry.openSchema(SCHEMA_AVRO_API_UPDATE);
-        schemaView
+        pages.schemaRegistry.openSchema(SCHEMA_AVRO_API_UPDATE)
                 .waitUntilScreenReady()
-                .openEditSchema();
-        Assertions.assertTrue(new SchemaEditView().isSchemaDropDownDisabled(),"isSchemaDropDownDisabled()");
-        new SchemaEditView().selectCompatibilityLevelFromDropdown(CompatibilityLevel.CompatibilityEnum.NONE)
+                .openEditSchema()
+                .selectCompatibilityLevelFromDropdown(CompatibilityLevel.CompatibilityEnum.NONE)
                 .setNewSchemaValue(fileToString(PATH_AVRO_FOR_UPDATE))
                 .clickSubmit()
-                .waitUntilScreenReady();
-        Assertions.assertTrue(schemaView.isCompatibility(CompatibilityLevel.CompatibilityEnum.NONE),"isCompatibility()");
+                .waitUntilScreenReady()
+                .isCompatibility(CompatibilityLevel.CompatibilityEnum.NONE);
     }
 
     @DisplayName("should delete AVRO schema")
@@ -108,8 +101,8 @@
                 .goToSideMenu(CLUSTER_NAME, MainPage.SideMenuOptions.SCHEMA_REGISTRY);
         pages.schemaRegistry.openSchema(SCHEMA_AVRO_API)
                 .waitUntilScreenReady()
-                .removeSchema();
-        Assertions.assertFalse(pages.schemaRegistry.isSchemaVisible(SCHEMA_AVRO_API), "isSchemaVisible()");
+                .removeSchema()
+                .isNotVisible(SCHEMA_AVRO_API);
     }
 
     @DisplayName("should create JSON schema")
@@ -129,7 +122,7 @@
                 .waitUntilScreenReady();
         pages.mainPage
                 .goToSideMenu(CLUSTER_NAME, MainPage.SideMenuOptions.SCHEMA_REGISTRY);
-        Assertions.assertTrue(pages.schemaRegistry.isSchemaVisible(SCHEMA_JSON_CREATE),"isSchemaVisible()");
+        pages.schemaRegistry.isSchemaVisible(SCHEMA_JSON_CREATE);
     }
 
     @DisplayName("should delete JSON schema")
@@ -143,8 +136,8 @@
                 .goToSideMenu(CLUSTER_NAME, MainPage.SideMenuOptions.SCHEMA_REGISTRY);
         pages.schemaRegistry.openSchema(SCHEMA_JSON_API)
                 .waitUntilScreenReady()
-                .removeSchema();
-        Assertions.assertFalse(pages.schemaRegistry.isSchemaVisible(SCHEMA_JSON_API),"isSchemaVisible()");
+                .removeSchema()
+                .isNotVisible(SCHEMA_JSON_API);
     }
 
     @DisplayName("should create PROTOBUF schema")
@@ -164,7 +157,7 @@
                 .waitUntilScreenReady();
         pages.mainPage
                 .goToSideMenu(CLUSTER_NAME, MainPage.SideMenuOptions.SCHEMA_REGISTRY);
-        Assertions.assertTrue(pages.schemaRegistry.isSchemaVisible(SCHEMA_PROTOBUF_CREATE),"isSchemaVisible()");
+        pages.schemaRegistry.isSchemaVisible(SCHEMA_PROTOBUF_CREATE);
     }
 
     @DisplayName("should delete PROTOBUF schema")
@@ -178,7 +171,7 @@
                 .goToSideMenu(CLUSTER_NAME, MainPage.SideMenuOptions.SCHEMA_REGISTRY);
         pages.schemaRegistry.openSchema(SCHEMA_PROTOBUF_API)
                 .waitUntilScreenReady()
-                .removeSchema();
-        Assertions.assertFalse(pages.schemaRegistry.isSchemaVisible(SCHEMA_PROTOBUF_API), "isSchemaVisible()");
+                .removeSchema()
+                .isNotVisible(SCHEMA_PROTOBUF_API);
     }
 }