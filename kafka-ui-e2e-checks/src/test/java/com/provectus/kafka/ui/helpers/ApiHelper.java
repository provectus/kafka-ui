--- conflicted
+++ resolved
@@ -3,19 +3,15 @@
 import com.fasterxml.jackson.databind.ObjectMapper;
 import com.google.gson.Gson;
 import com.provectus.kafka.ui.api.ApiClient;
-<<<<<<< HEAD
-import com.provectus.kafka.ui.api.api.SchemasApi;
-import com.provectus.kafka.ui.api.api.TopicsApi;
-import com.provectus.kafka.ui.api.model.NewSchemaSubject;
-import com.provectus.kafka.ui.api.model.SchemaType;
-=======
 import com.provectus.kafka.ui.api.api.KafkaConnectApi;
 import com.provectus.kafka.ui.api.api.MessagesApi;
+import com.provectus.kafka.ui.api.api.SchemasApi;
 import com.provectus.kafka.ui.api.api.TopicsApi;
 import com.provectus.kafka.ui.api.model.CreateTopicMessage;
 import com.provectus.kafka.ui.api.model.ErrorResponse;
 import com.provectus.kafka.ui.api.model.NewConnector;
->>>>>>> 3cd0c289
+import com.provectus.kafka.ui.api.model.NewSchemaSubject;
+import com.provectus.kafka.ui.api.model.SchemaType;
 import com.provectus.kafka.ui.api.model.TopicCreation;
 import com.provectus.kafka.ui.base.TestConfiguration;
 import lombok.SneakyThrows;
@@ -34,16 +30,14 @@
     int partitions = 1;
     int replicationFactor = 1;
     String newTopic = "new-topic";
-<<<<<<< HEAD
-    String baseURL = "http://localhost:8080/";
+    String baseURL = TestConfiguration.BASE_API_URL;
+
 
     @SneakyThrows
-    private TopicsApi topicApi(){
-        ApiClient defaultClient = new ApiClient();
-        defaultClient.setBasePath(baseURL);
-        TopicsApi topicsApi = new TopicsApi(defaultClient);
-        return topicsApi;
-        }
+    private TopicsApi topicApi() {
+        return new TopicsApi(new ApiClient().setBasePath(baseURL));
+    }
+
 
     @SneakyThrows
     private SchemasApi schemaApi(){
@@ -52,17 +46,8 @@
         SchemasApi schemasApi = new SchemasApi(defaultClient);
         return schemasApi;
     }
-=======
-    String baseURL = TestConfiguration.BASE_API_URL;
-
 
     @SneakyThrows
-    private TopicsApi topicApi() {
-        return new TopicsApi(new ApiClient().setBasePath(baseURL));
-    }
-
->>>>>>> 3cd0c289
-
     public void createTopic(String clusterName, String topicName) {
         TopicCreation topic = new TopicCreation();
         topic.setName(topicName);
@@ -98,14 +83,6 @@
         KafkaConnectApi connectorsApi = new KafkaConnectApi(defaultClient);
         return connectorsApi;
     }
-
-    @SneakyThrows
-    public void deleteConnector(String clusterName, String connectName, String connectorName) {
-        try {
-            connectorApi().deleteConnector(clusterName, connectName, connectorName).block();
-        } catch (WebClientResponseException ignore) {
-        }
-    }
     @SneakyThrows
     public void createSchema(String clusterName, String schemaName, SchemaType type, String schemaValue){
         NewSchemaSubject schemaSubject = new NewSchemaSubject();
@@ -120,6 +97,14 @@
         schemaApi().deleteSchema(clusterName, schemaName);
     }
 
+
+    @SneakyThrows
+    public void deleteConnector(String clusterName, String connectName, String connectorName) {
+        try {
+            connectorApi().deleteConnector(clusterName, connectName, connectorName).block();
+        } catch (WebClientResponseException ignore) {
+        }
+    }
 
     @SneakyThrows
     public void createConnector(String clusterName, String connectName, String connectorName, String configJson) {
