package com.provectus.kafka.ui.manualsuite.backlog;

import static com.provectus.kafka.ui.qasesuite.BaseQaseTest.SCHEMAS_SUITE_ID;
import static com.provectus.kafka.ui.qasesuite.BaseQaseTest.TOPICS_PROFILE_SUITE_ID;
import static com.provectus.kafka.ui.qasesuite.BaseQaseTest.TOPICS_SUITE_ID;
import static com.provectus.kafka.ui.utilities.qase.enums.State.NOT_AUTOMATED;
import static com.provectus.kafka.ui.utilities.qase.enums.State.TO_BE_AUTOMATED;

import com.provectus.kafka.ui.manualsuite.BaseManualTest;
import com.provectus.kafka.ui.utilities.qase.annotations.Automation;
import com.provectus.kafka.ui.utilities.qase.annotations.Suite;
import io.qase.api.annotation.QaseId;
import org.testng.annotations.Test;

public class SmokeBacklog extends BaseManualTest {

  @Automation(state = TO_BE_AUTOMATED)
  @Suite(id = TOPICS_PROFILE_SUITE_ID)
  @QaseId(335)
  @Test
  public void testCaseA() {
  }

  @Automation(state = TO_BE_AUTOMATED)
  @Suite(id = TOPICS_PROFILE_SUITE_ID)
  @QaseId(336)
  @Test
  public void testCaseB() {
  }

  @Automation(state = TO_BE_AUTOMATED)
  @Suite(id = TOPICS_PROFILE_SUITE_ID)
  @QaseId(343)
  @Test
  public void testCaseC() {
  }

  @Automation(state = TO_BE_AUTOMATED)
  @Suite(id = SCHEMAS_SUITE_ID)
  @QaseId(345)
  @Test
  public void testCaseD() {
  }

  @Automation(state = TO_BE_AUTOMATED)
  @Suite(id = SCHEMAS_SUITE_ID)
  @QaseId(346)
  @Test
  public void testCaseE() {
  }

  @Automation(state = TO_BE_AUTOMATED)
  @Suite(id = TOPICS_PROFILE_SUITE_ID)
  @QaseId(347)
  @Test
  public void testCaseF() {
<<<<<<< HEAD
=======
  }

  @Automation(state = TO_BE_AUTOMATED)
  @Suite(id = BROKERS_SUITE_ID)
  @QaseId(348)
  @Test
  public void testCaseG() {
>>>>>>> 100bb1da
  }

  @Automation(state = NOT_AUTOMATED)
  @Suite(id = TOPICS_SUITE_ID)
  @QaseId(50)
  @Test
<<<<<<< HEAD
  public void testCaseI() {
=======
  public void testCaseH() {
>>>>>>> 100bb1da
  }

  @Automation(state = NOT_AUTOMATED)
  @Suite(id = SCHEMAS_SUITE_ID)
  @QaseId(351)
  @Test
<<<<<<< HEAD
  public void testCaseJ() {
=======
  public void testCaseI() {
>>>>>>> 100bb1da
  }
}<|MERGE_RESOLUTION|>--- conflicted
+++ resolved
@@ -1,5 +1,6 @@
 package com.provectus.kafka.ui.manualsuite.backlog;
 
+import static com.provectus.kafka.ui.qasesuite.BaseQaseTest.BROKERS_SUITE_ID;
 import static com.provectus.kafka.ui.qasesuite.BaseQaseTest.SCHEMAS_SUITE_ID;
 import static com.provectus.kafka.ui.qasesuite.BaseQaseTest.TOPICS_PROFILE_SUITE_ID;
 import static com.provectus.kafka.ui.qasesuite.BaseQaseTest.TOPICS_SUITE_ID;
@@ -54,8 +55,6 @@
   @QaseId(347)
   @Test
   public void testCaseF() {
-<<<<<<< HEAD
-=======
   }
 
   @Automation(state = TO_BE_AUTOMATED)
@@ -63,28 +62,19 @@
   @QaseId(348)
   @Test
   public void testCaseG() {
->>>>>>> 100bb1da
   }
 
   @Automation(state = NOT_AUTOMATED)
   @Suite(id = TOPICS_SUITE_ID)
   @QaseId(50)
   @Test
-<<<<<<< HEAD
-  public void testCaseI() {
-=======
   public void testCaseH() {
->>>>>>> 100bb1da
   }
 
   @Automation(state = NOT_AUTOMATED)
   @Suite(id = SCHEMAS_SUITE_ID)
   @QaseId(351)
   @Test
-<<<<<<< HEAD
-  public void testCaseJ() {
-=======
   public void testCaseI() {
->>>>>>> 100bb1da
   }
 }