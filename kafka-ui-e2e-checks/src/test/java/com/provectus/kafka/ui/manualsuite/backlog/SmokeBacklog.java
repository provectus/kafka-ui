package com.provectus.kafka.ui.manualsuite.backlog;

<<<<<<< HEAD
import static com.provectus.kafka.ui.qasesuite.BaseQaseTest.KSQL_DB_SUITE_ID;
=======
import static com.provectus.kafka.ui.qasesuite.BaseQaseTest.BROKERS_SUITE_ID;
import static com.provectus.kafka.ui.qasesuite.BaseQaseTest.SCHEMAS_SUITE_ID;
>>>>>>> 004de798
import static com.provectus.kafka.ui.qasesuite.BaseQaseTest.TOPICS_PROFILE_SUITE_ID;
import static com.provectus.kafka.ui.qasesuite.BaseQaseTest.TOPICS_SUITE_ID;
import static com.provectus.kafka.ui.utilities.qase.enums.State.NOT_AUTOMATED;
import static com.provectus.kafka.ui.utilities.qase.enums.State.TO_BE_AUTOMATED;

import com.provectus.kafka.ui.manualsuite.BaseManualTest;
import com.provectus.kafka.ui.utilities.qase.annotations.Automation;
import com.provectus.kafka.ui.utilities.qase.annotations.Suite;
import io.qase.api.annotation.QaseId;
import org.testng.annotations.Test;

public class SmokeBacklog extends BaseManualTest {

  @Automation(state = TO_BE_AUTOMATED)
<<<<<<< HEAD
  @Suite(id = KSQL_DB_SUITE_ID)
  @QaseId(276)
=======
  @Suite(id = BROKERS_SUITE_ID)
  @QaseId(332)
  @Test
  public void testCaseA() {
  }

  @Automation(state = TO_BE_AUTOMATED)
  @Suite(id = TOPICS_PROFILE_SUITE_ID)
  @QaseId(335)
>>>>>>> 004de798
  @Test
  public void testCaseA() {
  }

  @Automation(state = TO_BE_AUTOMATED)
  @Suite(id = TOPICS_PROFILE_SUITE_ID)
  @QaseId(336)
  @Test
  public void testCaseB() {
  }

  @Automation(state = TO_BE_AUTOMATED)
  @Suite(id = TOPICS_PROFILE_SUITE_ID)
  @QaseId(343)
  @Test
  public void testCaseC() {
  }

  @Automation(state = TO_BE_AUTOMATED)
  @Suite(id = SCHEMAS_SUITE_ID)
  @QaseId(345)
  @Test
<<<<<<< HEAD
  public void testCaseD() {
=======
  public void testCaseE() {
  }

  @Automation(state = TO_BE_AUTOMATED)
  @Suite(id = SCHEMAS_SUITE_ID)
  @QaseId(346)
  @Test
  public void testCaseF() {
  }

  @Automation(state = TO_BE_AUTOMATED)
  @Suite(id = TOPICS_PROFILE_SUITE_ID)
  @QaseId(347)
  @Test
  public void testCaseG() {
>>>>>>> 004de798
  }

  @Automation(state = TO_BE_AUTOMATED)
  @Suite(id = BROKERS_SUITE_ID)
  @QaseId(348)
  @Test
  public void testCaseE() {
  }

  @Automation(state = TO_BE_AUTOMATED)
  @Suite(id = BROKERS_SUITE_ID)
  @QaseId(350)
  @Test
  public void testCaseF() {
  }

  @Automation(state = NOT_AUTOMATED)
  @Suite(id = TOPICS_SUITE_ID)
  @QaseId(50)
  @Test
  public void testCaseJ() {
  }

  @Automation(state = NOT_AUTOMATED)
  @Suite(id = SCHEMAS_SUITE_ID)
  @QaseId(351)
  @Test
  public void testCaseK() {
  }
}<|MERGE_RESOLUTION|>--- conflicted
+++ resolved
@@ -1,11 +1,7 @@
 package com.provectus.kafka.ui.manualsuite.backlog;
 
-<<<<<<< HEAD
-import static com.provectus.kafka.ui.qasesuite.BaseQaseTest.KSQL_DB_SUITE_ID;
-=======
 import static com.provectus.kafka.ui.qasesuite.BaseQaseTest.BROKERS_SUITE_ID;
 import static com.provectus.kafka.ui.qasesuite.BaseQaseTest.SCHEMAS_SUITE_ID;
->>>>>>> 004de798
 import static com.provectus.kafka.ui.qasesuite.BaseQaseTest.TOPICS_PROFILE_SUITE_ID;
 import static com.provectus.kafka.ui.qasesuite.BaseQaseTest.TOPICS_SUITE_ID;
 import static com.provectus.kafka.ui.utilities.qase.enums.State.NOT_AUTOMATED;
@@ -20,10 +16,6 @@
 public class SmokeBacklog extends BaseManualTest {
 
   @Automation(state = TO_BE_AUTOMATED)
-<<<<<<< HEAD
-  @Suite(id = KSQL_DB_SUITE_ID)
-  @QaseId(276)
-=======
   @Suite(id = BROKERS_SUITE_ID)
   @QaseId(332)
   @Test
@@ -33,32 +25,28 @@
   @Automation(state = TO_BE_AUTOMATED)
   @Suite(id = TOPICS_PROFILE_SUITE_ID)
   @QaseId(335)
->>>>>>> 004de798
   @Test
-  public void testCaseA() {
+  public void testCaseB() {
   }
 
   @Automation(state = TO_BE_AUTOMATED)
   @Suite(id = TOPICS_PROFILE_SUITE_ID)
   @QaseId(336)
   @Test
-  public void testCaseB() {
+  public void testCaseC() {
   }
 
   @Automation(state = TO_BE_AUTOMATED)
   @Suite(id = TOPICS_PROFILE_SUITE_ID)
   @QaseId(343)
   @Test
-  public void testCaseC() {
+  public void testCaseD() {
   }
 
   @Automation(state = TO_BE_AUTOMATED)
   @Suite(id = SCHEMAS_SUITE_ID)
   @QaseId(345)
   @Test
-<<<<<<< HEAD
-  public void testCaseD() {
-=======
   public void testCaseE() {
   }
 
@@ -74,21 +62,20 @@
   @QaseId(347)
   @Test
   public void testCaseG() {
->>>>>>> 004de798
   }
 
   @Automation(state = TO_BE_AUTOMATED)
   @Suite(id = BROKERS_SUITE_ID)
   @QaseId(348)
   @Test
-  public void testCaseE() {
+  public void testCaseH() {
   }
 
   @Automation(state = TO_BE_AUTOMATED)
   @Suite(id = BROKERS_SUITE_ID)
   @QaseId(350)
   @Test
-  public void testCaseF() {
+  public void testCaseI() {
   }
 
   @Automation(state = NOT_AUTOMATED)
