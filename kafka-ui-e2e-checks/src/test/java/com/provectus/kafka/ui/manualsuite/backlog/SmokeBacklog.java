package com.provectus.kafka.ui.manualsuite.backlog;

import static com.provectus.kafka.ui.qasesuite.BaseQaseTest.BROKERS_SUITE_ID;
import static com.provectus.kafka.ui.qasesuite.BaseQaseTest.KSQL_DB_SUITE_ID;
import static com.provectus.kafka.ui.qasesuite.BaseQaseTest.SCHEMAS_SUITE_ID;
import static com.provectus.kafka.ui.qasesuite.BaseQaseTest.TOPICS_PROFILE_SUITE_ID;
import static com.provectus.kafka.ui.utilities.qase.enums.State.TO_BE_AUTOMATED;

import com.provectus.kafka.ui.manualsuite.BaseManualTest;
import com.provectus.kafka.ui.utilities.qase.annotations.Automation;
import com.provectus.kafka.ui.utilities.qase.annotations.Suite;
import io.qase.api.annotation.QaseId;
import org.testng.annotations.Test;

public class SmokeBacklog extends BaseManualTest {

  @Automation(state = TO_BE_AUTOMATED)
  @Suite(id = BROKERS_SUITE_ID)
  @QaseId(330)
  @Test
  public void testCaseA() {
  }

  @Automation(state = TO_BE_AUTOMATED)
  @Suite(id = KSQL_DB_SUITE_ID)
  @QaseId(277)
  @Test
  public void testCaseB() {
  }

  @Automation(state = TO_BE_AUTOMATED)
<<<<<<< HEAD
=======
  @Suite(id = KSQL_DB_SUITE_ID)
  @QaseId(278)
  @Test
  public void testCaseC() {
  }

  @Automation(state = TO_BE_AUTOMATED)
  @Suite(id = BROKERS_SUITE_ID)
  @QaseId(331)
  @Test
  public void testCaseD() {
  }

  @Automation(state = TO_BE_AUTOMATED)
>>>>>>> fb515871
  @Suite(id = BROKERS_SUITE_ID)
  @QaseId(332)
  @Test
  public void testCaseC() {
  }

  @Automation(state = TO_BE_AUTOMATED)
  @Suite(id = TOPICS_PROFILE_SUITE_ID)
  @QaseId(335)
  @Test
  public void testCaseD() {
  }

  @Automation(state = TO_BE_AUTOMATED)
  @Suite(id = TOPICS_PROFILE_SUITE_ID)
  @QaseId(336)
  @Test
  public void testCaseE() {
  }

  @Automation(state = TO_BE_AUTOMATED)
  @Suite(id = TOPICS_PROFILE_SUITE_ID)
  @QaseId(343)
  @Test
  public void testCaseF() {
  }

  @Automation(state = TO_BE_AUTOMATED)
  @Suite(id = KSQL_DB_SUITE_ID)
  @QaseId(344)
  @Test
  public void testCaseI() {
  }

  @Automation(state = TO_BE_AUTOMATED)
  @Suite(id = SCHEMAS_SUITE_ID)
  @QaseId(345)
  @Test
  public void testCaseJ() {
  }

  @Automation(state = TO_BE_AUTOMATED)
  @Suite(id = SCHEMAS_SUITE_ID)
  @QaseId(346)
  @Test
  public void testCaseK() {
  }

  @Automation(state = TO_BE_AUTOMATED)
  @Suite(id = TOPICS_PROFILE_SUITE_ID)
  @QaseId(347)
  @Test
  public void testCaseL() {
  }
}<|MERGE_RESOLUTION|>--- conflicted
+++ resolved
@@ -29,8 +29,6 @@
   }
 
   @Automation(state = TO_BE_AUTOMATED)
-<<<<<<< HEAD
-=======
   @Suite(id = KSQL_DB_SUITE_ID)
   @QaseId(278)
   @Test
@@ -45,32 +43,31 @@
   }
 
   @Automation(state = TO_BE_AUTOMATED)
->>>>>>> fb515871
   @Suite(id = BROKERS_SUITE_ID)
   @QaseId(332)
   @Test
-  public void testCaseC() {
+  public void testCaseE() {
   }
 
   @Automation(state = TO_BE_AUTOMATED)
   @Suite(id = TOPICS_PROFILE_SUITE_ID)
   @QaseId(335)
   @Test
-  public void testCaseD() {
+  public void testCaseF() {
   }
 
   @Automation(state = TO_BE_AUTOMATED)
   @Suite(id = TOPICS_PROFILE_SUITE_ID)
   @QaseId(336)
   @Test
-  public void testCaseE() {
+  public void testCaseG() {
   }
 
   @Automation(state = TO_BE_AUTOMATED)
   @Suite(id = TOPICS_PROFILE_SUITE_ID)
   @QaseId(343)
   @Test
-  public void testCaseF() {
+  public void testCaseH() {
   }
 
   @Automation(state = TO_BE_AUTOMATED)
