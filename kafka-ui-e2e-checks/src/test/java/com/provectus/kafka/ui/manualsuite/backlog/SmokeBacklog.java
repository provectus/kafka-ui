package com.provectus.kafka.ui.manualsuite.backlog;

import static com.provectus.kafka.ui.qasesuite.BaseQaseTest.BROKERS_SUITE_ID;
import static com.provectus.kafka.ui.qasesuite.BaseQaseTest.SCHEMAS_SUITE_ID;
import static com.provectus.kafka.ui.qasesuite.BaseQaseTest.TOPICS_PROFILE_SUITE_ID;
import static com.provectus.kafka.ui.qasesuite.BaseQaseTest.TOPICS_SUITE_ID;
import static com.provectus.kafka.ui.utilities.qase.enums.State.NOT_AUTOMATED;
import static com.provectus.kafka.ui.utilities.qase.enums.State.TO_BE_AUTOMATED;

import com.provectus.kafka.ui.manualsuite.BaseManualTest;
import com.provectus.kafka.ui.utilities.qase.annotations.Automation;
import com.provectus.kafka.ui.utilities.qase.annotations.Suite;
import io.qase.api.annotation.QaseId;
import org.testng.annotations.Test;

public class SmokeBacklog extends BaseManualTest {

  @Automation(state = TO_BE_AUTOMATED)
<<<<<<< HEAD
  @Suite(id = KSQL_DB_SUITE_ID)
  @QaseId(276)
=======
  @Suite(id = BROKERS_SUITE_ID)
  @QaseId(330)
  @Test
  public void testCaseA() {
  }

  @Automation(state = TO_BE_AUTOMATED)
  @Suite(id = BROKERS_SUITE_ID)
  @QaseId(331)
>>>>>>> c7cb7a40
  @Test
  public void testCaseA() {
  }

  @Automation(state = TO_BE_AUTOMATED)
  @Suite(id = BROKERS_SUITE_ID)
  @QaseId(332)
  @Test
  public void testCaseB() {
  }

  @Automation(state = TO_BE_AUTOMATED)
  @Suite(id = TOPICS_PROFILE_SUITE_ID)
  @QaseId(335)
  @Test
  public void testCaseC() {
  }

  @Automation(state = TO_BE_AUTOMATED)
  @Suite(id = TOPICS_PROFILE_SUITE_ID)
  @QaseId(336)
  @Test
  public void testCaseD() {
  }

  @Automation(state = TO_BE_AUTOMATED)
  @Suite(id = TOPICS_PROFILE_SUITE_ID)
  @QaseId(343)
  @Test
  public void testCaseE() {
  }

  @Automation(state = TO_BE_AUTOMATED)
  @Suite(id = SCHEMAS_SUITE_ID)
  @QaseId(345)
  @Test
  public void testCaseF() {
  }

  @Automation(state = TO_BE_AUTOMATED)
  @Suite(id = SCHEMAS_SUITE_ID)
  @QaseId(346)
  @Test
  public void testCaseG() {
  }

  @Automation(state = TO_BE_AUTOMATED)
  @Suite(id = TOPICS_PROFILE_SUITE_ID)
  @QaseId(347)
  @Test
  public void testCaseH() {
  }

  @Automation(state = TO_BE_AUTOMATED)
  @Suite(id = BROKERS_SUITE_ID)
  @QaseId(348)
  @Test
  public void testCaseJ() {
  }

  @Automation(state = TO_BE_AUTOMATED)
  @Suite(id = BROKERS_SUITE_ID)
  @QaseId(350)
  @Test
  public void testCaseK() {
  }

  @Automation(state = NOT_AUTOMATED)
  @Suite(id = TOPICS_SUITE_ID)
  @QaseId(50)
  @Test
  public void testCaseL() {
  }

  @Automation(state = NOT_AUTOMATED)
  @Suite(id = SCHEMAS_SUITE_ID)
  @QaseId(351)
  @Test
  public void testCaseM() {
  }
}<|MERGE_RESOLUTION|>--- conflicted
+++ resolved
@@ -16,10 +16,6 @@
 public class SmokeBacklog extends BaseManualTest {
 
   @Automation(state = TO_BE_AUTOMATED)
-<<<<<<< HEAD
-  @Suite(id = KSQL_DB_SUITE_ID)
-  @QaseId(276)
-=======
   @Suite(id = BROKERS_SUITE_ID)
   @QaseId(330)
   @Test
@@ -29,58 +25,57 @@
   @Automation(state = TO_BE_AUTOMATED)
   @Suite(id = BROKERS_SUITE_ID)
   @QaseId(331)
->>>>>>> c7cb7a40
   @Test
-  public void testCaseA() {
+  public void testCaseB() {
   }
 
   @Automation(state = TO_BE_AUTOMATED)
   @Suite(id = BROKERS_SUITE_ID)
   @QaseId(332)
   @Test
-  public void testCaseB() {
+  public void testCaseC() {
   }
 
   @Automation(state = TO_BE_AUTOMATED)
   @Suite(id = TOPICS_PROFILE_SUITE_ID)
   @QaseId(335)
   @Test
-  public void testCaseC() {
+  public void testCaseD() {
   }
 
   @Automation(state = TO_BE_AUTOMATED)
   @Suite(id = TOPICS_PROFILE_SUITE_ID)
   @QaseId(336)
   @Test
-  public void testCaseD() {
+  public void testCaseE() {
   }
 
   @Automation(state = TO_BE_AUTOMATED)
   @Suite(id = TOPICS_PROFILE_SUITE_ID)
   @QaseId(343)
   @Test
-  public void testCaseE() {
+  public void testCaseF() {
   }
 
   @Automation(state = TO_BE_AUTOMATED)
   @Suite(id = SCHEMAS_SUITE_ID)
   @QaseId(345)
   @Test
-  public void testCaseF() {
+  public void testCaseG() {
   }
 
   @Automation(state = TO_BE_AUTOMATED)
   @Suite(id = SCHEMAS_SUITE_ID)
   @QaseId(346)
   @Test
-  public void testCaseG() {
+  public void testCaseH() {
   }
 
   @Automation(state = TO_BE_AUTOMATED)
   @Suite(id = TOPICS_PROFILE_SUITE_ID)
   @QaseId(347)
   @Test
-  public void testCaseH() {
+  public void testCaseI() {
   }
 
   @Automation(state = TO_BE_AUTOMATED)
