--- conflicted
+++ resolved
@@ -1,11 +1,8 @@
 package com.provectus.kafka.ui.manualsuite.backlog;
 
 import static com.provectus.kafka.ui.qasesuite.BaseQaseTest.BROKERS_SUITE_ID;
-<<<<<<< HEAD
-=======
 import static com.provectus.kafka.ui.qasesuite.BaseQaseTest.KSQL_DB_SUITE_ID;
 import static com.provectus.kafka.ui.qasesuite.BaseQaseTest.SCHEMAS_SUITE_ID;
->>>>>>> 7857bd50
 import static com.provectus.kafka.ui.qasesuite.BaseQaseTest.TOPICS_PROFILE_SUITE_ID;
 import static com.provectus.kafka.ui.utilities.qase.enums.State.TO_BE_AUTOMATED;
 
@@ -25,10 +22,6 @@
   }
 
   @Automation(state = TO_BE_AUTOMATED)
-<<<<<<< HEAD
-  @Suite(id = BROKERS_SUITE_ID)
-  @QaseId(331)
-=======
   @Suite(id = KSQL_DB_SUITE_ID)
   @QaseId(277)
   @Test
@@ -52,30 +45,29 @@
   @Automation(state = TO_BE_AUTOMATED)
   @Suite(id = TOPICS_PROFILE_SUITE_ID)
   @QaseId(335)
->>>>>>> 7857bd50
   @Test
-  public void testCaseB() {
+  public void testCaseE() {
   }
 
   @Automation(state = TO_BE_AUTOMATED)
   @Suite(id = TOPICS_PROFILE_SUITE_ID)
   @QaseId(336)
   @Test
-  public void testCaseC() {
+  public void testCaseF() {
   }
 
   @Automation(state = TO_BE_AUTOMATED)
   @Suite(id = TOPICS_PROFILE_SUITE_ID)
   @QaseId(343)
   @Test
-  public void testCaseD() {
+  public void testCaseG() {
   }
 
   @Automation(state = TO_BE_AUTOMATED)
   @Suite(id = KSQL_DB_SUITE_ID)
   @QaseId(344)
   @Test
-  public void testCaseE() {
+  public void testCaseH() {
   }
 
   @Automation(state = TO_BE_AUTOMATED)
