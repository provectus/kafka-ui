package com.provectus.kafka.ui.topics;

import com.codeborne.selenide.Selenide;
import com.provectus.kafka.ui.base.BaseTest;
import com.provectus.kafka.ui.extensions.FileProcessor;
import com.provectus.kafka.ui.helpers.Helpers;
import com.provectus.kafka.ui.pages.MainPage;
import com.provectus.kafka.ui.pages.ProduceMessagePage;
import com.provectus.kafka.ui.pages.TopicView;
import lombok.SneakyThrows;
import org.junit.jupiter.api.*;
import org.junit.jupiter.api.DisplayName;
import org.junit.jupiter.api.Test;

import static com.provectus.kafka.ui.extensions.FileProcessor.readFileAsString;


public class TopicTests extends BaseTest {

    public static final String NEW_TOPIC = "new-topic";
    public static final String TOPIC_TO_UPDATE = "topic-to-update";
    public static final String TOPIC_TO_DELETE = "topic-to-delete";
    public static final String SECOND_LOCAL = "secondLocal";
    public static final String COMPACT_POLICY_VALUE = "compact";
    public static final String UPDATED_TIME_TO_RETAIN_VALUE = "604800001";
    public static final String UPDATED_MAX_SIZE_ON_DISK = "20 GB";
    public static final String UPDATED_MAX_MESSAGE_BYTES = "1000020";
    private static final String PATH_TO_AVRO = System.getProperty("user.dir") + "/src/test/resources/avro_msg_value.json";
    private static final String PATH_UNKNOWN_VALUE = System.getProperty("user.dir") + "/src/test/resources/unknown_value.json";
    private static final String PATH_TO_SCHEMA = System.getProperty("user.dir") + "/src/test/resources/schemaValue.json";

    @BeforeAll
    @SneakyThrows
    public static void beforeAll() {
        Helpers.INSTANCE.apiHelper.createTopic(SECOND_LOCAL, TOPIC_TO_UPDATE);
        Helpers.INSTANCE.apiHelper.createTopic(SECOND_LOCAL, TOPIC_TO_DELETE);
    }

    @AfterAll
    @SneakyThrows
    public static void afterAll() {
        Helpers.INSTANCE.apiHelper.deleteTopic(SECOND_LOCAL, TOPIC_TO_UPDATE);
        Helpers.INSTANCE.apiHelper.deleteTopic(SECOND_LOCAL, TOPIC_TO_DELETE);
    }

    @SneakyThrows
    @DisplayName("should create a topic")
    @Test
    void createTopic() {
        try {
            helpers.apiHelper.createTopic(SECOND_LOCAL, NEW_TOPIC);
            pages.open()
                    .isOnPage()
                    .goToSideMenu(SECOND_LOCAL, MainPage.SideMenuOptions.TOPICS)
                    .topicIsVisible(NEW_TOPIC);
        } finally {
            helpers.apiHelper.deleteTopic(SECOND_LOCAL, NEW_TOPIC);
        }
    }

    @SneakyThrows
    @DisplayName("should update a topic")
    @Test
    void updateTopic() {
        pages.openTopicsList(SECOND_LOCAL)
                .isOnPage()
                .openTopic(TOPIC_TO_UPDATE);
        pages.openTopicView(SECOND_LOCAL, TOPIC_TO_UPDATE)
                .openEditSettings()
                .changeCleanupPolicy(COMPACT_POLICY_VALUE)
                .changeTimeToRetainValue(UPDATED_TIME_TO_RETAIN_VALUE)
                .changeMaxSizeOnDisk(UPDATED_MAX_SIZE_ON_DISK)
                .changeMaxMessageBytes(UPDATED_MAX_MESSAGE_BYTES)
                .submitSettingChanges();
        pages.openTopicView(SECOND_LOCAL, TOPIC_TO_UPDATE)
                .openEditSettings()
        // Assertions
                .cleanupPolicyIs(COMPACT_POLICY_VALUE)
                .timeToRetainIs(UPDATED_TIME_TO_RETAIN_VALUE)
                .maxSizeOnDiskIs(UPDATED_MAX_SIZE_ON_DISK)
                .maxMessageBytesIs(UPDATED_MAX_MESSAGE_BYTES);
    }

    @SneakyThrows
    @DisplayName("should delete topic")
    @Test
    void deleteTopic() {
        pages.openTopicsList(SECOND_LOCAL)
                .isOnPage()
                .openTopic(TOPIC_TO_DELETE);
        pages.openTopicView(SECOND_LOCAL, TOPIC_TO_DELETE)
                .clickDeleteTopicButton()
                .isOnTopicListPage()
                .isNotVisible(TOPIC_TO_DELETE);
    }
<<<<<<< HEAD

    @SneakyThrows
    @DisplayName("should update a topic with Produce Message")
    @Test
    void updateTopicWithProduceMessage() {
        String baseUrl = "http://localhost:8080/ui/clusters/secondLocal/topics/";
        pages.openMainPage()
                .goToSideMenu(SECOND_LOCAL, MainPage.SideMenuOptions.SCHEMA_REGISTRY);
        pages.schemaRegistry.clickCreateschema()
                .setSubjectname("avro_msg_value").setSchemafield(readFileAsString(PATH_TO_AVRO))
                .selectFromDropdown(MainPage.SchemaType.AVRO)
                .clickSubmit()
                .goToSideMenu(SECOND_LOCAL, MainPage.SideMenuOptions.SCHEMA_REGISTRY);
        pages.schemaRegistry.clickCreateschema()
                .setSubjectname("unknown_value").setSchemafield(readFileAsString(PATH_UNKNOWN_VALUE))
                .selectFromDropdown(MainPage.SchemaType.AVRO)
                .clickSubmit()
                .goToSideMenu(SECOND_LOCAL, MainPage.SideMenuOptions.SCHEMA_REGISTRY);
        pages.schemaRegistry.clickCreateschema()
                .setSubjectname("schemaValue").setSchemafield(readFileAsString(PATH_TO_SCHEMA))
                .selectFromDropdown(MainPage.SchemaType.AVRO)
                .clickSubmit();

        pages.openTopicsList(SECOND_LOCAL)
                .isOnPage()
                .openTopic(TOPIC_TO_UPDATE);
        Selenide.refresh();
        pages.openTopicView(SECOND_LOCAL, TOPIC_TO_UPDATE)
                .clickOnButton("Produce message")
                .typeIntoContentFiled(readFileAsString(System.getProperty("user.dir") + "/src/test/resources/testData.txt"))
                .typeIntoKeyFiled(readFileAsString(System.getProperty("user.dir") + "/src/test/resources/producedkey.txt"))
                .submitProduceMessage(baseUrl + "topic-to-update/messages");
                pages.openMainPage()
                .goToSideMenu(SECOND_LOCAL, MainPage.SideMenuOptions.SCHEMA_REGISTRY);
                pages.schemaRegistry.openSchema("unknown_value").removeSchema();
                pages.schemaRegistry.isNotVisible("unknown_value");
                pages.openMainPage()
                .goToSideMenu(SECOND_LOCAL, MainPage.SideMenuOptions.SCHEMA_REGISTRY);
                pages.schemaRegistry.openSchema("schemaValue").removeSchema();
                pages.schemaRegistry.isNotVisible("schemaValue");
                pages.openMainPage()
                .goToSideMenu(SECOND_LOCAL, MainPage.SideMenuOptions.SCHEMA_REGISTRY);
                pages.schemaRegistry.openSchema("avro_msg_value").removeSchema();
                pages.schemaRegistry.isNotVisible("avro_msg_value");







    }

=======
>>>>>>> 7603199e
}<|MERGE_RESOLUTION|>--- conflicted
+++ resolved
@@ -2,17 +2,12 @@
 
 import com.codeborne.selenide.Selenide;
 import com.provectus.kafka.ui.base.BaseTest;
-import com.provectus.kafka.ui.extensions.FileProcessor;
 import com.provectus.kafka.ui.helpers.Helpers;
 import com.provectus.kafka.ui.pages.MainPage;
-import com.provectus.kafka.ui.pages.ProduceMessagePage;
-import com.provectus.kafka.ui.pages.TopicView;
 import lombok.SneakyThrows;
 import org.junit.jupiter.api.*;
 import org.junit.jupiter.api.DisplayName;
 import org.junit.jupiter.api.Test;
-
-import static com.provectus.kafka.ui.extensions.FileProcessor.readFileAsString;
 
 
 public class TopicTests extends BaseTest {
@@ -65,6 +60,7 @@
         pages.openTopicsList(SECOND_LOCAL)
                 .isOnPage()
                 .openTopic(TOPIC_TO_UPDATE);
+        Selenide.refresh();
         pages.openTopicView(SECOND_LOCAL, TOPIC_TO_UPDATE)
                 .openEditSettings()
                 .changeCleanupPolicy(COMPACT_POLICY_VALUE)
@@ -72,6 +68,7 @@
                 .changeMaxSizeOnDisk(UPDATED_MAX_SIZE_ON_DISK)
                 .changeMaxMessageBytes(UPDATED_MAX_MESSAGE_BYTES)
                 .submitSettingChanges();
+        Selenide.refresh();
         pages.openTopicView(SECOND_LOCAL, TOPIC_TO_UPDATE)
                 .openEditSettings()
         // Assertions
@@ -93,60 +90,4 @@
                 .isOnTopicListPage()
                 .isNotVisible(TOPIC_TO_DELETE);
     }
-<<<<<<< HEAD
-
-    @SneakyThrows
-    @DisplayName("should update a topic with Produce Message")
-    @Test
-    void updateTopicWithProduceMessage() {
-        String baseUrl = "http://localhost:8080/ui/clusters/secondLocal/topics/";
-        pages.openMainPage()
-                .goToSideMenu(SECOND_LOCAL, MainPage.SideMenuOptions.SCHEMA_REGISTRY);
-        pages.schemaRegistry.clickCreateschema()
-                .setSubjectname("avro_msg_value").setSchemafield(readFileAsString(PATH_TO_AVRO))
-                .selectFromDropdown(MainPage.SchemaType.AVRO)
-                .clickSubmit()
-                .goToSideMenu(SECOND_LOCAL, MainPage.SideMenuOptions.SCHEMA_REGISTRY);
-        pages.schemaRegistry.clickCreateschema()
-                .setSubjectname("unknown_value").setSchemafield(readFileAsString(PATH_UNKNOWN_VALUE))
-                .selectFromDropdown(MainPage.SchemaType.AVRO)
-                .clickSubmit()
-                .goToSideMenu(SECOND_LOCAL, MainPage.SideMenuOptions.SCHEMA_REGISTRY);
-        pages.schemaRegistry.clickCreateschema()
-                .setSubjectname("schemaValue").setSchemafield(readFileAsString(PATH_TO_SCHEMA))
-                .selectFromDropdown(MainPage.SchemaType.AVRO)
-                .clickSubmit();
-
-        pages.openTopicsList(SECOND_LOCAL)
-                .isOnPage()
-                .openTopic(TOPIC_TO_UPDATE);
-        Selenide.refresh();
-        pages.openTopicView(SECOND_LOCAL, TOPIC_TO_UPDATE)
-                .clickOnButton("Produce message")
-                .typeIntoContentFiled(readFileAsString(System.getProperty("user.dir") + "/src/test/resources/testData.txt"))
-                .typeIntoKeyFiled(readFileAsString(System.getProperty("user.dir") + "/src/test/resources/producedkey.txt"))
-                .submitProduceMessage(baseUrl + "topic-to-update/messages");
-                pages.openMainPage()
-                .goToSideMenu(SECOND_LOCAL, MainPage.SideMenuOptions.SCHEMA_REGISTRY);
-                pages.schemaRegistry.openSchema("unknown_value").removeSchema();
-                pages.schemaRegistry.isNotVisible("unknown_value");
-                pages.openMainPage()
-                .goToSideMenu(SECOND_LOCAL, MainPage.SideMenuOptions.SCHEMA_REGISTRY);
-                pages.schemaRegistry.openSchema("schemaValue").removeSchema();
-                pages.schemaRegistry.isNotVisible("schemaValue");
-                pages.openMainPage()
-                .goToSideMenu(SECOND_LOCAL, MainPage.SideMenuOptions.SCHEMA_REGISTRY);
-                pages.schemaRegistry.openSchema("avro_msg_value").removeSchema();
-                pages.schemaRegistry.isNotVisible("avro_msg_value");
-
-
-
-
-
-
-
-    }
-
-=======
->>>>>>> 7603199e
 }