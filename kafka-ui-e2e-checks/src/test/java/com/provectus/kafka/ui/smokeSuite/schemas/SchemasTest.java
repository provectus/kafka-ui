package com.provectus.kafka.ui.smokeSuite.schemas;

import com.codeborne.selenide.Condition;
import com.provectus.kafka.ui.BaseTest;
import com.provectus.kafka.ui.api.model.CompatibilityLevel;
import com.provectus.kafka.ui.models.Schema;
import io.qase.api.annotation.QaseId;
import org.testng.Assert;
import org.testng.annotations.AfterClass;
import org.testng.annotations.BeforeClass;
import org.testng.annotations.Test;
import org.testng.asserts.SoftAssert;

import java.util.ArrayList;
import java.util.List;

import static com.provectus.kafka.ui.utilities.FileUtils.fileToString;

public class SchemasTest extends BaseTest {

    private static final List<Schema> SCHEMA_LIST = new ArrayList<>();
    private static final Schema AVRO_API = Schema.createSchemaAvro();
    private static final Schema JSON_API = Schema.createSchemaJson();
    private static final Schema PROTOBUF_API = Schema.createSchemaProtobuf();

    @BeforeClass(alwaysRun = true)
    public void beforeClass() {
        SCHEMA_LIST.addAll(List.of(AVRO_API, JSON_API, PROTOBUF_API));
        SCHEMA_LIST.forEach(schema -> apiService.createSchema(schema));
    }

    @QaseId(43)
    @Test(priority = 1)
    public void createSchemaAvro() {
        Schema schemaAvro = Schema.createSchemaAvro();
        navigateToSchemaRegistry();
        schemaRegistryList
                .clickCreateSchema();
        schemaCreateForm
                .setSubjectName(schemaAvro.getName())
                .setSchemaField(fileToString(schemaAvro.getValuePath()))
                .selectSchemaTypeFromDropdown(schemaAvro.getType())
                .clickSubmitButton();
        schemaDetails
                .waitUntilScreenReady();
        SoftAssert softly = new SoftAssert();
        softly.assertTrue(schemaDetails.isSchemaHeaderVisible(schemaAvro.getName()), "isSchemaHeaderVisible()");
        softly.assertEquals(schemaDetails.getSchemaType(), schemaAvro.getType().getValue(), "getSchemaType()");
        softly.assertEquals(schemaDetails.getCompatibility(), CompatibilityLevel.CompatibilityEnum.BACKWARD.getValue(),
                "getCompatibility()");
        softly.assertAll();
        navigateToSchemaRegistry();
        Assert.assertTrue(schemaRegistryList.isSchemaVisible(AVRO_API.getName()), "isSchemaVisible()");
        SCHEMA_LIST.add(schemaAvro);
    }

    @QaseId(186)
    @Test(priority = 2)
    public void updateSchemaAvro() {
        AVRO_API.setValuePath(System.getProperty("user.dir") + "/src/main/resources/testData/schemas/schema_avro_for_update.json");
        navigateToSchemaRegistryAndOpenDetails(AVRO_API.getName());
        schemaDetails
                .openEditSchema();
        schemaCreateForm
                .waitUntilScreenReady();
        verifyElementsCondition(schemaCreateForm.getAllDetailsPageElements(), Condition.visible);
        SoftAssert softly = new SoftAssert();
        softly.assertFalse(schemaCreateForm.isSubmitBtnEnabled(), "isSubmitBtnEnabled()");
        softly.assertFalse(schemaCreateForm.isSchemaDropDownEnabled(), "isSchemaDropDownEnabled()");
        softly.assertAll();
        schemaCreateForm
                .selectCompatibilityLevelFromDropdown(CompatibilityLevel.CompatibilityEnum.NONE)
                .setNewSchemaValue(fileToString(AVRO_API.getValuePath()))
                .clickSubmitButton();
        schemaDetails
                .waitUntilScreenReady();
<<<<<<< HEAD
        Assert.assertEquals(schemaDetails.getCompatibility(), CompatibilityLevel.CompatibilityEnum.NONE.toString(), "getCompatibility()");
=======
        Assert.assertEquals(schemaDetails.getCompatibility(), CompatibilityLevel.CompatibilityEnum.NONE.toString(),
                "getCompatibility()");
>>>>>>> 75a6282a
    }

    @QaseId(44)
    @Test(priority = 3)
    public void compareVersionsOperation() {
        navigateToSchemaRegistryAndOpenDetails(AVRO_API.getName());
        int latestVersion = schemaDetails
                .waitUntilScreenReady()
                .getLatestVersion();
        schemaDetails
                .openCompareVersionMenu();
        int versionsNumberFromDdl = schemaCreateForm
                .waitUntilScreenReady()
                .openLeftVersionDdl()
                .getVersionsNumberFromList();
        Assert.assertEquals(versionsNumberFromDdl, latestVersion, "Versions number is not matched");
        schemaCreateForm
                .selectVersionFromDropDown(1);
        Assert.assertEquals(schemaCreateForm.getMarkedLinesNumber(), 42, "getAllMarkedLines()");
    }

    @QaseId(187)
    @Test(priority = 4)
    public void deleteSchemaAvro() {
        navigateToSchemaRegistryAndOpenDetails(AVRO_API.getName());
        schemaDetails
                .removeSchema();
        schemaRegistryList
                .waitUntilScreenReady();
        Assert.assertFalse(schemaRegistryList.isSchemaVisible(AVRO_API.getName()), "isSchemaVisible()");
        SCHEMA_LIST.remove(AVRO_API);
    }

    @QaseId(89)
    @Test(priority = 5)
    public void createSchemaJson() {
        Schema schemaJson = Schema.createSchemaJson();
        navigateToSchemaRegistry();
        schemaRegistryList
                .clickCreateSchema();
        schemaCreateForm
                .setSubjectName(schemaJson.getName())
                .setSchemaField(fileToString(schemaJson.getValuePath()))
                .selectSchemaTypeFromDropdown(schemaJson.getType())
                .clickSubmitButton();
        schemaDetails
                .waitUntilScreenReady();
        SoftAssert softly = new SoftAssert();
        softly.assertTrue(schemaDetails.isSchemaHeaderVisible(schemaJson.getName()), "isSchemaHeaderVisible()");
        softly.assertEquals(schemaDetails.getSchemaType(), schemaJson.getType().getValue(), "getSchemaType()");
        softly.assertEquals(schemaDetails.getCompatibility(), CompatibilityLevel.CompatibilityEnum.BACKWARD.getValue(),
                "getCompatibility()");
        softly.assertAll();
        navigateToSchemaRegistry();
        Assert.assertTrue(schemaRegistryList.isSchemaVisible(JSON_API.getName()), "isSchemaVisible()");
        SCHEMA_LIST.add(schemaJson);
    }

    @QaseId(189)
    @Test(priority = 6)
    public void deleteSchemaJson() {
        navigateToSchemaRegistryAndOpenDetails(JSON_API.getName());
        schemaDetails
                .removeSchema();
        schemaRegistryList
                .waitUntilScreenReady();
        Assert.assertFalse(schemaRegistryList.isSchemaVisible(JSON_API.getName()), "isSchemaVisible()");
        SCHEMA_LIST.remove(JSON_API);
    }

    @QaseId(91)
    @Test(priority = 7)
    public void createSchemaProtobuf() {
        Schema schemaProtobuf = Schema.createSchemaProtobuf();
        navigateToSchemaRegistry();
        schemaRegistryList
                .clickCreateSchema();
        schemaCreateForm
                .setSubjectName(schemaProtobuf.getName())
                .setSchemaField(fileToString(schemaProtobuf.getValuePath()))
                .selectSchemaTypeFromDropdown(schemaProtobuf.getType())
                .clickSubmitButton();
        schemaDetails
                .waitUntilScreenReady();
        SoftAssert softly = new SoftAssert();
        softly.assertTrue(schemaDetails.isSchemaHeaderVisible(schemaProtobuf.getName()), "isSchemaHeaderVisible()");
        softly.assertEquals(schemaDetails.getSchemaType(), schemaProtobuf.getType().getValue(), "getSchemaType()");
        softly.assertEquals(schemaDetails.getCompatibility(), CompatibilityLevel.CompatibilityEnum.BACKWARD.getValue(),
                "getCompatibility()");
        softly.assertAll();
        navigateToSchemaRegistry();
        Assert.assertTrue(schemaRegistryList.isSchemaVisible(PROTOBUF_API.getName()), "isSchemaVisible()");
        SCHEMA_LIST.add(schemaProtobuf);
    }

    @QaseId(223)
    @Test(priority = 8)
    public void deleteSchemaProtobuf() {
        navigateToSchemaRegistryAndOpenDetails(PROTOBUF_API.getName());
        schemaDetails
                .removeSchema();
        schemaRegistryList
                .waitUntilScreenReady();
        Assert.assertFalse(schemaRegistryList.isSchemaVisible(PROTOBUF_API.getName()), "isSchemaVisible()");
        SCHEMA_LIST.remove(PROTOBUF_API);
    }

    @AfterClass(alwaysRun = true)
    public void afterClass() {
        SCHEMA_LIST.forEach(schema -> apiService.deleteSchema(schema.getName()));
    }
}<|MERGE_RESOLUTION|>--- conflicted
+++ resolved
@@ -74,12 +74,8 @@
                 .clickSubmitButton();
         schemaDetails
                 .waitUntilScreenReady();
-<<<<<<< HEAD
-        Assert.assertEquals(schemaDetails.getCompatibility(), CompatibilityLevel.CompatibilityEnum.NONE.toString(), "getCompatibility()");
-=======
         Assert.assertEquals(schemaDetails.getCompatibility(), CompatibilityLevel.CompatibilityEnum.NONE.toString(),
                 "getCompatibility()");
->>>>>>> 75a6282a
     }
 
     @QaseId(44)
