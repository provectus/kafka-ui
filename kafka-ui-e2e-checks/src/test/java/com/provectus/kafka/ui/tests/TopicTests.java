package com.provectus.kafka.ui.tests;

import static com.provectus.kafka.ui.pages.NaviSideBar.SideMenuOption.TOPICS;
import static com.provectus.kafka.ui.pages.topic.TopicCreateEditForm.CleanupPolicyValue.COMPACT;
import static com.provectus.kafka.ui.pages.topic.TopicCreateEditForm.CleanupPolicyValue.DELETE;
import static com.provectus.kafka.ui.pages.topic.TopicCreateEditForm.MaxSizeOnDisk.SIZE_20_GB;
import static com.provectus.kafka.ui.settings.Source.CLUSTER_NAME;
import static com.provectus.kafka.ui.utilities.FileUtils.fileToString;
import static org.apache.commons.lang.RandomStringUtils.randomAlphabetic;
import static org.assertj.core.api.Assertions.assertThat;

import com.provectus.kafka.ui.base.BaseTest;
import com.provectus.kafka.ui.models.Topic;
import com.provectus.kafka.ui.pages.topic.TopicDetails;
import com.provectus.kafka.ui.utilities.qaseIoUtils.annotations.AutomationStatus;
import com.provectus.kafka.ui.utilities.qaseIoUtils.annotations.Suite;
import com.provectus.kafka.ui.utilities.qaseIoUtils.enums.Status;
import io.qameta.allure.Issue;
import io.qase.api.annotation.CaseId;
import java.util.ArrayList;
import java.util.List;
import org.assertj.core.api.SoftAssertions;
import org.junit.jupiter.api.AfterAll;
import org.junit.jupiter.api.Assertions;
import org.junit.jupiter.api.BeforeAll;
import org.junit.jupiter.api.Disabled;
import org.junit.jupiter.api.DisplayName;
import org.junit.jupiter.api.Test;
import org.junit.jupiter.api.TestInstance;

@TestInstance(TestInstance.Lifecycle.PER_CLASS)
public class TopicTests extends BaseTest {
    private static final long SUITE_ID = 2;
    private static final String SUITE_TITLE = "Topics";
    private static final Topic TOPIC_TO_CREATE = new Topic()
            .setName("new-topic-"+ randomAlphabetic(5))
            .setPartitions("1")
            .setCleanupPolicyValue(DELETE);
    private static final Topic TOPIC_FOR_UPDATE = new Topic()
            .setName("topic-to-update-" + randomAlphabetic(5))
            .setCleanupPolicyValue(COMPACT)
            .setTimeToRetainData("604800001")
            .setMaxSizeOnDisk(SIZE_20_GB)
            .setMaxMessageBytes("1000020")
            .setMessageKey(fileToString(System.getProperty("user.dir") + "/src/test/resources/producedkey.txt"))
            .setMessageContent(fileToString(System.getProperty("user.dir") + "/src/test/resources/testData.txt"));
    private static final Topic TOPIC_FOR_MESSAGES = new Topic()
            .setName("topic-with-clean-message-attribute-" + randomAlphabetic(5))
            .setMessageKey(fileToString(System.getProperty("user.dir") + "/src/test/resources/producedkey.txt"))
            .setMessageContent(fileToString(System.getProperty("user.dir") + "/src/test/resources/testData.txt"));

    private static final Topic TOPIC_FOR_DELETE = new Topic().setName("topic-to-delete-" + randomAlphabetic(5));
    private static final List<Topic> TOPIC_LIST = new ArrayList<>();

    @BeforeAll
    public void beforeAll() {
        TOPIC_LIST.addAll(List.of(TOPIC_FOR_UPDATE, TOPIC_FOR_DELETE, TOPIC_FOR_MESSAGES));
        TOPIC_LIST.forEach(topic -> apiHelper.createTopic(CLUSTER_NAME, topic.getName()));
    }

    @DisplayName("should create a topic")
    @Suite(suiteId = 4, title = "Create new Topic")
    @AutomationStatus(status = Status.AUTOMATED)
    @CaseId(199)
    @Test
    public void createTopic() {
        naviSideBar
                .openSideMenu(TOPICS);
        topicsList
                .waitUntilScreenReady()
                .clickAddTopicBtn();
        topicCreateEditForm
                .waitUntilScreenReady()
                .setTopicName(TOPIC_TO_CREATE.getName())
                .setPartitions(TOPIC_TO_CREATE.getPartitions())
                .selectCleanupPolicy(TOPIC_TO_CREATE.getCleanupPolicyValue())
                .clickCreateTopicBtn();
        topicDetails
                .waitUntilScreenReady();
        naviSideBar
                .openSideMenu(TOPICS);
        topicsList
                .waitUntilScreenReady()
                .openTopic(TOPIC_TO_CREATE.getName());
        SoftAssertions softly = new SoftAssertions();
        softly.assertThat(topicDetails.isTopicHeaderVisible(TOPIC_TO_CREATE.getName())).as("isTopicHeaderVisible()").isTrue();
        softly.assertThat(topicDetails.getCleanUpPolicy()).as("getCleanUpPolicy()").isEqualTo(TOPIC_TO_CREATE.getCleanupPolicyValue().toString());
        softly.assertThat(topicDetails.getPartitions()).as("getPartitions()").isEqualTo(TOPIC_TO_CREATE.getPartitions());
        softly.assertAll();
        naviSideBar
                .openSideMenu(TOPICS);
        topicsList
                .waitUntilScreenReady();
        Assertions.assertTrue(topicsList.isTopicVisible(TOPIC_TO_CREATE.getName()), "isTopicVisible");
        TOPIC_LIST.add(TOPIC_TO_CREATE);
    }

    @Disabled("https://github.com/provectus/kafka-ui/issues/2625")
    @DisplayName("should update a topic")
    @Suite(suiteId = SUITE_ID, title = SUITE_TITLE)
    @AutomationStatus(status = Status.AUTOMATED)
    @CaseId(197)
    @Test
    public void updateTopic() {
        naviSideBar
                .openSideMenu(TOPICS);
        topicsList
                .waitUntilScreenReady()
                .openTopic(TOPIC_FOR_UPDATE.getName());
        topicDetails
                .waitUntilScreenReady()
                .openDotMenu()
                .clickEditSettingsMenu();
        topicCreateEditForm
                .waitUntilScreenReady()
                .selectCleanupPolicy((TOPIC_FOR_UPDATE.getCleanupPolicyValue()))
                .setMinInsyncReplicas(10)
                .setTimeToRetainDataInMs(TOPIC_FOR_UPDATE.getTimeToRetainData())
                .setMaxSizeOnDiskInGB(TOPIC_FOR_UPDATE.getMaxSizeOnDisk())
                .setMaxMessageBytes(TOPIC_FOR_UPDATE.getMaxMessageBytes())
                .clickCreateTopicBtn();
        topicDetails
                .waitUntilScreenReady();
        naviSideBar
                .openSideMenu(TOPICS);
        topicsList
                .waitUntilScreenReady()
                .openTopic(TOPIC_FOR_UPDATE.getName());
        topicDetails
                .waitUntilScreenReady()
                .openDotMenu()
                .clickEditSettingsMenu();
        SoftAssertions softly = new SoftAssertions();
        softly.assertThat(topicCreateEditForm.getCleanupPolicy()).as("getCleanupPolicy()").isEqualTo(TOPIC_FOR_UPDATE.getCleanupPolicyValue().getVisibleText());
        softly.assertThat(topicCreateEditForm.getTimeToRetain()).as("getTimeToRetain()").isEqualTo(TOPIC_FOR_UPDATE.getTimeToRetainData());
        softly.assertThat(topicCreateEditForm.getMaxSizeOnDisk()).as("getMaxSizeOnDisk()").isEqualTo(TOPIC_FOR_UPDATE.getMaxSizeOnDisk().getVisibleText());
        softly.assertThat(topicCreateEditForm.getMaxMessageBytes()).as("getMaxMessageBytes()").isEqualTo(TOPIC_FOR_UPDATE.getMaxMessageBytes());
        softly.assertAll();
    }

    @DisplayName("should delete topic")
    @Suite(suiteId = SUITE_ID, title = SUITE_TITLE)
    @AutomationStatus(status = Status.AUTOMATED)
    @CaseId(207)
    @Test
    public void deleteTopic() {
        naviSideBar
                .openSideMenu(TOPICS);
        topicsList
                .waitUntilScreenReady()
                .openTopic(TOPIC_FOR_DELETE.getName());
        topicDetails
                .waitUntilScreenReady()
                .openDotMenu()
                .clickDeleteTopicMenu()
                .clickConfirmDeleteBtn();
        naviSideBar
                .openSideMenu(TOPICS);
        topicsList
                .waitUntilScreenReady();
        Assertions.assertFalse(topicsList.isTopicVisible(TOPIC_FOR_DELETE.getName()), "isTopicVisible");
        TOPIC_LIST.remove(TOPIC_FOR_DELETE);
    }

    @DisplayName("produce message")
    @Suite(suiteId = SUITE_ID, title = SUITE_TITLE)
    @AutomationStatus(status = Status.AUTOMATED)
    @CaseId(222)
    @Test
    void produceMessage() {
        naviSideBar
                .openSideMenu(TOPICS);
        topicsList
                .waitUntilScreenReady()
                .openTopic(TOPIC_FOR_MESSAGES.getName());
        topicDetails
                .waitUntilScreenReady()
                .openDetailsTab(TopicDetails.TopicMenu.MESSAGES)
                .clickProduceMessageBtn();
        produceMessagePanel
                .waitUntilScreenReady()
                .setContentFiled(TOPIC_FOR_MESSAGES.getMessageContent())
                .setKeyField(TOPIC_FOR_MESSAGES.getMessageKey())
                .submitProduceMessage();
        topicDetails
                .waitUntilScreenReady();
        SoftAssertions softly = new SoftAssertions();
        softly.assertThat(topicDetails.isKeyMessageVisible((TOPIC_FOR_MESSAGES.getMessageKey()))).withFailMessage("isKeyMessageVisible()").isTrue();
        softly.assertThat(topicDetails.isContentMessageVisible((TOPIC_FOR_MESSAGES.getMessageContent()).trim())).withFailMessage("isContentMessageVisible()").isTrue();
        softly.assertAll();
    }

    @Issue("Uncomment last assertion after bug https://github.com/provectus/kafka-ui/issues/2778 fix")
    @DisplayName("clear message")
    @Suite(suiteId = SUITE_ID, title = SUITE_TITLE)
    @AutomationStatus(status = Status.AUTOMATED)
    @CaseId(19)
    @Test
    void clearMessage() {
        naviSideBar
                .openSideMenu(TOPICS);
        topicsList
                .waitUntilScreenReady()
                .openTopic(TOPIC_FOR_MESSAGES.getName());
        topicDetails
                .waitUntilScreenReady()
                .openDetailsTab(TopicDetails.TopicMenu.OVERVIEW)
                .clickProduceMessageBtn();
        produceMessagePanel
                .waitUntilScreenReady()
                .setContentFiled(TOPIC_FOR_MESSAGES.getMessageContent())
                .setKeyField(TOPIC_FOR_MESSAGES.getMessageKey())
                .submitProduceMessage();
        topicDetails
                .waitUntilScreenReady();
        String messageAmount = topicDetails.MessageCountAmount();
        assertThat(messageAmount)
                .withFailMessage("message amount not equals").isEqualTo(topicDetails.MessageCountAmount());
        topicDetails
                .openDotMenu()
<<<<<<< HEAD
                .clickClearMessagesBtn();
=======
                .clickClearMessagesMenu();
>>>>>>> 1b1caddd
//        assertThat(Integer.toString(Integer.valueOf(messageAmount)-1))
//                .withFailMessage("message amount not decrease by one").isEqualTo(topicDetails.MessageCountAmount());
    }

    @DisplayName("Redirect to consumer from topic profile")
    @Suite(suiteId = SUITE_ID, title = SUITE_TITLE)
    @AutomationStatus(status = Status.AUTOMATED)
    @CaseId(20)
    @Test
    void redirectToConsumerFromTopic() {
        String topicName = "source-activities";
        String consumerGroupId = "connect-sink_postgres_activities";
        naviSideBar
                .openSideMenu(TOPICS);
        topicsList
                .waitUntilScreenReady()
                .openTopic(topicName);
        topicDetails
                .waitUntilScreenReady()
                .openDetailsTab(TopicDetails.TopicMenu.CONSUMERS)
                .openConsumerGroup(consumerGroupId);
        consumersDetails
                .waitUntilScreenReady();
        assertThat(consumersDetails.isRedirectedConsumerTitleVisible(consumerGroupId))
                .withFailMessage("isRedirectedConsumerTitleVisible").isTrue();
        assertThat(consumersDetails.isTopicInConsumersDetailsVisible(topicName))
                .withFailMessage("isTopicInConsumersDetailsVisible").isTrue();
    }

  @DisplayName("Checking Topic creation possibility in case of empty Topic Name")
  @Suite(suiteId = SUITE_ID, title = SUITE_TITLE)
  @AutomationStatus(status = Status.AUTOMATED)
  @CaseId(4)
  @Test
  void checkTopicCreatePossibility() {
    naviSideBar
        .openSideMenu(TOPICS);
    topicsList
        .waitUntilScreenReady()
        .clickAddTopicBtn();
    topicCreateEditForm
        .waitUntilScreenReady()
        .setTopicName("");
    assertThat(topicCreateEditForm.isCreateTopicButtonEnabled()).as("isCreateTopicButtonEnabled()").isFalse();
    topicCreateEditForm
        .setTopicName("testTopic1");
    assertThat(topicCreateEditForm.isCreateTopicButtonEnabled()).as("isCreateTopicButtonEnabled()").isTrue();
  }

    @AfterAll
    public void afterAll() {
        TOPIC_LIST.forEach(topic -> apiHelper.deleteTopic(CLUSTER_NAME, topic.getName()));
    }
}<|MERGE_RESOLUTION|>--- conflicted
+++ resolved
@@ -218,11 +218,7 @@
                 .withFailMessage("message amount not equals").isEqualTo(topicDetails.MessageCountAmount());
         topicDetails
                 .openDotMenu()
-<<<<<<< HEAD
-                .clickClearMessagesBtn();
-=======
                 .clickClearMessagesMenu();
->>>>>>> 1b1caddd
 //        assertThat(Integer.toString(Integer.valueOf(messageAmount)-1))
 //                .withFailMessage("message amount not decrease by one").isEqualTo(topicDetails.MessageCountAmount());
     }
