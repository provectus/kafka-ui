package com.provectus.kafka.ui.tests;

import com.provectus.kafka.ui.base.BaseTest;
import com.provectus.kafka.ui.helpers.Helpers;
import com.provectus.kafka.ui.models.Topic;
import com.provectus.kafka.ui.pages.MainPage;
import com.provectus.kafka.ui.pages.topic.TopicCreateEditSettingsView;
import com.provectus.kafka.ui.utils.qaseIO.Status;
import com.provectus.kafka.ui.utils.qaseIO.annotation.AutomationStatus;
import com.provectus.kafka.ui.utils.qaseIO.annotation.Suite;
import io.qameta.allure.Issue;
import io.qase.api.annotation.CaseId;
import org.assertj.core.api.SoftAssertions;
import org.junit.jupiter.api.*;

import java.util.ArrayList;
import java.util.List;

import static com.provectus.kafka.ui.extensions.FileUtils.fileToString;

public class TopicTests extends BaseTest {
    private static final long SUITE_ID = 2;
    private static final String SUITE_TITLE = "Topics";
    private static final Topic TOPIC_FOR_UPDATE = new Topic()
            .setName("topic-to-update")
            .setCompactPolicyValue("Compact")
            .setTimeToRetainData("604800001")
            .setMaxSizeOnDisk("20 GB")
            .setMaxMessageBytes("1000020")
            .setMessageKey(fileToString(System.getProperty("user.dir") + "/src/test/resources/producedkey.txt"))
            .setMessageContent(fileToString(System.getProperty("user.dir") + "/src/test/resources/testData.txt"));
    private static final Topic TOPIC_FOR_DELETE = new Topic().setName("topic-to-delete");
    private static final List<Topic> TOPIC_LIST = new ArrayList<>();

    @BeforeAll
    public static void beforeAll() {
        TOPIC_LIST.addAll(List.of(TOPIC_FOR_UPDATE, TOPIC_FOR_DELETE));
        TOPIC_LIST.forEach(topic -> Helpers.INSTANCE.apiHelper.createTopic(CLUSTER_NAME, topic.getName()));
    }

    @DisplayName("should create a topic")
    @Suite(suiteId = 4, title = "Create new Topic")
    @AutomationStatus(status = Status.AUTOMATED)
    @CaseId(199)
    @Test
    public void createTopic() {
        Topic topicToCreate = new Topic().setName("new-topic");
        pages.open()
                .goToSideMenu(CLUSTER_NAME, MainPage.SideMenuOptions.TOPICS);
        pages.topicsList.pressCreateNewTopic()
                .setTopicName(topicToCreate.getName())
                .sendData()
                .waitUntilScreenReady();
        pages.open()
<<<<<<< HEAD
                .goToSideMenu(CLUSTER_NAME, MainPage.SideMenuOptions.TOPICS);
        Assertions.assertTrue(pages.topicsList.isTopicVisible(NEW_TOPIC),"isTopicVisible()");
        helpers.apiHelper.deleteTopic(CLUSTER_NAME, NEW_TOPIC);
        pages.open()
                .goToSideMenu(CLUSTER_NAME, MainPage.SideMenuOptions.TOPICS);
        Assertions.assertFalse(pages.topicsList.isTopicVisible(NEW_TOPIC),"isTopicVisible()");
    }

=======
                .goToSideMenu(CLUSTER_NAME, MainPage.SideMenuOptions.TOPICS)
                .topicIsVisible(topicToCreate.getName());
        TOPIC_LIST.add(topicToCreate);
    }

    @Disabled("Due to issue https://github.com/provectus/kafka-ui/issues/1500 ignore this test")
>>>>>>> cb0586bd
    @DisplayName("should update a topic")
    @Issue("1500")
    @Suite(suiteId = SUITE_ID, title = SUITE_TITLE)
    @AutomationStatus(status = Status.AUTOMATED)
    @CaseId(197)
    @Test
    public void updateTopic() {
        pages.openTopicsList(CLUSTER_NAME)
<<<<<<< HEAD
                .waitUntilScreenReady()
                .openTopic(TOPIC_TO_UPDATE)
=======
                .waitUntilScreenReady();
        pages.openTopicView(CLUSTER_NAME, TOPIC_FOR_UPDATE.getName())
>>>>>>> cb0586bd
                .waitUntilScreenReady()
                .openEditSettings()
                .selectCleanupPolicy(TOPIC_FOR_UPDATE.getCompactPolicyValue())
                .setMinInsyncReplicas(10)
                .setTimeToRetainDataInMs(TOPIC_FOR_UPDATE.getTimeToRetainData())
                .setMaxSizeOnDiskInGB(TOPIC_FOR_UPDATE.getMaxSizeOnDisk())
                .setMaxMessageBytes(TOPIC_FOR_UPDATE.getMaxMessageBytes())
                .sendData()
                .waitUntilScreenReady();
        pages.openTopicsList(CLUSTER_NAME)
<<<<<<< HEAD
                .waitUntilScreenReady()
                .openTopic(TOPIC_TO_UPDATE)
                .waitUntilScreenReady()
                .openEditSettings();
        SoftAssertions softly = new SoftAssertions();
        softly.assertThat(new TopicCreateEditSettingsView().getCleanupPolicy()).as("Cleanup Policy").isEqualTo(COMPACT_POLICY_VALUE);
        softly.assertThat(new TopicCreateEditSettingsView().getTimeToRetain()).as("Time to retain").isEqualTo(UPDATED_TIME_TO_RETAIN_VALUE);
        softly.assertThat(new TopicCreateEditSettingsView().getMaxSizeOnDisk()).as("Max size on disk").isEqualTo(UPDATED_MAX_SIZE_ON_DISK);
        softly.assertThat(new TopicCreateEditSettingsView().getMaxMessageBytes()).as("Max message bytes").isEqualTo(UPDATED_MAX_MESSAGE_BYTES);
        softly.assertAll();
=======
                .waitUntilScreenReady();
        pages.openTopicView(CLUSTER_NAME, TOPIC_FOR_UPDATE.getName())
                .openEditSettings()
                // Assertions
                .cleanupPolicyIs(TOPIC_FOR_UPDATE.getCompactPolicyValue())
                .timeToRetainIs(TOPIC_FOR_UPDATE.getTimeToRetainData())
                .maxSizeOnDiskIs(TOPIC_FOR_UPDATE.getMaxSizeOnDisk())
                .maxMessageBytesIs(TOPIC_FOR_UPDATE.getMaxMessageBytes());
>>>>>>> cb0586bd
    }

    @DisplayName("should delete topic")
    @Suite(suiteId = SUITE_ID, title = SUITE_TITLE)
    @AutomationStatus(status = Status.AUTOMATED)
    @CaseId(207)
    @Test
    public void deleteTopic() {
        pages.openTopicsList(CLUSTER_NAME)
                .waitUntilScreenReady()
                .openTopic(TOPIC_FOR_DELETE.getName())
                .waitUntilScreenReady()
                .deleteTopic();
        pages.openTopicsList(CLUSTER_NAME)
<<<<<<< HEAD
                .waitUntilScreenReady();
        Assertions.assertFalse(pages.topicsList.isTopicVisible(TOPIC_TO_DELETE),"isTopicVisible");
=======
                .waitUntilScreenReady()
                .isTopicNotVisible(TOPIC_FOR_DELETE.getName());
        TOPIC_LIST.remove(TOPIC_FOR_DELETE);
>>>>>>> cb0586bd
    }

    @DisplayName("produce message")
    @Suite(suiteId = SUITE_ID, title = SUITE_TITLE)
    @AutomationStatus(status = Status.AUTOMATED)
    @CaseId(222)
    @Test
    void produceMessage() {
        pages.openTopicsList(CLUSTER_NAME)
                .waitUntilScreenReady()
                .openTopic(TOPIC_FOR_UPDATE.getName())
                .waitUntilScreenReady()
                .clickOnButton("Produce Message")
                .setContentFiled(TOPIC_FOR_UPDATE.getMessageContent())
                .setKeyField(TOPIC_FOR_UPDATE.getMessageKey())
                .submitProduceMessage();
<<<<<<< HEAD
        SoftAssertions softly = new SoftAssertions();
        softly.assertThat(pages.topicView.isKeyMessageVisible(fileToString(KEY_TO_PRODUCE_MESSAGE ))).withFailMessage("isKeyMessageVisible()").isTrue();
        softly.assertThat(pages.topicView.isContentMessageVisible(fileToString(CONTENT_TO_PRODUCE_MESSAGE).trim())).withFailMessage("isContentMessageVisible()").isTrue();
        softly.assertAll();
=======
        Assertions.assertTrue(pages.topicView.isKeyMessageVisible(TOPIC_FOR_UPDATE.getMessageKey()));
        Assertions.assertTrue(pages.topicView.isContentMessageVisible(TOPIC_FOR_UPDATE.getMessageContent().trim()));
    }

    @AfterAll
    public static void afterAll() {
        TOPIC_LIST.forEach(topic -> Helpers.INSTANCE.apiHelper.deleteTopic(CLUSTER_NAME, topic.getName()));
>>>>>>> cb0586bd
    }
}<|MERGE_RESOLUTION|>--- conflicted
+++ resolved
@@ -52,23 +52,12 @@
                 .sendData()
                 .waitUntilScreenReady();
         pages.open()
-<<<<<<< HEAD
-                .goToSideMenu(CLUSTER_NAME, MainPage.SideMenuOptions.TOPICS);
-        Assertions.assertTrue(pages.topicsList.isTopicVisible(NEW_TOPIC),"isTopicVisible()");
-        helpers.apiHelper.deleteTopic(CLUSTER_NAME, NEW_TOPIC);
-        pages.open()
-                .goToSideMenu(CLUSTER_NAME, MainPage.SideMenuOptions.TOPICS);
-        Assertions.assertFalse(pages.topicsList.isTopicVisible(NEW_TOPIC),"isTopicVisible()");
-    }
-
-=======
                 .goToSideMenu(CLUSTER_NAME, MainPage.SideMenuOptions.TOPICS)
                 .topicIsVisible(topicToCreate.getName());
         TOPIC_LIST.add(topicToCreate);
     }
 
     @Disabled("Due to issue https://github.com/provectus/kafka-ui/issues/1500 ignore this test")
->>>>>>> cb0586bd
     @DisplayName("should update a topic")
     @Issue("1500")
     @Suite(suiteId = SUITE_ID, title = SUITE_TITLE)
@@ -77,13 +66,8 @@
     @Test
     public void updateTopic() {
         pages.openTopicsList(CLUSTER_NAME)
-<<<<<<< HEAD
-                .waitUntilScreenReady()
-                .openTopic(TOPIC_TO_UPDATE)
-=======
                 .waitUntilScreenReady();
         pages.openTopicView(CLUSTER_NAME, TOPIC_FOR_UPDATE.getName())
->>>>>>> cb0586bd
                 .waitUntilScreenReady()
                 .openEditSettings()
                 .selectCleanupPolicy(TOPIC_FOR_UPDATE.getCompactPolicyValue())
@@ -94,7 +78,14 @@
                 .sendData()
                 .waitUntilScreenReady();
         pages.openTopicsList(CLUSTER_NAME)
-<<<<<<< HEAD
+                .waitUntilScreenReady();
+        pages.openTopicView(CLUSTER_NAME, TOPIC_FOR_UPDATE.getName())
+                .openEditSettings()
+                // Assertions
+                .cleanupPolicyIs(TOPIC_FOR_UPDATE.getCompactPolicyValue())
+                .timeToRetainIs(TOPIC_FOR_UPDATE.getTimeToRetainData())
+                .maxSizeOnDiskIs(TOPIC_FOR_UPDATE.getMaxSizeOnDisk())
+                .maxMessageBytesIs(TOPIC_FOR_UPDATE.getMaxMessageBytes());
                 .waitUntilScreenReady()
                 .openTopic(TOPIC_TO_UPDATE)
                 .waitUntilScreenReady()
@@ -105,16 +96,6 @@
         softly.assertThat(new TopicCreateEditSettingsView().getMaxSizeOnDisk()).as("Max size on disk").isEqualTo(UPDATED_MAX_SIZE_ON_DISK);
         softly.assertThat(new TopicCreateEditSettingsView().getMaxMessageBytes()).as("Max message bytes").isEqualTo(UPDATED_MAX_MESSAGE_BYTES);
         softly.assertAll();
-=======
-                .waitUntilScreenReady();
-        pages.openTopicView(CLUSTER_NAME, TOPIC_FOR_UPDATE.getName())
-                .openEditSettings()
-                // Assertions
-                .cleanupPolicyIs(TOPIC_FOR_UPDATE.getCompactPolicyValue())
-                .timeToRetainIs(TOPIC_FOR_UPDATE.getTimeToRetainData())
-                .maxSizeOnDiskIs(TOPIC_FOR_UPDATE.getMaxSizeOnDisk())
-                .maxMessageBytesIs(TOPIC_FOR_UPDATE.getMaxMessageBytes());
->>>>>>> cb0586bd
     }
 
     @DisplayName("should delete topic")
@@ -129,14 +110,11 @@
                 .waitUntilScreenReady()
                 .deleteTopic();
         pages.openTopicsList(CLUSTER_NAME)
-<<<<<<< HEAD
-                .waitUntilScreenReady();
-        Assertions.assertFalse(pages.topicsList.isTopicVisible(TOPIC_TO_DELETE),"isTopicVisible");
-=======
                 .waitUntilScreenReady()
                 .isTopicNotVisible(TOPIC_FOR_DELETE.getName());
         TOPIC_LIST.remove(TOPIC_FOR_DELETE);
->>>>>>> cb0586bd
+                .waitUntilScreenReady();
+        Assertions.assertFalse(pages.topicsList.isTopicVisible(TOPIC_TO_DELETE),"isTopicVisible");
     }
 
     @DisplayName("produce message")
@@ -149,16 +127,15 @@
                 .waitUntilScreenReady()
                 .openTopic(TOPIC_FOR_UPDATE.getName())
                 .waitUntilScreenReady()
+                .openTopicMenu(TopicView.TopicMenu.MESSAGES)
                 .clickOnButton("Produce Message")
                 .setContentFiled(TOPIC_FOR_UPDATE.getMessageContent())
                 .setKeyField(TOPIC_FOR_UPDATE.getMessageKey())
                 .submitProduceMessage();
-<<<<<<< HEAD
         SoftAssertions softly = new SoftAssertions();
         softly.assertThat(pages.topicView.isKeyMessageVisible(fileToString(KEY_TO_PRODUCE_MESSAGE ))).withFailMessage("isKeyMessageVisible()").isTrue();
         softly.assertThat(pages.topicView.isContentMessageVisible(fileToString(CONTENT_TO_PRODUCE_MESSAGE).trim())).withFailMessage("isContentMessageVisible()").isTrue();
         softly.assertAll();
-=======
         Assertions.assertTrue(pages.topicView.isKeyMessageVisible(TOPIC_FOR_UPDATE.getMessageKey()));
         Assertions.assertTrue(pages.topicView.isContentMessageVisible(TOPIC_FOR_UPDATE.getMessageContent().trim()));
     }
@@ -166,6 +143,5 @@
     @AfterAll
     public static void afterAll() {
         TOPIC_LIST.forEach(topic -> Helpers.INSTANCE.apiHelper.deleteTopic(CLUSTER_NAME, topic.getName()));
->>>>>>> cb0586bd
     }
 }