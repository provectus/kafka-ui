--- conflicted
+++ resolved
@@ -244,27 +244,6 @@
                 .withFailMessage("isTopicInConsumersDetailsVisible").isTrue();
     }
 
-<<<<<<< HEAD
-    @DisplayName("Message copy from topic profile")
-    @Suite(suiteId = SUITE_ID, title = SUITE_TITLE)
-    @AutomationStatus(status = Status.AUTOMATED)
-    @CaseId(21)
-    @Test
-    void copyMessageFromTopicProfile() {
-        String topicName = "_schemas";
-        naviSideBar
-                .openSideMenu(TOPICS);
-        topicsList
-                .waitUntilScreenReady()
-                .openTopic(topicName);
-        topicDetails
-                .waitUntilScreenReady()
-                .openTopicMenu(TopicDetails.TopicMenu.MESSAGES)
-                        .copyMessageToClipboard("Copy to clipboard");
-        assertThat(topicDetails.isMessageCopiedSuccessfullyVisible("Copied successfully!"))
-                .withFailMessage("Message Copied Successfully Not Visible").isTrue();
-    }
-=======
   @DisplayName("Checking Topic creation possibility in case of empty Topic Name")
   @Suite(suiteId = SUITE_ID, title = SUITE_TITLE)
   @AutomationStatus(status = Status.AUTOMATED)
@@ -284,7 +263,26 @@
         .setTopicName("testTopic1");
     assertThat(topicCreateEditForm.isCreateTopicButtonEnabled()).as("isCreateTopicButtonEnabled()").isTrue();
   }
->>>>>>> 70cdeea8
+
+    @DisplayName("Message copy from topic profile")
+    @Suite(suiteId = SUITE_ID, title = SUITE_TITLE)
+    @AutomationStatus(status = Status.AUTOMATED)
+    @CaseId(21)
+    @Test
+    void copyMessageFromTopicProfile() {
+        String topicName = "_schemas";
+        naviSideBar
+                .openSideMenu(TOPICS);
+        topicsList
+                .waitUntilScreenReady()
+                .openTopic(topicName);
+        topicDetails
+                .waitUntilScreenReady()
+                .openTopicMenu(TopicDetails.TopicMenu.MESSAGES)
+                        .copyMessageToClipboard("Copy to clipboard");
+        assertThat(topicDetails.isMessageCopiedSuccessfullyVisible("Copied successfully!"))
+                .withFailMessage("Message Copied Successfully Not Visible").isTrue();
+    }
 
     @AfterAll
     public void afterAll() {
