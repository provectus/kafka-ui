--- conflicted
+++ resolved
@@ -64,11 +64,7 @@
                 .goToSideMenu(SECOND_LOCAL, MainPage.SideMenuOptions.TOPICS)
                 .topicIsNotVisible(NEW_TOPIC);
     }
-<<<<<<< HEAD
-
-=======
     @Disabled("Due to issue https://github.com/provectus/kafka-ui/issues/1500 ignore this test")
->>>>>>> 9b3495a2
     @SneakyThrows
     @DisplayName("should update a topic")
     @Issue("1500")
