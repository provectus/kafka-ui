package com.provectus.kafka.ui.smokesuite.ksqldb;

import static com.provectus.kafka.ui.pages.ksqldb.enums.KsqlMenuTabs.STREAMS;
import static com.provectus.kafka.ui.pages.ksqldb.enums.KsqlQueryConfig.SHOW_STREAMS;
import static com.provectus.kafka.ui.pages.ksqldb.enums.KsqlQueryConfig.SHOW_TABLES;
import static com.provectus.kafka.ui.pages.panels.enums.MenuItem.KSQL_DB;
import static org.apache.commons.lang3.RandomStringUtils.randomAlphabetic;

import com.provectus.kafka.ui.BaseTest;
import com.provectus.kafka.ui.pages.ksqldb.models.Stream;
import com.provectus.kafka.ui.pages.ksqldb.models.Table;
import io.qameta.allure.Step;
import io.qase.api.annotation.QaseId;
<<<<<<< HEAD
import org.testng.Assert;
=======
import java.util.ArrayList;
import java.util.List;
import org.testng.Assert;
import org.testng.annotations.AfterClass;
>>>>>>> 0f5a9d7a
import org.testng.annotations.BeforeClass;
import org.testng.annotations.Test;
import org.testng.asserts.SoftAssert;

public class KsqlDbTest extends BaseTest {

  private static final Stream DEFAULT_STREAM = new Stream()
      .setName("DEFAULT_STREAM_" + randomAlphabetic(4).toUpperCase())
      .setTopicName("DEFAULT_TOPIC_" + randomAlphabetic(4).toUpperCase());
  private static final Table FIRST_TABLE = new Table()
      .setName("FIRST_TABLE_" + randomAlphabetic(4).toUpperCase())
      .setStreamName(DEFAULT_STREAM.getName());
  private static final Table SECOND_TABLE = new Table()
      .setName("SECOND_TABLE_" + randomAlphabetic(4).toUpperCase())
      .setStreamName(DEFAULT_STREAM.getName());
<<<<<<< HEAD
=======
  private static final List<String> TOPIC_NAMES_LIST = new ArrayList<>();
>>>>>>> 0f5a9d7a

  @BeforeClass(alwaysRun = true)
  public void beforeClass() {
    apiService
        .createStream(DEFAULT_STREAM)
        .createTables(FIRST_TABLE, SECOND_TABLE);
<<<<<<< HEAD
  }

  @QaseId(284)
  @Test(priority = 1)
  public void streamsAndTablesVisibilityCheck() {
    naviSideBar
        .openSideMenu(KSQL_DB);
    ksqlDbList
        .waitUntilScreenReady();
    SoftAssert softly = new SoftAssert();
    softly.assertTrue(ksqlDbList.getTableByName(FIRST_TABLE.getName()).isVisible(), "getTableByName()");
    softly.assertTrue(ksqlDbList.getTableByName(SECOND_TABLE.getName()).isVisible(), "getTableByName()");
=======
    TOPIC_NAMES_LIST.addAll(List.of(DEFAULT_STREAM.getTopicName(),
        FIRST_TABLE.getName(), SECOND_TABLE.getName()));
  }

  @QaseId(86)
  @Test(priority = 1)
  public void clearResultsForExecutedRequest() {
    navigateToKsqlDbAndExecuteRequest(SHOW_TABLES.getQuery());
    SoftAssert softly = new SoftAssert();
    softly.assertTrue(ksqlQueryForm.areResultsVisible(), "areResultsVisible()");
    softly.assertAll();
    ksqlQueryForm
        .clickClearResultsBtn();
    softly.assertFalse(ksqlQueryForm.areResultsVisible(), "areResultsVisible()");
>>>>>>> 0f5a9d7a
    softly.assertAll();
    ksqlDbList
        .openDetailsTab(STREAMS)
        .waitUntilScreenReady();
    Assert.assertTrue(ksqlDbList.getStreamByName(DEFAULT_STREAM.getName()).isVisible(), "getStreamByName()");
  }

  @QaseId(276)
  @Test(priority = 2)
  public void clearEnteredQueryCheck() {
    navigateToKsqlDbAndExecuteRequest(SHOW_TABLES.getQuery());
    Assert.assertFalse(ksqlQueryForm.getEnteredQuery().isEmpty(), "getEnteredQuery()");
    ksqlQueryForm
        .clickClearBtn();
    Assert.assertTrue(ksqlQueryForm.getEnteredQuery().isEmpty(), "getEnteredQuery()");
  }

  @QaseId(41)
  @Test(priority = 3)
  public void checkShowTablesRequestExecution() {
    navigateToKsqlDbAndExecuteRequest(SHOW_TABLES.getQuery());
    SoftAssert softly = new SoftAssert();
    softly.assertTrue(ksqlQueryForm.areResultsVisible(), "areResultsVisible()");
<<<<<<< HEAD
    softly.assertTrue(ksqlQueryForm.getItemByName(FIRST_TABLE.getName()).isVisible(),
        String.format("getItemByName(%s)", FIRST_TABLE.getName()));
    softly.assertTrue(ksqlQueryForm.getItemByName(SECOND_TABLE.getName()).isVisible(),
        String.format("getItemByName(%s)", SECOND_TABLE.getName()));
    softly.assertAll();
  }

  @QaseId(278)
  @Test(priority = 4)
  public void checkShowStreamsRequestExecution() {
    navigateToKsqlDbAndExecuteRequest(SHOW_STREAMS.getQuery());
    SoftAssert softly = new SoftAssert();
    softly.assertTrue(ksqlQueryForm.areResultsVisible(), "areResultsVisible()");
    softly.assertTrue(ksqlQueryForm.getItemByName(DEFAULT_STREAM.getName()).isVisible(),
        String.format("getItemByName(%s)", FIRST_TABLE.getName()));
    softly.assertAll();
=======
    softly.assertTrue(ksqlQueryForm.getItemByName(FIRST_TABLE.getName()).isVisible(), "getItemByName()");
    softly.assertTrue(ksqlQueryForm.getItemByName(SECOND_TABLE.getName()).isVisible(), "getItemByName()");
    softly.assertAll();
  }

  @Step
  private void navigateToKsqlDbAndExecuteRequest(String query) {
    naviSideBar
        .openSideMenu(KSQL_DB);
    ksqlDbList
        .waitUntilScreenReady()
        .clickExecuteKsqlRequestBtn();
    ksqlQueryForm
        .waitUntilScreenReady()
        .setQuery(query)
        .clickExecuteBtn(query);
>>>>>>> 0f5a9d7a
  }

  @Step
  private void navigateToKsqlDbAndExecuteRequest(String query) {
    naviSideBar
        .openSideMenu(KSQL_DB);
    ksqlDbList
        .waitUntilScreenReady()
        .clickExecuteKsqlRequestBtn();
    ksqlQueryForm
        .waitUntilScreenReady()
        .setQuery(query)
        .clickExecuteBtn(query);
  }
}<|MERGE_RESOLUTION|>--- conflicted
+++ resolved
@@ -11,14 +11,13 @@
 import com.provectus.kafka.ui.pages.ksqldb.models.Table;
 import io.qameta.allure.Step;
 import io.qase.api.annotation.QaseId;
-<<<<<<< HEAD
+import java.util.ArrayList;
+import java.util.List;
 import org.testng.Assert;
-=======
 import java.util.ArrayList;
 import java.util.List;
 import org.testng.Assert;
 import org.testng.annotations.AfterClass;
->>>>>>> 0f5a9d7a
 import org.testng.annotations.BeforeClass;
 import org.testng.annotations.Test;
 import org.testng.asserts.SoftAssert;
@@ -34,17 +33,17 @@
   private static final Table SECOND_TABLE = new Table()
       .setName("SECOND_TABLE_" + randomAlphabetic(4).toUpperCase())
       .setStreamName(DEFAULT_STREAM.getName());
-<<<<<<< HEAD
-=======
   private static final List<String> TOPIC_NAMES_LIST = new ArrayList<>();
->>>>>>> 0f5a9d7a
+      .setName("SECOND_TABLE_" + randomAlphabetic(4).toUpperCase())
+      .setStreamName(DEFAULT_STREAM.getName());
 
   @BeforeClass(alwaysRun = true)
   public void beforeClass() {
     apiService
         .createStream(DEFAULT_STREAM)
         .createTables(FIRST_TABLE, SECOND_TABLE);
-<<<<<<< HEAD
+    TOPIC_NAMES_LIST.addAll(List.of(DEFAULT_STREAM.getTopicName(),
+        FIRST_TABLE.getName(), SECOND_TABLE.getName()));
   }
 
   @QaseId(284)
@@ -57,22 +56,6 @@
     SoftAssert softly = new SoftAssert();
     softly.assertTrue(ksqlDbList.getTableByName(FIRST_TABLE.getName()).isVisible(), "getTableByName()");
     softly.assertTrue(ksqlDbList.getTableByName(SECOND_TABLE.getName()).isVisible(), "getTableByName()");
-=======
-    TOPIC_NAMES_LIST.addAll(List.of(DEFAULT_STREAM.getTopicName(),
-        FIRST_TABLE.getName(), SECOND_TABLE.getName()));
-  }
-
-  @QaseId(86)
-  @Test(priority = 1)
-  public void clearResultsForExecutedRequest() {
-    navigateToKsqlDbAndExecuteRequest(SHOW_TABLES.getQuery());
-    SoftAssert softly = new SoftAssert();
-    softly.assertTrue(ksqlQueryForm.areResultsVisible(), "areResultsVisible()");
-    softly.assertAll();
-    ksqlQueryForm
-        .clickClearResultsBtn();
-    softly.assertFalse(ksqlQueryForm.areResultsVisible(), "areResultsVisible()");
->>>>>>> 0f5a9d7a
     softly.assertAll();
     ksqlDbList
         .openDetailsTab(STREAMS)
@@ -96,7 +79,6 @@
     navigateToKsqlDbAndExecuteRequest(SHOW_TABLES.getQuery());
     SoftAssert softly = new SoftAssert();
     softly.assertTrue(ksqlQueryForm.areResultsVisible(), "areResultsVisible()");
-<<<<<<< HEAD
     softly.assertTrue(ksqlQueryForm.getItemByName(FIRST_TABLE.getName()).isVisible(),
         String.format("getItemByName(%s)", FIRST_TABLE.getName()));
     softly.assertTrue(ksqlQueryForm.getItemByName(SECOND_TABLE.getName()).isVisible(),
@@ -113,24 +95,6 @@
     softly.assertTrue(ksqlQueryForm.getItemByName(DEFAULT_STREAM.getName()).isVisible(),
         String.format("getItemByName(%s)", FIRST_TABLE.getName()));
     softly.assertAll();
-=======
-    softly.assertTrue(ksqlQueryForm.getItemByName(FIRST_TABLE.getName()).isVisible(), "getItemByName()");
-    softly.assertTrue(ksqlQueryForm.getItemByName(SECOND_TABLE.getName()).isVisible(), "getItemByName()");
-    softly.assertAll();
-  }
-
-  @Step
-  private void navigateToKsqlDbAndExecuteRequest(String query) {
-    naviSideBar
-        .openSideMenu(KSQL_DB);
-    ksqlDbList
-        .waitUntilScreenReady()
-        .clickExecuteKsqlRequestBtn();
-    ksqlQueryForm
-        .waitUntilScreenReady()
-        .setQuery(query)
-        .clickExecuteBtn(query);
->>>>>>> 0f5a9d7a
   }
 
   @Step
