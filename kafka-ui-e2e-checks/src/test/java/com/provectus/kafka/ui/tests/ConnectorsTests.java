package com.provectus.kafka.ui.tests;

import com.provectus.kafka.ui.base.BaseTest;
import com.provectus.kafka.ui.helpers.Helpers;
import com.provectus.kafka.ui.models.Connector;
import com.provectus.kafka.ui.models.Topic;
import com.provectus.kafka.ui.utils.qaseIO.Status;
import com.provectus.kafka.ui.utils.qaseIO.annotation.AutomationStatus;
import com.provectus.kafka.ui.utils.qaseIO.annotation.Suite;
import io.qase.api.annotation.CaseId;
import org.junit.jupiter.api.*;

import java.util.ArrayList;
import java.util.List;

import static com.provectus.kafka.ui.extensions.FileUtils.getResourceAsString;

public class ConnectorsTests extends BaseTest {
    private static final long SUITE_ID = 10;
    private static final String SUITE_TITLE = "Kafka Connect";
    private static final String CONNECT_NAME = "first";
    private static final List<Topic> TOPIC_LIST = new ArrayList<>();
    private static final List<Connector> CONNECTOR_LIST = new ArrayList<>();
    private static final String MESSAGE_CONTENT = "message_content_create_topic.json";
    private static final String MESSAGE_KEY = " ";
    private static final Topic TOPIC_FOR_CREATE = new Topic()
            .setName("topic_for_create_connector")
            .setMessageContent(MESSAGE_CONTENT).setMessageKey(MESSAGE_KEY);
    private static final Topic TOPIC_FOR_DELETE = new Topic()
            .setName("topic_for_delete_connector")
            .setMessageContent(MESSAGE_CONTENT).setMessageKey(MESSAGE_KEY);
    private static final Topic TOPIC_FOR_UPDATE = new Topic()
            .setName("topic_for_update_connector")
            .setMessageContent(MESSAGE_CONTENT).setMessageKey(MESSAGE_KEY);
    private static final Connector CONNECTOR_FOR_DELETE = new Connector()
            .setName("sink_postgres_activities_e2e_checks_for_delete")
            .setConfig(getResourceAsString("delete_connector_config.json"));
    private static final Connector CONNECTOR_FOR_UPDATE = new Connector()
            .setName("sink_postgres_activities_e2e_checks_for_update")
            .setConfig(getResourceAsString("config_for_create_connector_via_api.json"));

    @BeforeAll
    public static void beforeAll() {
        TOPIC_LIST.addAll(List.of(TOPIC_FOR_CREATE, TOPIC_FOR_DELETE, TOPIC_FOR_UPDATE));
        TOPIC_LIST.forEach(topic -> {
            Helpers.INSTANCE.apiHelper.createTopic(CLUSTER_NAME, topic.getName());
            Helpers.INSTANCE.apiHelper.sendMessage(CLUSTER_NAME, topic);
        });
        CONNECTOR_LIST.addAll(List.of(CONNECTOR_FOR_DELETE, CONNECTOR_FOR_UPDATE));
        CONNECTOR_LIST.forEach(connector -> Helpers.INSTANCE.apiHelper
                .createConnector(CLUSTER_NAME, CONNECT_NAME, connector));
    }

    @DisplayName("should create a connector")
    @Suite(suiteId = SUITE_ID, title = SUITE_TITLE)
    @AutomationStatus(status = Status.AUTOMATED)
    @CaseId(42)
    @Test
    public void createConnector() {
        Connector connectorForCreate = new Connector()
                .setName("sink_postgres_activities_e2e_checks")
                .setConfig(getResourceAsString("config_for_create_connector.json"));
        pages.openConnectorsList(CLUSTER_NAME)
                .waitUntilScreenReady()
                .clickCreateConnectorButton()
                .waitUntilScreenReady()
                .setConnectorConfig(connectorForCreate.getName(), connectorForCreate.getConfig());
        pages.openConnectorsList(CLUSTER_NAME)
<<<<<<< HEAD
                .waitUntilScreenReady();
        Assertions.assertTrue(pages.connectorsList.isConnectorVisible(SINK_CONNECTOR),"isConnectorVisible()");
=======
                .waitUntilScreenReady()
                .connectorIsVisibleInList(connectorForCreate.getName(), TOPIC_FOR_CREATE.getName());
        CONNECTOR_LIST.add(connectorForCreate);
>>>>>>> cb0586bd
    }

    @DisplayName("should update a connector")
    @Suite(suiteId = SUITE_ID, title = SUITE_TITLE)
    @AutomationStatus(status = Status.AUTOMATED)
    @CaseId(196)
    @Test
    public void updateConnector() {
        pages.openConnectorsList(CLUSTER_NAME)
                .waitUntilScreenReady()
                .openConnector(CONNECTOR_FOR_UPDATE.getName());
        pages.connectorsView.connectorIsVisibleOnOverview();
        pages.connectorsView.openEditConfig()
<<<<<<< HEAD
                .updConnectorConfig(getResourceAsString("config_for_update_connector.json"));
        pages.openConnectorsList(CLUSTER_NAME);
        Assertions.assertTrue(pages.connectorsList.isConnectorVisible(CONNECTOR_FOR_UPDATE),"isConnectorVisible()");
=======
                .updConnectorConfig(CONNECTOR_FOR_UPDATE.getConfig());
        pages.openConnectorsList(CLUSTER_NAME)
                .connectorIsVisibleInList(CONNECTOR_FOR_UPDATE.getName(), TOPIC_FOR_UPDATE.getName());
>>>>>>> cb0586bd
    }

    @DisplayName("should delete connector")
    @Suite(suiteId = SUITE_ID, title = SUITE_TITLE)
    @AutomationStatus(status = Status.AUTOMATED)
    @CaseId(195)
    @Test
    public void deleteConnector() {
        pages.openConnectorsList(CLUSTER_NAME)
                .waitUntilScreenReady()
                .openConnector(CONNECTOR_FOR_DELETE.getName());
        pages.connectorsView.clickDeleteButton();
<<<<<<< HEAD
        pages.openConnectorsList(CLUSTER_NAME);
        Assertions.assertFalse(pages.connectorsList.isConnectorVisible(CONNECTOR_FOR_DELETE),"isConnectorVisible()");
=======
        pages.openConnectorsList(CLUSTER_NAME)
                .isNotVisible(CONNECTOR_FOR_DELETE.getName());
        CONNECTOR_LIST.remove(CONNECTOR_FOR_DELETE);
    }

    @AfterAll
    public static void afterAll() {
        CONNECTOR_LIST.forEach(connector ->
                Helpers.INSTANCE.apiHelper.deleteConnector(CLUSTER_NAME, CONNECT_NAME, connector.getName()));
        TOPIC_LIST.forEach(topic -> Helpers.INSTANCE.apiHelper.deleteTopic(CLUSTER_NAME, topic.getName()));
>>>>>>> cb0586bd
    }
}<|MERGE_RESOLUTION|>--- conflicted
+++ resolved
@@ -66,14 +66,11 @@
                 .waitUntilScreenReady()
                 .setConnectorConfig(connectorForCreate.getName(), connectorForCreate.getConfig());
         pages.openConnectorsList(CLUSTER_NAME)
-<<<<<<< HEAD
-                .waitUntilScreenReady();
-        Assertions.assertTrue(pages.connectorsList.isConnectorVisible(SINK_CONNECTOR),"isConnectorVisible()");
-=======
                 .waitUntilScreenReady()
                 .connectorIsVisibleInList(connectorForCreate.getName(), TOPIC_FOR_CREATE.getName());
         CONNECTOR_LIST.add(connectorForCreate);
->>>>>>> cb0586bd
+                .waitUntilScreenReady();
+        Assertions.assertTrue(pages.connectorsList.isConnectorVisible(SINK_CONNECTOR),"isConnectorVisible()");
     }
 
     @DisplayName("should update a connector")
@@ -87,15 +84,12 @@
                 .openConnector(CONNECTOR_FOR_UPDATE.getName());
         pages.connectorsView.connectorIsVisibleOnOverview();
         pages.connectorsView.openEditConfig()
-<<<<<<< HEAD
+                .updConnectorConfig(CONNECTOR_FOR_UPDATE.getConfig());
+        pages.openConnectorsList(CLUSTER_NAME)
+                .connectorIsVisibleInList(CONNECTOR_FOR_UPDATE.getName(), TOPIC_FOR_UPDATE.getName());
                 .updConnectorConfig(getResourceAsString("config_for_update_connector.json"));
         pages.openConnectorsList(CLUSTER_NAME);
         Assertions.assertTrue(pages.connectorsList.isConnectorVisible(CONNECTOR_FOR_UPDATE),"isConnectorVisible()");
-=======
-                .updConnectorConfig(CONNECTOR_FOR_UPDATE.getConfig());
-        pages.openConnectorsList(CLUSTER_NAME)
-                .connectorIsVisibleInList(CONNECTOR_FOR_UPDATE.getName(), TOPIC_FOR_UPDATE.getName());
->>>>>>> cb0586bd
     }
 
     @DisplayName("should delete connector")
@@ -108,10 +102,8 @@
                 .waitUntilScreenReady()
                 .openConnector(CONNECTOR_FOR_DELETE.getName());
         pages.connectorsView.clickDeleteButton();
-<<<<<<< HEAD
         pages.openConnectorsList(CLUSTER_NAME);
         Assertions.assertFalse(pages.connectorsList.isConnectorVisible(CONNECTOR_FOR_DELETE),"isConnectorVisible()");
-=======
         pages.openConnectorsList(CLUSTER_NAME)
                 .isNotVisible(CONNECTOR_FOR_DELETE.getName());
         CONNECTOR_LIST.remove(CONNECTOR_FOR_DELETE);
@@ -122,6 +114,5 @@
         CONNECTOR_LIST.forEach(connector ->
                 Helpers.INSTANCE.apiHelper.deleteConnector(CLUSTER_NAME, CONNECT_NAME, connector.getName()));
         TOPIC_LIST.forEach(topic -> Helpers.INSTANCE.apiHelper.deleteTopic(CLUSTER_NAME, topic.getName()));
->>>>>>> cb0586bd
     }
 }