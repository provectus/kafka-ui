package com.provectus.kafka.ui.tests;

import com.provectus.kafka.ui.base.BaseTest;
import com.provectus.kafka.ui.helpers.Helpers;
import com.provectus.kafka.ui.models.Connector;
import com.provectus.kafka.ui.models.Topic;
import com.provectus.kafka.ui.utils.qaseIO.Status;
import com.provectus.kafka.ui.utils.qaseIO.annotation.AutomationStatus;
import com.provectus.kafka.ui.utils.qaseIO.annotation.Suite;
import io.qase.api.annotation.CaseId;
import org.junit.jupiter.api.*;

import java.util.ArrayList;
import java.util.List;

import static com.provectus.kafka.ui.extensions.FileUtils.getResourceAsString;

public class ConnectorsTests extends BaseTest {
    private static final long SUITE_ID = 10;
    private static final String SUITE_TITLE = "Kafka Connect";
    private static final String CONNECT_NAME = "first";
    private static final List<Topic> TOPIC_LIST = new ArrayList<>();
    private static final List<Connector> CONNECTOR_LIST = new ArrayList<>();
    private static final String MESSAGE_CONTENT = "message_content_create_topic.json";
    private static final String MESSAGE_KEY = " ";
    private static final Topic TOPIC_FOR_CREATE = new Topic()
            .setName("topic_for_create_connector")
            .setMessageContent(MESSAGE_CONTENT).setMessageKey(MESSAGE_KEY);
    private static final Topic TOPIC_FOR_DELETE = new Topic()
            .setName("topic_for_delete_connector")
            .setMessageContent(MESSAGE_CONTENT).setMessageKey(MESSAGE_KEY);
    private static final Topic TOPIC_FOR_UPDATE = new Topic()
            .setName("topic_for_update_connector")
            .setMessageContent(MESSAGE_CONTENT).setMessageKey(MESSAGE_KEY);
    private static final Connector CONNECTOR_FOR_DELETE = new Connector()
            .setName("sink_postgres_activities_e2e_checks_for_delete")
            .setConfig(getResourceAsString("delete_connector_config.json"));
    private static final Connector CONNECTOR_FOR_UPDATE = new Connector()
            .setName("sink_postgres_activities_e2e_checks_for_update")
            .setConfig(getResourceAsString("config_for_create_connector_via_api.json"));

    @BeforeAll
    public static void beforeAll() {
        TOPIC_LIST.addAll(List.of(TOPIC_FOR_CREATE, TOPIC_FOR_DELETE, TOPIC_FOR_UPDATE));
        TOPIC_LIST.forEach(topic -> {
            Helpers.INSTANCE.apiHelper.createTopic(CLUSTER_NAME, topic.getName());
            Helpers.INSTANCE.apiHelper.sendMessage(CLUSTER_NAME, topic);
        });
        CONNECTOR_LIST.addAll(List.of(CONNECTOR_FOR_DELETE, CONNECTOR_FOR_UPDATE));
        CONNECTOR_LIST.forEach(connector -> Helpers.INSTANCE.apiHelper
                .createConnector(CLUSTER_NAME, CONNECT_NAME, connector));
    }

    @DisplayName("should create a connector")
    @Suite(suiteId = SUITE_ID, title = SUITE_TITLE)
    @AutomationStatus(status = Status.AUTOMATED)
    @CaseId(42)
    @Test
    public void createConnector() {
        Connector connectorForCreate = new Connector()
                .setName("sink_postgres_activities_e2e_checks")
                .setConfig(getResourceAsString("config_for_create_connector.json"));
        pages.openConnectorsList(CLUSTER_NAME)
                .waitUntilScreenReady()
                .clickCreateConnectorButton()
                .waitUntilScreenReady()
                .setConnectorConfig(connectorForCreate.getName(), connectorForCreate.getConfig());
        pages.openConnectorsList(CLUSTER_NAME)
                .waitUntilScreenReady();
        Assertions.assertTrue(pages.connectorsList.isConnectorVisible(connectorForCreate.getName()),"isConnectorVisible()");
        CONNECTOR_LIST.add(connectorForCreate);
                .waitUntilScreenReady();
        Assertions.assertTrue(pages.connectorsList.isConnectorVisible(SINK_CONNECTOR),"isConnectorVisible()");
    }

    @DisplayName("should update a connector")
    @Suite(suiteId = SUITE_ID, title = SUITE_TITLE)
    @AutomationStatus(status = Status.AUTOMATED)
    @CaseId(196)
    @Test
    public void updateConnector() {
<<<<<<< HEAD
        pages.openConnectorsList(CLUSTER_NAME)
                .waitUntilScreenReady()
                .openConnector(CONNECTOR_FOR_UPDATE.getName());
        pages.connectorsView.connectorIsVisibleOnOverview();
        pages.connectorsView.openEditConfig()
                .updConnectorConfig(CONNECTOR_FOR_UPDATE.getConfig());
        pages.openConnectorsList(CLUSTER_NAME)
                .connectorIsVisibleInList(CONNECTOR_FOR_UPDATE.getName(), TOPIC_FOR_UPDATE.getName());
                .updConnectorConfig(getResourceAsString("config_for_update_connector.json"));
        pages.openConnectorsList(CLUSTER_NAME);
        Assertions.assertTrue(pages.connectorsList.isConnectorVisible(CONNECTOR_FOR_UPDATE),"isConnectorVisible()");
=======
            pages.openConnectorsList(CLUSTER_NAME)
                    .waitUntilScreenReady()
                    .openConnector(CONNECTOR_FOR_UPDATE.getName());
            pages.connectorsView.connectorIsVisibleOnOverview();
            pages.connectorsView.openEditConfig()
                    .updConnectorConfig(CONNECTOR_FOR_UPDATE.getConfig());
            pages.openConnectorsList(CLUSTER_NAME);
        Assertions.assertTrue(pages.connectorsList.isConnectorVisible(CONNECTOR_FOR_UPDATE.getName()),"isConnectorVisible()");
>>>>>>> ea98966c
    }

    @DisplayName("should delete connector")
    @Suite(suiteId = SUITE_ID, title = SUITE_TITLE)
    @AutomationStatus(status = Status.AUTOMATED)
    @CaseId(195)
    @Test
    public void deleteConnector() {
        pages.openConnectorsList(CLUSTER_NAME)
                .waitUntilScreenReady()
                .openConnector(CONNECTOR_FOR_DELETE.getName());
        pages.connectorsView.clickDeleteButton();
        pages.openConnectorsList(CLUSTER_NAME);
<<<<<<< HEAD
        Assertions.assertFalse(pages.connectorsList.isConnectorVisible(CONNECTOR_FOR_DELETE),"isConnectorVisible()");
        pages.openConnectorsList(CLUSTER_NAME)
                .isNotVisible(CONNECTOR_FOR_DELETE.getName());
=======
        Assertions.assertFalse(pages.connectorsList.isConnectorVisible(CONNECTOR_FOR_DELETE.getName()),"isConnectorVisible()");
>>>>>>> ea98966c
        CONNECTOR_LIST.remove(CONNECTOR_FOR_DELETE);
    }

    @AfterAll
    public static void afterAll() {
        CONNECTOR_LIST.forEach(connector ->
                Helpers.INSTANCE.apiHelper.deleteConnector(CLUSTER_NAME, CONNECT_NAME, connector.getName()));
        TOPIC_LIST.forEach(topic -> Helpers.INSTANCE.apiHelper.deleteTopic(CLUSTER_NAME, topic.getName()));
    }
}<|MERGE_RESOLUTION|>--- conflicted
+++ resolved
@@ -69,8 +69,6 @@
                 .waitUntilScreenReady();
         Assertions.assertTrue(pages.connectorsList.isConnectorVisible(connectorForCreate.getName()),"isConnectorVisible()");
         CONNECTOR_LIST.add(connectorForCreate);
-                .waitUntilScreenReady();
-        Assertions.assertTrue(pages.connectorsList.isConnectorVisible(SINK_CONNECTOR),"isConnectorVisible()");
     }
 
     @DisplayName("should update a connector")
@@ -79,19 +77,6 @@
     @CaseId(196)
     @Test
     public void updateConnector() {
-<<<<<<< HEAD
-        pages.openConnectorsList(CLUSTER_NAME)
-                .waitUntilScreenReady()
-                .openConnector(CONNECTOR_FOR_UPDATE.getName());
-        pages.connectorsView.connectorIsVisibleOnOverview();
-        pages.connectorsView.openEditConfig()
-                .updConnectorConfig(CONNECTOR_FOR_UPDATE.getConfig());
-        pages.openConnectorsList(CLUSTER_NAME)
-                .connectorIsVisibleInList(CONNECTOR_FOR_UPDATE.getName(), TOPIC_FOR_UPDATE.getName());
-                .updConnectorConfig(getResourceAsString("config_for_update_connector.json"));
-        pages.openConnectorsList(CLUSTER_NAME);
-        Assertions.assertTrue(pages.connectorsList.isConnectorVisible(CONNECTOR_FOR_UPDATE),"isConnectorVisible()");
-=======
             pages.openConnectorsList(CLUSTER_NAME)
                     .waitUntilScreenReady()
                     .openConnector(CONNECTOR_FOR_UPDATE.getName());
@@ -100,7 +85,6 @@
                     .updConnectorConfig(CONNECTOR_FOR_UPDATE.getConfig());
             pages.openConnectorsList(CLUSTER_NAME);
         Assertions.assertTrue(pages.connectorsList.isConnectorVisible(CONNECTOR_FOR_UPDATE.getName()),"isConnectorVisible()");
->>>>>>> ea98966c
     }
 
     @DisplayName("should delete connector")
@@ -114,13 +98,7 @@
                 .openConnector(CONNECTOR_FOR_DELETE.getName());
         pages.connectorsView.clickDeleteButton();
         pages.openConnectorsList(CLUSTER_NAME);
-<<<<<<< HEAD
-        Assertions.assertFalse(pages.connectorsList.isConnectorVisible(CONNECTOR_FOR_DELETE),"isConnectorVisible()");
-        pages.openConnectorsList(CLUSTER_NAME)
-                .isNotVisible(CONNECTOR_FOR_DELETE.getName());
-=======
         Assertions.assertFalse(pages.connectorsList.isConnectorVisible(CONNECTOR_FOR_DELETE.getName()),"isConnectorVisible()");
->>>>>>> ea98966c
         CONNECTOR_LIST.remove(CONNECTOR_FOR_DELETE);
     }
 
