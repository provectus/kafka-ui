package com.provectus.kafka.ui.settings.configs;

import org.aeonbits.owner.Config;

import static com.provectus.kafka.ui.variables.Browser.CONTAINER;
import static com.provectus.kafka.ui.variables.Suite.CUSTOM;
<<<<<<< HEAD
import static org.apache.commons.lang3.BooleanUtils.FALSE;
=======
>>>>>>> ba99c20a

public interface Profiles extends Config {

    @Key("browser")
    @DefaultValue(CONTAINER)
    String browser();

    @Key("suite")
    @DefaultValue(CUSTOM)
    String suite();

    @Key("qase")
    @DefaultValue(FALSE)
    String qase();
}<|MERGE_RESOLUTION|>--- conflicted
+++ resolved
@@ -4,10 +4,6 @@
 
 import static com.provectus.kafka.ui.variables.Browser.CONTAINER;
 import static com.provectus.kafka.ui.variables.Suite.CUSTOM;
-<<<<<<< HEAD
-import static org.apache.commons.lang3.BooleanUtils.FALSE;
-=======
->>>>>>> ba99c20a
 
 public interface Profiles extends Config {
 
@@ -18,8 +14,4 @@
     @Key("suite")
     @DefaultValue(CUSTOM)
     String suite();
-
-    @Key("qase")
-    @DefaultValue(FALSE)
-    String qase();
 }