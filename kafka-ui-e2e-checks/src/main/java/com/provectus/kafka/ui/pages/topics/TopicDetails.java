--- conflicted
+++ resolved
@@ -24,13 +24,9 @@
     protected SelenideElement clearMessagesBtn = $x(("//div[contains(text(), 'Clear messages')]"));
     protected SelenideElement recreateTopicBtn = $x("//div[text()='Recreate Topic']");
     protected SelenideElement messageAmountCell = $x("//tbody/tr/td[5]");
-<<<<<<< HEAD
     protected SelenideElement overviewTab = $x("//a[contains(text(),'Overview')]");
     protected SelenideElement messagesTab = $x("//a[contains(text(),'Messages')]");
     protected SelenideElement seekTypeDdl = $x("//ul[@id='selectSeekType']//li");
-=======
-    protected SelenideElement seekTypeDdl = $x("//ul[@id='selectSeekType']/li");
->>>>>>> 87a8f08a
     protected SelenideElement seekTypeField = $x("//label[text()='Seek Type']//..//div/input");
     protected SelenideElement addFiltersBtn = $x("//button[text()='Add Filters']");
     protected SelenideElement savedFiltersLink = $x("//div[text()='Saved Filters']");
