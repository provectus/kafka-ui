--- conflicted
+++ resolved
@@ -14,26 +14,6 @@
 
 public abstract class LocalWebDriver {
 
-<<<<<<< HEAD
-  private static org.openqa.selenium.WebDriver getWebDriver() {
-    try {
-      return WebDriverRunner.getWebDriver();
-    } catch (IllegalStateException ex) {
-      Configuration.headless = false;
-      Configuration.browser = "chrome";
-      Configuration.browserSize = "1920x1080";
-      /**screenshots and savePageSource config is needed for local debug
-       * optionally can be set as 'false' to not duplicate Allure report
-       */
-      Configuration.screenshots = true;
-      Configuration.savePageSource = true;
-      Configuration.pageLoadTimeout = 120000;
-      Configuration.browserCapabilities = new ChromeOptions()
-              .addArguments("--remote-allow-origins=*")
-              .addArguments("--lang=en_US");
-      open();
-      return WebDriverRunner.getWebDriver();
-=======
     private static org.openqa.selenium.WebDriver getWebDriver() {
         try {
             return WebDriverRunner.getWebDriver();
@@ -53,7 +33,6 @@
             open();
             return WebDriverRunner.getWebDriver();
         }
->>>>>>> 1117b296
     }
 
     @Step
