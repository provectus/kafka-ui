--- conflicted
+++ resolved
@@ -1,11 +1,4 @@
 package com.provectus.kafka.ui.services;
-
-import static com.codeborne.selenide.Selenide.sleep;
-<<<<<<< HEAD
-=======
-import static com.provectus.kafka.ui.settings.BaseSource.BASE_LOCAL_URL;
->>>>>>> 0048a7ea
-import static com.provectus.kafka.ui.utilities.FileUtils.fileToString;
 
 import com.fasterxml.jackson.databind.ObjectMapper;
 import com.provectus.kafka.ui.api.ApiClient;
@@ -20,10 +13,6 @@
 import com.provectus.kafka.ui.models.Connector;
 import com.provectus.kafka.ui.models.Schema;
 import com.provectus.kafka.ui.models.Topic;
-<<<<<<< HEAD
-import com.provectus.kafka.ui.settings.BaseSource;
-=======
->>>>>>> 0048a7ea
 import java.util.HashMap;
 import java.util.Map;
 import lombok.SneakyThrows;
@@ -34,14 +23,11 @@
 @Slf4j
 public class ApiService extends BaseSource {
 
-<<<<<<< HEAD
-  int partitions = 1;
-  int replicationFactor = 1;
-  String baseURL = BaseSource.BASE_API_URL;
+    int partitions = 1;
+    int replicationFactor = 1;
+    String baseURL = BaseSource.BASE_API_URL;
 
 
-=======
->>>>>>> 0048a7ea
     @SneakyThrows
     private TopicsApi topicApi() {
       return new TopicsApi(new ApiClient().setBasePath(BASE_LOCAL_URL));
