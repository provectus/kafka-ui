package com.provectus.kafka.ui.pages;

import com.codeborne.selenide.Condition;
import com.codeborne.selenide.ElementsCollection;
import com.codeborne.selenide.SelenideElement;
<<<<<<< HEAD
import com.provectus.kafka.ui.enums.MenuItem;
=======
import com.codeborne.selenide.WebDriverRunner;
>>>>>>> 1117b296
import com.provectus.kafka.ui.utilities.WebUtils;
import lombok.extern.slf4j.Slf4j;
import org.openqa.selenium.Keys;
import org.openqa.selenium.interactions.Actions;

import java.time.Duration;

import static com.codeborne.selenide.Selenide.$$x;
import static com.codeborne.selenide.Selenide.$x;

@Slf4j
public abstract class BasePage extends WebUtils {

    protected SelenideElement loadingSpinner = $x("//div[@role='progressbar']");
    protected SelenideElement submitBtn = $x("//button[@type='submit']");
    protected SelenideElement tableGrid = $x("//table");
    protected SelenideElement dotMenuBtn = $x("//button[@aria-label='Dropdown Toggle']");
    protected SelenideElement alertHeader = $x("//div[@role='alert']//div[@role='heading']");
    protected SelenideElement alertMessage = $x("//div[@role='alert']//div[@role='contentinfo']");
    protected SelenideElement confirmationMdl = $x("//div[text()= 'Confirm the action']/..");
    protected SelenideElement confirmBtn = $x("//button[contains(text(),'Confirm')]");
    protected SelenideElement cancelBtn = $x("//button[contains(text(),'Cancel')]");
    protected SelenideElement backBtn = $x("//button[contains(text(),'Back')]");
    protected SelenideElement nextBtn = $x("//button[contains(text(),'Next')]");
    protected ElementsCollection ddlOptions = $$x("//li[@value]");
    protected ElementsCollection gridItems = $$x("//tr[@class]");
    protected String summaryCellLocator = "//div[contains(text(),'%s')]";
    protected String tableElementNameLocator = "//tbody//a[contains(text(),'%s')]";
    protected String columnHeaderLocator = "//table//tr/th//div[text()='%s']";
    protected String pageTitleFromHeader = "//h1[text()='%s']";
    protected String pagePathFromHeader = "//a[text()='%s']/../h1";

    protected void waitUntilSpinnerDisappear() {
        log.debug("\nwaitUntilSpinnerDisappear");
        if (isVisible(loadingSpinner)) {
            loadingSpinner.shouldBe(Condition.disappear, Duration.ofSeconds(60));
        }
    }
    
    protected SelenideElement getPageTitleFromHeader(MenuItem menuItem) {
        return $x(String.format(pageTitleFromHeader, menuItem.getPageTitle()));
    }
    
    protected SelenideElement getPagePathFromHeader(MenuItem menuItem) {
        return $x(String.format(pagePathFromHeader, menuItem.getPageTitle()));
    }

    protected void clickSubmitBtn() {
        clickByJavaScript(submitBtn);
    }

    protected void setJsonInputValue(SelenideElement jsonInput, String jsonConfig) {
        sendKeysByActions(jsonInput, jsonConfig.replace("  ", ""));
        new Actions(WebDriverRunner.getWebDriver())
                .keyDown(Keys.SHIFT)
                .sendKeys(Keys.PAGE_DOWN)
                .keyUp(Keys.SHIFT)
                .sendKeys(Keys.DELETE)
                .perform();
    }

    protected SelenideElement getTableElement(String elementName) {
        log.debug("\ngetTableElement: {}", elementName);
        return $x(String.format(tableElementNameLocator, elementName));
    }

    protected ElementsCollection getDdlOptions() {
        return ddlOptions;
    }

    protected String getAlertHeader() {
        log.debug("\ngetAlertHeader");
        String result = alertHeader.shouldBe(Condition.visible).getText();
        log.debug("-> {}", result);
        return result;
    }

    protected String getAlertMessage() {
        log.debug("\ngetAlertMessage");
        String result = alertMessage.shouldBe(Condition.visible).getText();
        log.debug("-> {}", result);
        return result;
    }

    protected boolean isAlertVisible(AlertHeader header) {
        log.debug("\nisAlertVisible: {}", header.toString());
        boolean result = getAlertHeader().equals(header.toString());
        log.debug("-> {}", result);
        return result;
    }

    protected boolean isAlertVisible(AlertHeader header, String message) {
        log.debug("\nisAlertVisible: {} {}", header, message);
        boolean result = isAlertVisible(header) && getAlertMessage().equals(message);
        log.debug("-> {}", result);
        return result;
    }

    protected void clickConfirmButton() {
        confirmBtn.shouldBe(Condition.enabled).click();
        confirmBtn.shouldBe(Condition.disappear);
    }

    protected void clickCancelButton() {
        cancelBtn.shouldBe(Condition.enabled).click();
        cancelBtn.shouldBe(Condition.disappear);
    }

    protected boolean isConfirmationModalVisible() {
        return isVisible(confirmationMdl);
    }

    public enum AlertHeader {
        SUCCESS("Success"),
        VALIDATION_ERROR("Validation Error"),
        BAD_REQUEST("400 Bad Request");

        private final String value;

        AlertHeader(String value) {
            this.value = value;
        }

        public String toString() {
            return value;
        }
    }
}<|MERGE_RESOLUTION|>--- conflicted
+++ resolved
@@ -3,15 +3,8 @@
 import com.codeborne.selenide.Condition;
 import com.codeborne.selenide.ElementsCollection;
 import com.codeborne.selenide.SelenideElement;
-<<<<<<< HEAD
-import com.provectus.kafka.ui.enums.MenuItem;
-=======
-import com.codeborne.selenide.WebDriverRunner;
->>>>>>> 1117b296
 import com.provectus.kafka.ui.utilities.WebUtils;
 import lombok.extern.slf4j.Slf4j;
-import org.openqa.selenium.Keys;
-import org.openqa.selenium.interactions.Actions;
 
 import java.time.Duration;
 
@@ -46,11 +39,11 @@
             loadingSpinner.shouldBe(Condition.disappear, Duration.ofSeconds(60));
         }
     }
-    
+
     protected SelenideElement getPageTitleFromHeader(MenuItem menuItem) {
         return $x(String.format(pageTitleFromHeader, menuItem.getPageTitle()));
     }
-    
+
     protected SelenideElement getPagePathFromHeader(MenuItem menuItem) {
         return $x(String.format(pagePathFromHeader, menuItem.getPageTitle()));
     }
