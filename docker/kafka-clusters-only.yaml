---
version: '2'
services:

  zookeeper0:
    image: confluentinc/cp-zookeeper:5.1.0
    environment:
      ZOOKEEPER_CLIENT_PORT: 2183
      ZOOKEEPER_TICK_TIME: 2000
    ports:
     - 2183:2183

  kafka0:
    image: confluentinc/cp-kafka:5.1.0
    depends_on:
      - zookeeper0
    ports:
      - 29091:29091
      - 9997:9997
    environment:
      KAFKA_BROKER_ID: 1
      KAFKA_ZOOKEEPER_CONNECT: zookeeper0:2183
      KAFKA_ADVERTISED_LISTENERS: PLAINTEXT://kafka0:9092,PLAINTEXT_HOST://localhost:29091 #,PLAIN://kafka0:29090
      KAFKA_LISTENER_SECURITY_PROTOCOL_MAP: PLAINTEXT:PLAINTEXT,PLAINTEXT_HOST:PLAINTEXT #,PLAIN:PLAINTEXT
      KAFKA_INTER_BROKER_LISTENER_NAME: PLAINTEXT
      KAFKA_OFFSETS_TOPIC_REPLICATION_FACTOR: 1
      JMX_PORT: 9997
      KAFKA_JMX_OPTS: -Dcom.sun.management.jmxremote -Dcom.sun.management.jmxremote.authenticate=false -Dcom.sun.management.jmxremote.ssl=false -Djava.rmi.server.hostname=localhost -Dcom.sun.management.jmxremote.rmi.port=9997
<<<<<<< HEAD

  kafka01:
     image: confluentinc/cp-kafka:5.1.0
     depends_on:
       - zookeeper0
     ports:
       - 29093:29093
       - 9999:9999
     environment:
       KAFKA_BROKER_ID: 2
       KAFKA_ZOOKEEPER_CONNECT: zookeeper0:2183
       KAFKA_ADVERTISED_LISTENERS: PLAINTEXT://kafka01:9092,PLAINTEXT_HOST://localhost:29093,PLAIN://kafka0:29090
       KAFKA_LISTENER_SECURITY_PROTOCOL_MAP: PLAINTEXT:PLAINTEXT,PLAINTEXT_HOST:PLAINTEXT,PLAIN:PLAINTEXT
       KAFKA_INTER_BROKER_LISTENER_NAME: PLAINTEXT
       KAFKA_OFFSETS_TOPIC_REPLICATION_FACTOR: 2
       JMX_PORT: 9997
       KAFKA_JMX_OPTS: -Dcom.sun.management.jmxremote -Dcom.sun.management.jmxremote.authenticate=false -Dcom.sun.management.jmxremote.ssl=false -Djava.rmi.server.hostname=localhost -Dcom.sun.management.jmxremote.rmi.port=9997
=======
#
#  kafka01:
#    image: confluentinc/cp-kafka:5.1.0
#    depends_on:
#      - zookeeper0
#    ports:
#      - 29093:29093
#      - 9999:9999
#    environment:
#      KAFKA_BROKER_ID: 2
#      KAFKA_ZOOKEEPER_CONNECT: zookeeper0:2183
#      KAFKA_ADVERTISED_LISTENERS: PLAINTEXT://kafka01:9092,PLAINTEXT_HOST://localhost:29093,PLAIN://kafka0:29090
#      KAFKA_LISTENER_SECURITY_PROTOCOL_MAP: PLAINTEXT:PLAINTEXT,PLAINTEXT_HOST:PLAINTEXT,PLAIN:PLAINTEXT
#      KAFKA_INTER_BROKER_LISTENER_NAME: PLAINTEXT
#      KAFKA_OFFSETS_TOPIC_REPLICATION_FACTOR: 2
#      JMX_PORT: 9997
#      KAFKA_JMX_OPTS: -Dcom.sun.management.jmxremote -Dcom.sun.management.jmxremote.authenticate=false -Dcom.sun.management.jmxremote.ssl=false -Djava.rmi.server.hostname=localhost -Dcom.sun.management.jmxremote.rmi.port=9997
>>>>>>> 66afaa49

  kafka-init-topics0:
    image: confluentinc/cp-kafka:5.1.0
    depends_on:
      - kafka0
      - kafka1
    command:
                "kafka-console-producer --broker-list kafka1:9092 --topic secondUsers && \
                This is message 1 && \
                This is message 2 && \
                This is message 3 && \
                Message 4 && \
                Message 5"
    environment:
      KAFKA_BROKER_ID: ignored
      KAFKA_ZOOKEEPER_CONNECT: ignored
    networks:
      - default

  zookeeper1:
    image: confluentinc/cp-zookeeper:5.1.0
    environment:
      ZOOKEEPER_CLIENT_PORT: 2182
      ZOOKEEPER_TICK_TIME: 2000
    ports:
      - 2182:2182

  kafka1:
    image: confluentinc/cp-kafka:5.1.0
    depends_on:
      - zookeeper1
    ports:
      - 29092:29092
      - 9998:9998
    environment:
      KAFKA_BROKER_ID: 1
      KAFKA_ZOOKEEPER_CONNECT: zookeeper1:2182
      KAFKA_ADVERTISED_LISTENERS: PLAINTEXT://kafka1:9092,PLAINTEXT_HOST://localhost:29092,PLAIN://localhost:29090
      KAFKA_LISTENER_SECURITY_PROTOCOL_MAP: PLAINTEXT:PLAINTEXT,PLAINTEXT_HOST:PLAINTEXT,PLAIN:PLAINTEXT
      KAFKA_INTER_BROKER_LISTENER_NAME: PLAINTEXT
<<<<<<< HEAD
=======
      KAFKA_OFFSETS_TOPIC_REPLICATION_FACTOR: 1
>>>>>>> 66afaa49
      JMX_PORT: 9998
      KAFKA_JMX_OPTS: -Dcom.sun.management.jmxremote -Dcom.sun.management.jmxremote.authenticate=false -Dcom.sun.management.jmxremote.ssl=false -Djava.rmi.server.hostname=localhost -Dcom.sun.management.jmxremote.rmi.port=9998

  kafka-init-topics1:
    image: confluentinc/cp-kafka:5.1.0
    depends_on:
     - kafka1
    command: "bash -c 'echo Waiting for Kafka to be ready... && \
               cub kafka-ready -b kafka1:9092 20 && \
               kafka-topics --create --topic secondUsers --partitions 3 --replication-factor 2 --if-not-exists --zookeeper zookeeper1:2182 && \
               kafka-topics --create --topic secondMessages --partitions 2 --replication-factor 2 --if-not-exists --zookeeper zookeeper1:2182'"
    environment:
     KAFKA_BROKER_ID: ignored
     KAFKA_ZOOKEEPER_CONNECT: ignored
    networks:
     - default

#  schemaregistry0:
#    image: confluentinc/cp-schema-registry:5.1.0
#    depends_on:
#      - zookeeper0
#      - kafka0
#      - kafka01
#    ports:
#      - 8085:8085
#    environment:
#      SCHEMA_REGISTRY_KAFKASTORE_BOOTSTRAP_SERVERS: PLAINTEXT://kafka0:9092,PLAINTEXT://kafka01:9092
#      SCHEMA_REGISTRY_KAFKASTORE_CONNECTION_URL: zookeeper0:2183
#      SCHEMA_REGISTRY_KAFKASTORE_SECURITY_PROTOCOL: PLAINTEXT
#      SCHEMA_REGISTRY_HOST_NAME: schemaregistry
#      SCHEMA_REGISTRY_LISTENERS: http://0.0.0.0:8085
#
#      SCHEMA_REGISTRY_SCHEMA_REGISTRY_INTER_INSTANCE_PROTOCOL: "http"
#      SCHEMA_REGISTRY_LOG4J_ROOT_LOGLEVEL: INFO
#      SCHEMA_REGISTRY_KAFKASTORE_TOPIC: _schemas<|MERGE_RESOLUTION|>--- conflicted
+++ resolved
@@ -23,59 +23,35 @@
       KAFKA_ADVERTISED_LISTENERS: PLAINTEXT://kafka0:9092,PLAINTEXT_HOST://localhost:29091 #,PLAIN://kafka0:29090
       KAFKA_LISTENER_SECURITY_PROTOCOL_MAP: PLAINTEXT:PLAINTEXT,PLAINTEXT_HOST:PLAINTEXT #,PLAIN:PLAINTEXT
       KAFKA_INTER_BROKER_LISTENER_NAME: PLAINTEXT
-      KAFKA_OFFSETS_TOPIC_REPLICATION_FACTOR: 1
+      KAFKA_OFFSETS_TOPIC_REPLICATION_FACTOR: 2
       JMX_PORT: 9997
       KAFKA_JMX_OPTS: -Dcom.sun.management.jmxremote -Dcom.sun.management.jmxremote.authenticate=false -Dcom.sun.management.jmxremote.ssl=false -Djava.rmi.server.hostname=localhost -Dcom.sun.management.jmxremote.rmi.port=9997
-<<<<<<< HEAD
 
   kafka01:
-     image: confluentinc/cp-kafka:5.1.0
-     depends_on:
-       - zookeeper0
-     ports:
-       - 29093:29093
-       - 9999:9999
-     environment:
-       KAFKA_BROKER_ID: 2
-       KAFKA_ZOOKEEPER_CONNECT: zookeeper0:2183
-       KAFKA_ADVERTISED_LISTENERS: PLAINTEXT://kafka01:9092,PLAINTEXT_HOST://localhost:29093,PLAIN://kafka0:29090
-       KAFKA_LISTENER_SECURITY_PROTOCOL_MAP: PLAINTEXT:PLAINTEXT,PLAINTEXT_HOST:PLAINTEXT,PLAIN:PLAINTEXT
-       KAFKA_INTER_BROKER_LISTENER_NAME: PLAINTEXT
-       KAFKA_OFFSETS_TOPIC_REPLICATION_FACTOR: 2
-       JMX_PORT: 9997
-       KAFKA_JMX_OPTS: -Dcom.sun.management.jmxremote -Dcom.sun.management.jmxremote.authenticate=false -Dcom.sun.management.jmxremote.ssl=false -Djava.rmi.server.hostname=localhost -Dcom.sun.management.jmxremote.rmi.port=9997
-=======
-#
-#  kafka01:
-#    image: confluentinc/cp-kafka:5.1.0
-#    depends_on:
-#      - zookeeper0
-#    ports:
-#      - 29093:29093
-#      - 9999:9999
-#    environment:
-#      KAFKA_BROKER_ID: 2
-#      KAFKA_ZOOKEEPER_CONNECT: zookeeper0:2183
-#      KAFKA_ADVERTISED_LISTENERS: PLAINTEXT://kafka01:9092,PLAINTEXT_HOST://localhost:29093,PLAIN://kafka0:29090
-#      KAFKA_LISTENER_SECURITY_PROTOCOL_MAP: PLAINTEXT:PLAINTEXT,PLAINTEXT_HOST:PLAINTEXT,PLAIN:PLAINTEXT
-#      KAFKA_INTER_BROKER_LISTENER_NAME: PLAINTEXT
-#      KAFKA_OFFSETS_TOPIC_REPLICATION_FACTOR: 2
-#      JMX_PORT: 9997
-#      KAFKA_JMX_OPTS: -Dcom.sun.management.jmxremote -Dcom.sun.management.jmxremote.authenticate=false -Dcom.sun.management.jmxremote.ssl=false -Djava.rmi.server.hostname=localhost -Dcom.sun.management.jmxremote.rmi.port=9997
->>>>>>> 66afaa49
+    image: confluentinc/cp-kafka:5.1.0
+    depends_on:
+      - zookeeper0
+    ports:
+      - 29093:29093
+      - 9999:9999
+    environment:
+      KAFKA_BROKER_ID: 2
+      KAFKA_ZOOKEEPER_CONNECT: zookeeper0:2183
+      KAFKA_ADVERTISED_LISTENERS: PLAINTEXT://kafka01:9092,PLAINTEXT_HOST://localhost:29093,PLAIN://kafka0:29090
+      KAFKA_LISTENER_SECURITY_PROTOCOL_MAP: PLAINTEXT:PLAINTEXT,PLAINTEXT_HOST:PLAINTEXT,PLAIN:PLAINTEXT
+      KAFKA_INTER_BROKER_LISTENER_NAME: PLAINTEXT
+      KAFKA_OFFSETS_TOPIC_REPLICATION_FACTOR: 2
+      JMX_PORT: 9997
+      KAFKA_JMX_OPTS: -Dcom.sun.management.jmxremote -Dcom.sun.management.jmxremote.authenticate=false -Dcom.sun.management.jmxremote.ssl=false -Djava.rmi.server.hostname=localhost -Dcom.sun.management.jmxremote.rmi.port=9997
 
   kafka-init-topics0:
     image: confluentinc/cp-kafka:5.1.0
     depends_on:
       - kafka0
-      - kafka1
-    command:
-                "kafka-console-producer --broker-list kafka1:9092 --topic secondUsers && \
-                This is message 1 && \
-                This is message 2 && \
-                This is message 3 && \
-                Message 4 && \
-                Message 5"
+    command: "bash -c 'echo Waiting for Kafka to be ready... && \
+                cub kafka-ready -b kafka0:9092 1 20 && \
+                kafka-topics --create --topic users --partitions 2 --replication-factor 2 --if-not-exists --zookeeper zookeeper0:2183 && \
+                kafka-topics --create --topic messages --partitions 3 --replication-factor 2 --if-not-exists --zookeeper zookeeper0:2183'"
     environment:
       KAFKA_BROKER_ID: ignored
       KAFKA_ZOOKEEPER_CONNECT: ignored
@@ -103,10 +79,7 @@
       KAFKA_ADVERTISED_LISTENERS: PLAINTEXT://kafka1:9092,PLAINTEXT_HOST://localhost:29092,PLAIN://localhost:29090
       KAFKA_LISTENER_SECURITY_PROTOCOL_MAP: PLAINTEXT:PLAINTEXT,PLAINTEXT_HOST:PLAINTEXT,PLAIN:PLAINTEXT
       KAFKA_INTER_BROKER_LISTENER_NAME: PLAINTEXT
-<<<<<<< HEAD
-=======
       KAFKA_OFFSETS_TOPIC_REPLICATION_FACTOR: 1
->>>>>>> 66afaa49
       JMX_PORT: 9998
       KAFKA_JMX_OPTS: -Dcom.sun.management.jmxremote -Dcom.sun.management.jmxremote.authenticate=false -Dcom.sun.management.jmxremote.ssl=false -Djava.rmi.server.hostname=localhost -Dcom.sun.management.jmxremote.rmi.port=9998
 
@@ -124,21 +97,21 @@
     networks:
      - default
 
-#  schemaregistry0:
-#    image: confluentinc/cp-schema-registry:5.1.0
-#    depends_on:
-#      - zookeeper0
-#      - kafka0
-#      - kafka01
-#    ports:
-#      - 8085:8085
-#    environment:
-#      SCHEMA_REGISTRY_KAFKASTORE_BOOTSTRAP_SERVERS: PLAINTEXT://kafka0:9092,PLAINTEXT://kafka01:9092
-#      SCHEMA_REGISTRY_KAFKASTORE_CONNECTION_URL: zookeeper0:2183
-#      SCHEMA_REGISTRY_KAFKASTORE_SECURITY_PROTOCOL: PLAINTEXT
-#      SCHEMA_REGISTRY_HOST_NAME: schemaregistry
-#      SCHEMA_REGISTRY_LISTENERS: http://0.0.0.0:8085
-#
-#      SCHEMA_REGISTRY_SCHEMA_REGISTRY_INTER_INSTANCE_PROTOCOL: "http"
-#      SCHEMA_REGISTRY_LOG4J_ROOT_LOGLEVEL: INFO
-#      SCHEMA_REGISTRY_KAFKASTORE_TOPIC: _schemas+  schemaregistry0:
+    image: confluentinc/cp-schema-registry:5.1.0
+    depends_on:
+      - zookeeper0
+      - kafka0
+      - kafka01
+    ports:
+      - 8085:8085
+    environment:
+      SCHEMA_REGISTRY_KAFKASTORE_BOOTSTRAP_SERVERS: PLAINTEXT://kafka0:9092,PLAINTEXT://kafka01:9092
+      SCHEMA_REGISTRY_KAFKASTORE_CONNECTION_URL: zookeeper0:2183
+      SCHEMA_REGISTRY_KAFKASTORE_SECURITY_PROTOCOL: PLAINTEXT
+      SCHEMA_REGISTRY_HOST_NAME: schemaregistry
+      SCHEMA_REGISTRY_LISTENERS: http://0.0.0.0:8085
+
+      SCHEMA_REGISTRY_SCHEMA_REGISTRY_INTER_INSTANCE_PROTOCOL: "http"
+      SCHEMA_REGISTRY_LOG4J_ROOT_LOGLEVEL: INFO
+      SCHEMA_REGISTRY_KAFKASTORE_TOPIC: _schemas