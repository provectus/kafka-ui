openapi: 3.0.0
info:
  description: Api Documentation
  version: 0.1.0
  title: Api Documentation
  termsOfService: urn:tos
  contact: { }
  license:
    name: Apache 2.0
    url: http://www.apache.org/licenses/LICENSE-2.0
tags:
  - name: /api/clusters
  - name: /api/clusters/connects
servers:
  - url: /localhost

paths:
  /api/clusters:
    get:
      tags:
        - Clusters
      summary: getClusters
      operationId: getClusters
      responses:
        200:
          description: OK
          content:
            application/json:
              schema:
                type: array
                items:
                  $ref: '#/components/schemas/Cluster'


  /api/clusters/{clusterName}/cache:
    post:
      tags:
        - Clusters
      summary: updateClusterInfo
      operationId: updateClusterInfo
      parameters:
        - name: clusterName
          in: path
          required: true
          schema:
            type: string
      responses:
        200:
          description: OK
          content:
            application/json:
              schema:
                $ref: '#/components/schemas/Cluster'
        404:
          description: Not found


  /api/clusters/{clusterName}/brokers:
    get:
      tags:
        - Brokers
      summary: getBrokers
      operationId: getBrokers
      parameters:
        - name: clusterName
          in: path
          required: true
          schema:
            type: string
      responses:
        200:
          description: OK
          content:
            application/json:
              schema:
                type: array
                items:
                  $ref: '#/components/schemas/Broker'

  /api/clusters/{clusterName}/brokers/{id}/configs:
    get:
      tags:
        - Brokers
      summary: getBrokerConfig
      operationId: getBrokerConfig
      parameters:
        - name: clusterName
          in: path
          required: true
          schema:
            type: string
        - name: id
          in: path
          required: true
          schema:
            type: integer
      responses:
        200:
          description: OK
          content:
            application/json:
              schema:
                type: array
                items:
                  $ref: '#/components/schemas/BrokerConfig'
        404:
          description: Not found

  /api/clusters/{clusterName}/brokers/{id}/configs/{name}:
    put:
      tags:
        - Brokers
      summary: updateBrokerConfigByName
      operationId: updateBrokerConfigByName
      parameters:
        - name: clusterName
          in: path
          required: true
          schema:
            type: string
        - name: id
          in: path
          required: true
          schema:
            type: integer
        - name: name
          in: path
          required: true
          schema:
            type: string
      requestBody:
        content:
          application/json:
            schema:
              $ref: '#/components/schemas/BrokerConfigItem'
      responses:
        200:
          description: OK

  /api/clusters/{clusterName}/metrics:
    get:
      tags:
        - Clusters
      summary: getClusterMetrics
      operationId: getClusterMetrics
      parameters:
        - name: clusterName
          in: path
          required: true
          schema:
            type: string
      responses:
        200:
          description: OK
          content:
            application/json:
              schema:
                $ref: '#/components/schemas/ClusterMetrics'

  /api/clusters/{clusterName}/stats:
    get:
      tags:
        - Clusters
      summary: getClusterStats
      operationId: getClusterStats
      parameters:
        - name: clusterName
          in: path
          required: true
          schema:
            type: string
      responses:
        200:
          description: OK
          content:
            application/json:
              schema:
                $ref: '#/components/schemas/ClusterStats'

  /api/clusters/{clusterName}/brokers/{id}/metrics:
    get:
      tags:
        - Brokers
      summary: getBrokersMetrics
      operationId: getBrokersMetrics
      parameters:
        - name: clusterName
          in: path
          required: true
          schema:
            type: string
        - name: id
          in: path
          required: true
          schema:
            type: integer
      responses:
        200:
          description: OK
          content:
            application/json:
              schema:
                $ref: '#/components/schemas/BrokerMetrics'

  /api/clusters/{clusterName}/brokers/logdirs:
    get:
      tags:
        - Brokers
      summary: getAllBrokersLogdirs
      operationId: getAllBrokersLogdirs
      parameters:
        - name: clusterName
          in: path
          required: true
          schema:
            type: string
        - name: broker
          in: query
          description: array of broker ids
          required: false
          schema:
            type: array
            items:
              type: integer
      responses:
        200:
          description: OK
          content:
            application/json:
              schema:
                type: array
                items:
                  $ref: '#/components/schemas/BrokersLogdirs'

  /api/clusters/{clusterName}/brokers/{id}/logdirs:
    patch:
      tags:
        - Brokers
      summary: updateBrokerTopicPartitionLogDir
      operationId: updateBrokerTopicPartitionLogDir
      parameters:
        - name: clusterName
          in: path
          required: true
          schema:
            type: string
        - name: id
          in: path
          required: true
          schema:
            type: integer
      requestBody:
        content:
          application/json:
            schema:
              $ref: '#/components/schemas/BrokerLogdirUpdate'
      responses:
        200:
          description: OK

  /api/clusters/{clusterName}/topics:
    get:
      tags:
        - Topics
      summary: getTopics
      operationId: getTopics
      parameters:
        - name: clusterName
          in: path
          required: true
          schema:
            type: string
        - name: page
          in: query
          required: false
          schema:
            type: integer
        - name: perPage
          in: query
          required: false
          schema:
            type: integer
        - name: showInternal
          in: query
          required: false
          schema:
            type: boolean
        - name: search
          in: query
          required: false
          schema:
            type: string
        - name: orderBy
          in: query
          required: false
          schema:
            $ref: '#/components/schemas/TopicColumnsToSort'
        - name: sortOrder
          in: query
          required: false
          schema:
            $ref: '#/components/schemas/SortOrder'
      responses:
        200:
          description: OK
          content:
            application/json:
              schema:
                $ref: '#/components/schemas/TopicsResponse'
    post:
      tags:
        - Topics
      summary: createTopic
      operationId: createTopic
      parameters:
        - name: clusterName
          in: path
          required: true
          schema:
            type: string
      requestBody:
        content:
          application/json:
            schema:
              $ref: '#/components/schemas/TopicCreation'
      responses:
        201:
          description: Created
          content:
            application/json:
              schema:
                $ref: '#/components/schemas/Topic'

  /api/clusters/{clusterName}/topics/{topicName}/clone:
    post:
      tags:
        - Topics
      summary: cloneTopic
      operationId: cloneTopic
      parameters:
        - name: clusterName
          in: path
          required: true
          schema:
            type: string
        - name: topicName
          in: path
          required: true
          schema:
            type: string
        - name: newTopicName
          in: query
          required: true
          schema:
            type: string
      responses:
        201:
          description: Created
          content:
            application/json:
              schema:
                $ref: '#/components/schemas/Topic'
        404:
          description: Not found

  /api/clusters/{clusterName}/topics/{topicName}/analysis:
    get:
      tags:
        - Topics
      summary: getTopicAnalysis
      operationId: getTopicAnalysis
      parameters:
        - name: clusterName
          in: path
          required: true
          schema:
            type: string
        - name: topicName
          in: path
          required: true
          schema:
            type: string
      responses:
        200:
          description: OK
          content:
            application/json:
              schema:
                $ref: '#/components/schemas/TopicAnalysis'
        404:
          description: Not found
    post:
      tags:
        - Topics
      summary: analyzeTopic
      operationId: analyzeTopic
      parameters:
        - name: clusterName
          in: path
          required: true
          schema:
            type: string
        - name: topicName
          in: path
          required: true
          schema:
            type: string
      responses:
        200:
          description: Analysis started
        404:
          description: Not found
    delete:
      tags:
        - Topics
      summary: cancelTopicAnalysis
      operationId: cancelTopicAnalysis
      parameters:
        - name: clusterName
          in: path
          required: true
          schema:
            type: string
        - name: topicName
          in: path
          required: true
          schema:
            type: string
      responses:
        200:
          description: Analysis cancelled
        404:
          description: Not found


  /api/clusters/{clusterName}/topics/{topicName}:
    get:
      tags:
        - Topics
      summary: getTopicDetails
      operationId: getTopicDetails
      parameters:
        - name: clusterName
          in: path
          required: true
          schema:
            type: string
        - name: topicName
          in: path
          required: true
          schema:
            type: string
      responses:
        200:
          description: OK
          content:
            application/json:
              schema:
                $ref: '#/components/schemas/TopicDetails'
    post:
      tags:
        - Topics
      summary: recreateTopic
      operationId: recreateTopic
      parameters:
        - name: clusterName
          in: path
          required: true
          schema:
            type: string
        - name: topicName
          in: path
          required: true
          schema:
            type: string
      responses:
        201:
          description: Created
          content:
            application/json:
              schema:
                $ref: '#/components/schemas/Topic'
        404:
          description: Not found
        408:
          description: Topic recreation timeout
    patch:
      tags:
        - Topics
      summary: updateTopic
      operationId: updateTopic
      parameters:
        - name: clusterName
          in: path
          required: true
          schema:
            type: string
        - name: topicName
          in: path
          required: true
          schema:
            type: string
      requestBody:
        content:
          application/json:
            schema:
              $ref: '#/components/schemas/TopicUpdate'
      responses:
        200:
          description: Updated
          content:
            application/json:
              schema:
                $ref: '#/components/schemas/Topic'
    delete:
      tags:
        - Topics
      summary: deleteTopic
      operationId: deleteTopic
      parameters:
        - name: clusterName
          in: path
          required: true
          schema:
            type: string
        - name: topicName
          in: path
          required: true
          schema:
            type: string
      responses:
        200:
          description: OK
        404:
          description: Not found

  /api/clusters/{clusterName}/topics/{topicName}/config:
    get:
      tags:
        - Topics
      summary: getTopicConfigs
      operationId: getTopicConfigs
      parameters:
        - name: clusterName
          in: path
          required: true
          schema:
            type: string
        - name: topicName
          in: path
          required: true
          schema:
            type: string
      responses:
        200:
          description: OK
          content:
            application/json:
              schema:
                type: array
                items:
                  $ref: '#/components/schemas/TopicConfig'

  /api/clusters/{clusterName}/topics/{topicName}/replications:
    patch:
      tags:
        - Topics
      summary: changeReplicationFactor
      operationId: changeReplicationFactor
      parameters:
        - name: clusterName
          in: path
          required: true
          schema:
            type: string
        - name: topicName
          in: path
          required: true
          schema:
            type: string
      requestBody:
        content:
          application/json:
            schema:
              $ref: '#/components/schemas/ReplicationFactorChange'
      responses:
        200:
          description: OK
          content:
            application/json:
              schema:
                $ref: '#/components/schemas/ReplicationFactorChangeResponse'
        404:
          description: Not found
        400:
          description: Bad Request

  /api/clusters/{clusterName}/topic/{topicName}/serdes:
    get:
      tags:
        - Messages
      summary: getSerdes
      operationId: getSerdes
      parameters:
        - name: clusterName
          in: path
          required: true
          schema:
            type: string
        - name: topicName
          in: path
          required: true
          schema:
            type: string
        - name: use
          in: query
          required: true
          schema:
            $ref: '#/components/schemas/SerdeUsage'
      responses:
        200:
          description: OK
          content:
            application/json:
              schema:
                $ref: '#/components/schemas/TopicSerdeSuggestion'


  /api/clusters/{clusterName}/topics/{topicName}/messages:
    get:
      tags:
        - Messages
      summary: getTopicMessages
      operationId: getTopicMessages
      parameters:
        - name: clusterName
          in: path
          required: true
          schema:
            type: string
        - name: topicName
          in: path
          required: true
          schema:
            type: string
        - name: seekType
          in: query
          schema:
            $ref: "#/components/schemas/SeekType"
        - name: seekTo
          in: query
          schema:
            type: array
            items:
              type: string
          description: The format is [partition]::[offset] for specifying offsets or [partition]::[timestamp in millis] for specifying timestamps
        - name: limit
          in: query
          schema:
            type: integer
        - name: q
          in: query
          schema:
            type: string
        - name: filterQueryType
          in: query
          schema:
            $ref:  "#/components/schemas/MessageFilterType"
        - name: seekDirection
          in: query
          schema:
            $ref: "#/components/schemas/SeekDirection"
        - name: keySerde
          in: query
          description: "Serde that should be used for deserialization. Will be chosen automatically if not set."
          schema:
            type: string
        - name: valueSerde
          in: query
          description: "Serde that should be used for deserialization. Will be chosen automatically if not set."
          schema:
            type: string
      responses:
        200:
          description: OK
          content:
            text/event-stream:
              schema:
                type: array
                items:
                  $ref: '#/components/schemas/TopicMessageEvent'
    delete:
      tags:
        - Messages
      summary: deleteTopicMessages
      operationId: deleteTopicMessages
      parameters:
        - name: clusterName
          in: path
          required: true
          schema:
            type: string
        - name: topicName
          in: path
          required: true
          schema:
            type: string
        - name: partitions
          in: query
          required: false
          schema:
            type: array
            items:
              type: integer
      responses:
        200:
          description: OK
        404:
          description: Not found
    post:
      tags:
        - Messages
      summary: sendTopicMessages
      operationId: sendTopicMessages
      parameters:
        - name: clusterName
          in: path
          required: true
          schema:
            type: string
        - name: topicName
          in: path
          required: true
          schema:
            type: string
      requestBody:
        content:
          application/json:
            schema:
              $ref: '#/components/schemas/CreateTopicMessage'
      responses:
        200:
          description: OK
        404:
          description: Not found

  /api/clusters/{clusterName}/topics/{topicName}/consumer-groups:
    get:
      tags:
        - Consumer Groups
      summary: get Consumer Groups By Topics
      operationId: getTopicConsumerGroups
      parameters:
        - name: clusterName
          in: path
          required: true
          schema:
            type: string
        - name: topicName
          in: path
          required: true
          schema:
            type: string
      responses:
        200:
          description: OK
          content:
            application/json:
              schema:
                type: array
                items:
                  $ref: '#/components/schemas/ConsumerGroup'

  /api/clusters/{clusterName}/consumer-groups/paged:
    get:
      tags:
        - Consumer Groups
      summary: Get consumer croups with paging support
      operationId: getConsumerGroupsPage
      parameters:
        - name: clusterName
          in: path
          required: true
          schema:
            type: string
        - name: page
          in: query
          required: false
          schema:
            type: integer
        - name: perPage
          in: query
          required: false
          schema:
            type: integer
        - name: search
          in: query
          required: false
          schema:
            type: string
        - name: orderBy
          in: query
          required: false
          schema:
            $ref: '#/components/schemas/ConsumerGroupOrdering'
        - name: sortOrder
          in: query
          required: false
          schema:
            $ref: '#/components/schemas/SortOrder'
      responses:
        200:
          description: OK
          content:
            application/json:
              schema:
                $ref: '#/components/schemas/ConsumerGroupsPageResponse'


  /api/clusters/{clusterName}/consumer-groups/{id}:
    get:
      tags:
        - Consumer Groups
      summary: get Consumer Group By Id
      operationId: getConsumerGroup
      parameters:
        - name: clusterName
          in: path
          required: true
          schema:
            type: string
        - name: id
          in: path
          required: true
          schema:
            type: string
      responses:
        200:
          description: OK
          content:
            application/json:
              schema:
                $ref: '#/components/schemas/ConsumerGroupDetails'

    delete:
      tags:
        - Consumer Groups
      summary: Delete Consumer Group by ID
      operationId: deleteConsumerGroup
      parameters:
        - name: clusterName
          in: path
          required: true
          schema:
            type: string
        - name: id
          in: path
          required: true
          schema:
            type: string
      responses:
        200:
          description: OK

  /api/clusters/{clusterName}/consumer-groups/{id}/offsets:
    post:
      tags:
        - Consumer Groups
      summary: resets consumer group offsets
      operationId: resetConsumerGroupOffsets
      parameters:
        - name: clusterName
          in: path
          required: true
          schema:
            type: string
        - name: id
          in: path
          required: true
          schema:
            type: string
      requestBody:
        content:
          application/json:
            schema:
              $ref: '#/components/schemas/ConsumerGroupOffsetsReset'
      responses:
        200:
          description: OK

  /api/clusters/{clusterName}/schemas:
    post:
      tags:
        - Schemas
      summary: create a new subject schema or update existing subject schema
      operationId: createNewSchema
      parameters:
        - name: clusterName
          in: path
          required: true
          schema:
            type: string
      requestBody:
        content:
          application/json:
            schema:
              $ref: '#/components/schemas/NewSchemaSubject'
      responses:
        200:
          description: Ok
          content:
            application/json:
              schema:
                $ref: '#/components/schemas/SchemaSubject'
        400:
          description: Bad request
        409:
          description: Duplicate schema
        422:
          description: Invalid parameters
    get:
      tags:
        - Schemas
      summary: get all schemas of latest version from Schema Registry service
      operationId: getSchemas
      parameters:
        - name: clusterName
          in: path
          required: true
          schema:
            type: string
        - name: page
          in: query
          required: false
          schema:
            type: integer
        - name: perPage
          in: query
          required: false
          schema:
            type: integer
        - name: search
          in: query
          required: false
          schema:
            type: string
      responses:
        200:
          description: OK
          content:
            application/json:
              schema:
                $ref: '#/components/schemas/SchemaSubjectsResponse'

  /api/clusters/{clusterName}/schemas/{subject}:
    delete:
      tags:
        - Schemas
      summary: delete schema from Schema Registry service
      operationId: deleteSchema
      parameters:
        - name: clusterName
          in: path
          required: true
          schema:
            type: string
        - name: subject
          in: path
          required: true
          schema:
            type: string
      responses:
        200:
          description: OK
        404:
          description: Not found

  /api/clusters/{clusterName}/schemas/{subject}/versions:
    get:
      tags:
        - Schemas
      summary: get all version of subject from Schema Registry service
      operationId: getAllVersionsBySubject
      parameters:
        - name: clusterName
          in: path
          required: true
          schema:
            type: string
        - name: subject
          in: path
          required: true
          schema:
            type: string
      responses:
        200:
          description: OK
          content:
            application/json:
              schema:
                type: array
                items:
                  $ref: '#/components/schemas/SchemaSubject'

  /api/clusters/{clusterName}/schemas/{subject}/latest:
    get:
      tags:
        - Schemas
      summary: get the latest schema from Schema Registry service
      operationId: getLatestSchema
      parameters:
        - name: clusterName
          in: path
          required: true
          schema:
            type: string
        - name: subject
          in: path
          required: true
          schema:
            type: string
      responses:
        200:
          description: OK
          content:
            application/json:
              schema:
                $ref: '#/components/schemas/SchemaSubject'
    delete:
      tags:
        - Schemas
      summary: delete the latest schema from schema registry
      operationId: deleteLatestSchema
      parameters:
        - name: clusterName
          in: path
          required: true
          schema:
            type: string
        - name: subject
          in: path
          required: true
          schema:
            type: string
      responses:
        200:
          description: OK
        404:
          description: Not found


  /api/clusters/{clusterName}/schemas/{subject}/versions/{version}:
    get:
      tags:
        - Schemas
      summary: get schema by version from Schema Registry service
      operationId: getSchemaByVersion
      parameters:
        - name: clusterName
          in: path
          required: true
          schema:
            type: string
        - name: subject
          in: path
          required: true
          schema:
            type: string
        - name: version
          in: path
          required: true
          schema:
            type: integer
      responses:
        200:
          description: OK
          content:
            application/json:
              schema:
                $ref: '#/components/schemas/SchemaSubject'
    delete:
      tags:
        - Schemas
      summary: delete schema by version from schema registry
      operationId: deleteSchemaByVersion
      parameters:
        - name: clusterName
          in: path
          required: true
          schema:
            type: string
        - name: subject
          in: path
          required: true
          schema:
            type: string
        - name: version
          in: path
          required: true
          schema:
            type: integer
      responses:
        200:
          description: OK
        404:
          description: Not found

  /api/clusters/{clusterName}/schemas/compatibility:
    get:
      tags:
        - Schemas
      summary: Get global schema compatibility level
      operationId: getGlobalSchemaCompatibilityLevel
      parameters:
        - name: clusterName
          in: path
          required: true
          schema:
            type: string
      responses:
        200:
          description: OK
          content:
            application/json:
              schema:
                $ref: '#/components/schemas/CompatibilityLevel'
    put:
      tags:
        - Schemas
      summary: Update compatibility level globally
      operationId: updateGlobalSchemaCompatibilityLevel
      parameters:
        - name: clusterName
          in: path
          required: true
          schema:
            type: string
      requestBody:
        content:
          application/json:
            schema:
              $ref: '#/components/schemas/CompatibilityLevel'
      responses:
        200:
          description: OK
        404:
          description: Not Found

  /api/clusters/{clusterName}/schemas/{subject}/compatibility:
    put:
      tags:
        - Schemas
      summary: Update compatibility level for specific schema.
      operationId: updateSchemaCompatibilityLevel
      parameters:
        - name: clusterName
          in: path
          required: true
          schema:
            type: string
        - name: subject
          in: path
          required: true
          schema:
            type: string
      requestBody:
        content:
          application/json:
            schema:
              $ref: '#/components/schemas/CompatibilityLevel'
      responses:
        200:
          description: OK
        404:
          description: Not Found

  /api/clusters/{clusterName}/schemas/{subject}/check:
    post:
      tags:
        - Schemas
      summary: Check compatibility of the schema.
      operationId: checkSchemaCompatibility
      parameters:
        - name: clusterName
          in: path
          required: true
          schema:
            type: string
        - name: subject
          in: path
          required: true
          schema:
            type: string
      requestBody:
        content:
          application/json:
            schema:
              $ref: '#/components/schemas/NewSchemaSubject'
      responses:
        200:
          description: OK
          content:
            application/json:
              schema:
                $ref: '#/components/schemas/CompatibilityCheckResponse'
        404:
          description: Not Found

  /api/clusters/{clusterName}/connects:
    get:
      tags:
        - Kafka Connect
      summary: get all kafka connect instances
      operationId: getConnects
      parameters:
        - name: clusterName
          in: path
          required: true
          schema:
            type: string
      responses:
        200:
          description: OK
          content:
            application/json:
              schema:
                type: array
                items:
                  $ref: '#/components/schemas/Connect'

  /api/clusters/{clusterName}/connectors:
    get:
      tags:
        - Kafka Connect
      summary: get filtered kafka connectors
      operationId: getAllConnectors
      parameters:
        - name: clusterName
          in: path
          required: true
          schema:
            type: string
        - name: search
          in: query
          required: false
          schema:
            type: string
        - name: orderBy
          in: query
          required: false
          schema:
            $ref: '#/components/schemas/ConnectorColumnsToSort'
        - name: sortOrder
          in: query
          required: false
          schema:
            $ref: '#/components/schemas/SortOrder'
      responses:
        200:
          description: OK
          content:
            application/json:
              schema:
                type: array
                items:
                  $ref: '#/components/schemas/FullConnectorInfo'

  /api/clusters/{clusterName}/connects/{connectName}/connectors:
    get:
      tags:
        - Kafka Connect
      summary: get connectors for provided kafka connect instance
      operationId: getConnectors
      parameters:
        - name: clusterName
          in: path
          required: true
          schema:
            type: string
        - name: connectName
          in: path
          required: true
          schema:
            type: string
      responses:
        200:
          description: OK
          content:
            application/json:
              schema:
                type: array
                items:
                  type: string
    post:
      tags:
        - Kafka Connect
      summary: create new connector
      operationId: createConnector
      parameters:
        - name: clusterName
          in: path
          required: true
          schema:
            type: string
        - name: connectName
          in: path
          required: true
          schema:
            type: string
      requestBody:
        content:
          application/json:
            schema:
              $ref: '#/components/schemas/NewConnector'
      responses:
        200:
          description: OK
          content:
            application/json:
              schema:
                $ref: '#/components/schemas/Connector'
        409:
          description: rebalance is in progress

  /api/clusters/{clusterName}/connects/{connectName}/connectors/{connectorName}:
    get:
      tags:
        - Kafka Connect
      summary: get information about the connector
      operationId: getConnector
      parameters:
        - name: clusterName
          in: path
          required: true
          schema:
            type: string
        - name: connectName
          in: path
          required: true
          schema:
            type: string
        - name: connectorName
          in: path
          required: true
          schema:
            type: string
      responses:
        200:
          description: OK
          content:
            application/json:
              schema:
                $ref: '#/components/schemas/Connector'
    delete:
      tags:
        - Kafka Connect
      summary: delete connector
      operationId: deleteConnector
      parameters:
        - name: clusterName
          in: path
          required: true
          schema:
            type: string
        - name: connectName
          in: path
          required: true
          schema:
            type: string
        - name: connectorName
          in: path
          required: true
          schema:
            type: string
      responses:
        200:
          description: OK
        409:
          description: rebalance is in progress

  /api/clusters/{clusterName}/connects/{connectName}/connectors/{connectorName}/action/{action}:
    post:
      tags:
        - Kafka Connect
      summary: update connector state (restart, pause or resume)
      operationId: updateConnectorState
      parameters:
        - name: clusterName
          in: path
          required: true
          schema:
            type: string
        - name: connectName
          in: path
          required: true
          schema:
            type: string
        - name: connectorName
          in: path
          required: true
          schema:
            type: string
        - name: action
          in: path
          required: true
          schema:
            $ref: '#/components/schemas/ConnectorAction'
      responses:
        200:
          description: OK
        409:
          description: rebalance is in progress

  /api/clusters/{clusterName}/connects/{connectName}/connectors/{connectorName}/config:
    get:
      tags:
        - Kafka Connect
      summary: get connector configuration
      operationId: getConnectorConfig
      parameters:
        - name: clusterName
          in: path
          required: true
          schema:
            type: string
        - name: connectName
          in: path
          required: true
          schema:
            type: string
        - name: connectorName
          in: path
          required: true
          schema:
            type: string
      responses:
        200:
          description: OK
          content:
            application/json:
              schema:
                $ref: '#/components/schemas/ConnectorConfig'
    put:
      tags:
        - Kafka Connect
      summary: update or create connector with provided config
      operationId: setConnectorConfig
      parameters:
        - name: clusterName
          in: path
          required: true
          schema:
            type: string
        - name: connectName
          in: path
          required: true
          schema:
            type: string
        - name: connectorName
          in: path
          required: true
          schema:
            type: string
      requestBody:
        content:
          application/json:
            schema:
              $ref: '#/components/schemas/ConnectorConfig'
      responses:
        200:
          description: OK
          content:
            application/json:
              schema:
                $ref: '#/components/schemas/Connector'
        409:
          description: rebalance is in progress

  /api/clusters/{clusterName}/connects/{connectName}/connectors/{connectorName}/tasks:
    get:
      tags:
        - Kafka Connect
      summary: get connector tasks
      operationId: getConnectorTasks
      parameters:
        - name: clusterName
          in: path
          required: true
          schema:
            type: string
        - name: connectName
          in: path
          required: true
          schema:
            type: string
        - name: connectorName
          in: path
          required: true
          schema:
            type: string
      responses:
        200:
          description: OK
          content:
            application/json:
              schema:
                type: array
                items:
                  $ref: '#/components/schemas/Task'

  /api/clusters/{clusterName}/connects/{connectName}/connectors/{connectorName}/tasks/{taskId}/action/restart:
    post:
      tags:
        - Kafka Connect
      summary: restart connector task
      operationId: restartConnectorTask
      parameters:
        - name: clusterName
          in: path
          required: true
          schema:
            type: string
        - name: connectName
          in: path
          required: true
          schema:
            type: string
        - name: connectorName
          in: path
          required: true
          schema:
            type: string
        - name: taskId
          in: path
          required: true
          schema:
            type: integer
      responses:
        200:
          description: OK


  /api/clusters/{clusterName}/ksql/v2:
    post:
      tags:
        - Ksql
      summary: executeKsql
      operationId: executeKsql
      parameters:
        - name: clusterName
          in: path
          required: true
          schema:
            type: string
      requestBody:
        content:
          application/json:
            schema:
              $ref: '#/components/schemas/KsqlCommandV2'
      responses:
        200:
          description: OK
          content:
            application/json:
              schema:
                $ref: '#/components/schemas/KsqlCommandV2Response'

  /api/clusters/{clusterName}/ksql/tables:
    get:
      tags:
        - Ksql
      summary: listTables
      operationId: listTables
      parameters:
        - name: clusterName
          in: path
          required: true
          schema:
            type: string
      responses:
        200:
          description: OK
          content:
            application/json:
              schema:
                type: array
                items:
                  $ref: '#/components/schemas/KsqlTableDescription'

  /api/clusters/{clusterName}/ksql/streams:
    get:
      tags:
        - Ksql
      summary: listStreams
      operationId: listStreams
      parameters:
        - name: clusterName
          in: path
          required: true
          schema:
            type: string
      responses:
        200:
          description: OK
          content:
            application/json:
              schema:
                type: array
                items:
                  $ref: '#/components/schemas/KsqlStreamDescription'

  /api/clusters/{clusterName}/ksql/response:
    get:
      tags:
        - Ksql
      summary: Open SSE pipe
      operationId: openKsqlResponsePipe
      parameters:
        - name: clusterName
          in: path
          required: true
          schema:
            type: string
        - name: pipeId
          in: query
          required: true
          schema:
            type: string
      responses:
        200:
          description: OK
          content:
            text/event-stream:
              schema:
                type: array
                items:
                  $ref: '#/components/schemas/KsqlResponse'

  /api/clusters/{clusterName}/connects/{connectName}/plugins:
    get:
      tags:
        - Kafka Connect
      summary: get connector plugins
      operationId: getConnectorPlugins
      parameters:
        - name: clusterName
          in: path
          required: true
          schema:
            type: string
        - name: connectName
          in: path
          required: true
          schema:
            type: string
      responses:
        200:
          description: OK
          content:
            application/json:
              schema:
                type: array
                items:
                  $ref: '#/components/schemas/ConnectorPlugin'

  /api/clusters/{clusterName}/connects/{connectName}/plugins/{pluginName}/config/validate:
    put:
      tags:
        - Kafka Connect
      summary: validate connector plugin configuration
      operationId: validateConnectorPluginConfig
      parameters:
        - name: clusterName
          in: path
          required: true
          schema:
            type: string
        - name: connectName
          in: path
          required: true
          schema:
            type: string
        - name: pluginName
          in: path
          required: true
          schema:
            type: string
      requestBody:
        content:
          application/json:
            schema:
              $ref: '#/components/schemas/ConnectorConfig'
      responses:
        200:
          description: OK
          content:
            application/json:
              schema:
                $ref: '#/components/schemas/ConnectorPluginConfigValidationResponse'

  /api/clusters/{clusterName}/topics/{topicName}/partitions:
    patch:
      tags:
        - Topics
      summary: increaseTopicPartitions
      operationId: increaseTopicPartitions
      parameters:
        - name: clusterName
          in: path
          required: true
          schema:
            type: string
        - name: topicName
          in: path
          required: true
          schema:
            type: string
      requestBody:
        content:
          application/json:
            schema:
              $ref: '#/components/schemas/PartitionsIncrease'
      responses:
        200:
          description: OK
          content:
            application/json:
              schema:
                $ref: '#/components/schemas/PartitionsIncreaseResponse'
        404:
          description: Not found
  /api/info/timestampformat:
    get:
      tags:
        - TimeStampFormat
      summary: get system default datetime format
      operationId: getTimeStampFormat
      responses:
        200:
          description: OK
          content:
            application/json:
              schema:
                $ref: '#/components/schemas/TimeStampFormat'

<<<<<<< HEAD
  /api/access/permissions:
    get:
      tags:
        - Access
      summary: get user permissions
      operationId: getPermissions
=======
  /api/info/timestampformat/iso:
    get:
      tags:
        - TimeStampFormat
      summary: get system default datetime format (in ISO format, for JS)
      operationId: getTimeStampFormatISO
>>>>>>> 9f5d9126
      responses:
        200:
          description: OK
          content:
            application/json:
              schema:
<<<<<<< HEAD
                type: array
                items:
                  $ref: '#/components/schemas/UserPermission'

  /api/access/evictCache:
    post:
      tags:
        - Access
      summary: evict permissions cache
      operationId: evictCache
      responses:
        200:
          description: OK

  /api/access/reloadRoles:
    post:
      tags:
        - Access
      summary: Reload roles and evict cache
      operationId: reloadRoles
      responses:
        200:
          description: OK
=======
                $ref: '#/components/schemas/TimeStampFormat'
>>>>>>> 9f5d9126

components:
  schemas:
    TopicSerdeSuggestion:
      type: object
      properties:
        key:
          type: array
          items:
            $ref: '#/components/schemas/SerdeDescription'
        value:
          type: array
          items:
            $ref: '#/components/schemas/SerdeDescription'

    SerdeDescription:
      type: object
      properties:
        name:
          type: string
        description:
          type: string
        preferred:
          description: "This serde was automatically chosen by cluster config. This should be enabled in UI by default. Also it will be used for deserialization if no serdes passed."
          type: boolean
        schema:
          type: string
        additionalProperties:
          type: object
          additionalProperties:
            type: object

    SerdeUsage:
      type: string
      enum:
        - SERIALIZE
        - DESERIALIZE

    ErrorResponse:
      description: Error object that will be returned with 4XX and 5XX HTTP statuses
      type: object
      properties:
        code:
          type: integer
          description: Internal error code (can be used for message formatting & localization on UI)
        message:
          type: string
          description: Error message
        timestamp:
          type: number
          description: Response unix timestamp in ms
        requestId:
          type: string
          description: Unique server-defined request id for convenient debugging
        fieldsErrors:
          type: array
          items:
            $ref: '#/components/schemas/FieldError'
        stackTrace:
          type: string

    FieldError:
      type: object
      properties:
        fieldName:
          type: string
          description: Name of field that violated format
        restrictions:
          description: Field format violations description (ex. ["size must be between 0 and 20", "must be a well-formed email address"])
          type: array
          items:
            type: string

    MetricsCollectionError:
      type: object
      properties:
        message:
          type: string
        stackTrace:
          type: string

    Cluster:
      type: object
      properties:
        name:
          type: string
        defaultCluster:
          type: boolean
        status:
          $ref: '#/components/schemas/ServerStatus'
        lastError:
          $ref: '#/components/schemas/MetricsCollectionError'
        brokerCount:
          type: integer
        onlinePartitionCount:
          type: integer
        topicCount:
          type: integer
        bytesInPerSec:
          type: number
        bytesOutPerSec:
          type: number
        readOnly:
          type: boolean
        version:
          type: string
        features:
          type: array
          items:
            type: string
            enum:
              - SCHEMA_REGISTRY
              - KAFKA_CONNECT
              - KSQL_DB
              - TOPIC_DELETION
      required:
        - id
        - name
        - status

    ServerStatus:
      type: string
      enum:
        - online
        - offline
        - initializing

    ClusterMetrics:
      type: object
      properties:
        items:
          type: array
          items:
            $ref: '#/components/schemas/Metric'

    ClusterStats:
      type: object
      properties:
        brokerCount:
          type: integer
        zooKeeperStatus:
          type: integer
          deprecated: true
        activeControllers:
          type: integer
        onlinePartitionCount:
          type: integer
        offlinePartitionCount:
          type: integer
        inSyncReplicasCount:
          type: integer
        outOfSyncReplicasCount:
          type: integer
        underReplicatedPartitionCount:
          type: integer
        diskUsage:
          type: array
          items:
            $ref: '#/components/schemas/BrokerDiskUsage'
        version:
          type: string

    BrokerDiskUsage:
      type: object
      properties:
        brokerId:
          type: integer
        segmentSize:
          type: integer
          format: int64
        segmentCount:
          type: integer
      required:
        - brokerId

    BrokerMetrics:
      type: object
      properties:
        segmentSize:
          type: integer
          format: int64
        segmentCount:
          type: integer
        metrics:
          type: array
          items:
            $ref: '#/components/schemas/Metric'

    BrokerLogdirs:
      type: object
      properties:
        name:
          type: string
        error:
          type: string
        topics:
          type: array
          items:
            $ref: '#/components/schemas/TopicLogdirs'

    BrokersLogdirs:
      type: object
      properties:
        name:
          type: string
        error:
          type: string
        topics:
          type: array
          items:
            $ref: '#/components/schemas/BrokerTopicLogdirs'

    TopicsResponse:
      type: object
      properties:
        pageCount:
          type: integer
        topics:
          type: array
          items:
            $ref: '#/components/schemas/Topic'

    TopicColumnsToSort:
      type: string
      enum:
        - NAME
        - OUT_OF_SYNC_REPLICAS
        - TOTAL_PARTITIONS
        - REPLICATION_FACTOR
        - SIZE

    ConnectorColumnsToSort:
      type: string
      enum:
        - NAME
        - CONNECT
        - TYPE
        - STATUS

    SortOrder:
      type: string
      enum:
        - ASC
        - DESC

    Topic:
      type: object
      properties:
        name:
          type: string
        internal:
          type: boolean
        partitionCount:
          type: integer
        replicationFactor:
          type: integer
        replicas:
          type: integer
        inSyncReplicas:
          type: integer
        segmentSize:
          type: integer
          format: int64
        segmentCount:
          type: integer
        bytesInPerSec:
          type: number
        bytesOutPerSec:
          type: number
        underReplicatedPartitions:
          type: integer
        cleanUpPolicy:
          $ref: '#/components/schemas/CleanUpPolicy'
        partitions:
          type: array
          items:
            $ref: "#/components/schemas/Partition"
      required:
        - name

    TopicAnalysis:
      type: object
      description: "Represents analysis state. Note: 'progress' and 'result' fields are set exclusively depending on analysis state."
      properties:
        progress:
          $ref: '#/components/schemas/TopicAnalysisProgress'
        result:
          $ref: '#/components/schemas/TopicAnalysisResult'

    TopicAnalysisProgress:
      type: object
      properties:
        startedAt:
          type: integer
          format: int64
        completenessPercent:
          type: number
        msgsScanned:
          type: integer
          format: int64
        bytesScanned:
          type: integer
          format: int64

    TopicAnalysisResult:
      type: object
      properties:
        startedAt:
          type: integer
          format: int64
        finishedAt:
          type: integer
          format: int64
        error:
          type: string
        totalStats:
          $ref: '#/components/schemas/TopicAnalysisStats'
        partitionStats:
          type: array
          items:
            $ref: "#/components/schemas/TopicAnalysisStats"

    TopicAnalysisStats:
      type: object
      properties:
        partition:
          type: integer
          format: int32
          description: "null if this is total stats"
        totalMsgs:
          type: integer
          format: int64
        minOffset:
          type: integer
          format: int64
        maxOffset:
          type: integer
          format: int64
        minTimestamp:
          type: integer
          format: int64
        maxTimestamp:
          type: integer
          format: int64
        nullKeys:
          type: integer
          format: int64
        nullValues:
          type: integer
          format: int64
        approxUniqKeys:
          type: integer
          format: int64
        approxUniqValues:
          type: integer
          format: int64
        keySize:
          $ref: "#/components/schemas/TopicAnalysisSizeStats"
        valueSize:
          $ref: "#/components/schemas/TopicAnalysisSizeStats"
        hourlyMsgCounts:
          type: array
          items:
            type: object
            properties:
              hourStart:
                type: integer
                format: int64
              count:
                type: integer
                format: int64

    TopicAnalysisSizeStats:
      type: object
      description: "All sizes in bytes"
      properties:
        sum:
          type: integer
          format: int64
        min:
          type: integer
          format: int64
        max:
          type: integer
          format: int64
        avg:
          type: integer
          format: int64
        prctl50:
          type: integer
          format: int64
        prctl75:
          type: integer
          format: int64
        prctl95:
          type: integer
          format: int64
        prctl99:
          type: integer
          format: int64
        prctl999:
          type: integer
          format: int64

    Replica:
      type: object
      properties:
        broker:
          type: integer
        leader:
          type: boolean
        inSync:
          type: boolean

    TopicDetails:
      type: object
      properties:
        name:
          type: string
        internal:
          type: boolean
        partitions:
          type: array
          items:
            $ref: "#/components/schemas/Partition"
        partitionCount:
          type: integer
        replicationFactor:
          type: integer
        replicas:
          type: integer
        inSyncReplicas:
          type: integer
        bytesInPerSec:
          type: number
        bytesOutPerSec:
          type: number
        segmentSize:
          type: integer
          format: int64
        segmentCount:
          type: integer
        underReplicatedPartitions:
          type: integer
        cleanUpPolicy:
          $ref: '#/components/schemas/CleanUpPolicy'
        keySerde:
          type: string
        valueSerde:
          type: string
      required:
        - name

    TopicConfig:
      type: object
      properties:
        name:
          type: string
        value:
          type: string
        defaultValue:
          type: string
        source:
          $ref: "#/components/schemas/ConfigSource"
        isSensitive:
          type: boolean
        isReadOnly:
          type: boolean
        synonyms:
          type: array
          items:
            $ref: "#/components/schemas/ConfigSynonym"
        doc:
          type: string
      required:
        - name

    TopicCreation:
      type: object
      properties:
        name:
          type: string
        partitions:
          type: integer
        replicationFactor:
          type: integer
        configs:
          type: object
          additionalProperties:
            type: string
      required:
        - name
        - partitions

    TopicUpdate:
      type: object
      properties:
        configs:
          type: object
          additionalProperties:
            type: string
      required:
        - configs

    Broker:
      type: object
      properties:
        id:
          type: integer
        host:
          type: string
        port:
          type: integer
      required:
        - id

    BrokerLogdirUpdate:
      type: object
      properties:
        topic:
          type: string
        partition:
          type: integer
        logDir:
          type: string

    ConsumerGroupState:
      type: string
      enum:
        - UNKNOWN
        - PREPARING_REBALANCE
        - COMPLETING_REBALANCE
        - STABLE
        - DEAD
        - EMPTY

    MessageFormat:
      type: string
      enum:
        - AVRO
        - JSON
        - PROTOBUF
        - UNKNOWN

    ConsumerGroup:
      type: object
      properties:
        groupId:
          type: string
        members:
          type: integer
        topics:
          type: integer
        simple:
          type: boolean
        partitionAssignor:
          type: string
        state:
          $ref: "#/components/schemas/ConsumerGroupState"
        coordinator:
          $ref: "#/components/schemas/Broker"
        messagesBehind:
          type: integer
          format: int64
          description: null if consumer group has no offsets committed
      required:
        - groupId

    ConsumerGroupOrdering:
      type: string
      enum:
        - NAME
        - MEMBERS
        - STATE

    ConsumerGroupsPageResponse:
      type: object
      properties:
        pageCount:
          type: integer
        consumerGroups:
          type: array
          items:
            $ref: '#/components/schemas/ConsumerGroup'

    CreateTopicMessage:
      type: object
      properties:
        partition:
          type: integer
        key:
          type: string
          nullable: true
        headers:
          type: object
          additionalProperties:
            type: string
        content:
          type: string
          nullable: true
        keySerde:
          type: string
          nullable: true
        valueSerde:
          type: string
          nullable: true
      required:
        - partition

    TopicMessageEvent:
      type: object
      properties:
        type:
          type: string
          enum:
            - PHASE
            - MESSAGE
            - CONSUMING
            - DONE
            - EMIT_THROTTLING
        message:
          $ref: "#/components/schemas/TopicMessage"
        phase:
          $ref: "#/components/schemas/TopicMessagePhase"
        consuming:
          $ref: "#/components/schemas/TopicMessageConsuming"

    TopicMessagePhase:
      type: object
      properties:
        name:
          type: string

    TimeStampFormat:
      type: object
      properties:
        timeStampFormat:
          type: string

    TopicMessageConsuming:
      type: object
      properties:
        bytesConsumed:
          type: integer
          format: int64
        elapsedMs:
          type: integer
          format: int64
        isCancelled:
          type: boolean
        messagesConsumed:
          type: integer
        filterApplyErrors:
          type: integer


    TopicMessage:
      type: object
      properties:
        partition:
          type: integer
        offset:
          type: integer
          format: int64
        timestamp:
          type: string
          format: date-time
        timestampType:
          type: string
          enum:
            - NO_TIMESTAMP_TYPE
            - CREATE_TIME
            - LOG_APPEND_TIME
        key:
          type: string
        headers:
          type: object
          additionalProperties:
            type: string
        content:
          type: string
        keyFormat:
          #deprecated - wont be filled - use 'keySerde' field instead
          $ref: "#/components/schemas/MessageFormat"
        valueFormat:
          #deprecated - wont be filled - use 'valueSerde' field instead
          $ref: "#/components/schemas/MessageFormat"
        keySize:
          type: integer
          format: int64
        valueSize:
          type: integer
          format: int64
        keySchemaId:
          deprecated: true
          description: deprecated - wont be filled - use 'keyDeserializeProperties' field instead
          type: string
        valueSchemaId:
          deprecated: true
          description: deprecated - wont be filled - use 'valueDeserializeProperties' field instead
          type: string
        headersSize:
          type: integer
          format: int64
        keySerde:
          type: string
        valueSerde:
          type: string
        keyDeserializeProperties:
          additionalProperties:
            type: object
        valueDeserializeProperties:
          additionalProperties:
            type: object
      required:
        - partition
        - offset
        - timestamp

    SeekType:
      type: string
      enum:
        - BEGINNING
        - OFFSET
        - TIMESTAMP
        - LATEST

    MessageFilterType:
      type: string
      enum:
        - STRING_CONTAINS
        - GROOVY_SCRIPT

    SeekDirection:
      type: string
      enum:
        - FORWARD
        - BACKWARD
        - TAILING
      default: FORWARD

    Partition:
      type: object
      properties:
        partition:
          type: integer
        leader:
          type: integer
        replicas:
          type: array
          items:
            $ref: '#/components/schemas/Replica'
        offsetMax:
          type: integer
          format: int64
        offsetMin:
          type: integer
          format: int64
      required:
        - topic
        - partition
        - offsetMax
        - offsetMin

    ConsumerGroupTopicPartition:
      type: object
      properties:
        topic:
          type: string
        partition:
          type: integer
        currentOffset:
          type: integer
          format: int64
        endOffset:
          type: integer
          format: int64
        messagesBehind:
          type: integer
          format: int64
          description: null if consumer group has no offsets committed
        consumerId:
          type: string
        host:
          type: string
      required:
        - topic
        - partition


    ConsumerGroupDetails:
      allOf:
        - $ref: '#/components/schemas/ConsumerGroup'
        - type: object
          properties:
            partitions:
              type: array
              items:
                $ref: '#/components/schemas/ConsumerGroupTopicPartition'

    Metric:
      type: object
      properties:
        name:
          type: string
        labels:
          type: string
          additionalProperties:
            type: string
        value:
          type: number

    TopicLogdirs:
      type: object
      properties:
        name:
          type: string
        partitions:
          type: array
          items:
            $ref: '#/components/schemas/TopicPartitionLogdir'

    BrokerTopicLogdirs:
      type: object
      properties:
        name:
          type: string
        partitions:
          type: array
          items:
            $ref: '#/components/schemas/BrokerTopicPartitionLogdir'

    TopicPartitionLogdir:
      type: object
      properties:
        partition:
          type: integer
        size:
          type: integer
          format: int64
        offsetLag:
          type: integer
          format: int64

    BrokerTopicPartitionLogdir:
      allOf:
        - $ref: '#/components/schemas/TopicPartitionLogdir'
        - type: object
          properties:
            broker:
              type: integer

    SchemaSubject:
      type: object
      properties:
        subject:
          type: string
        version:
          type: string
        id:
          type: integer
        schema:
          type: string
        compatibilityLevel:
          type: string
        schemaType:
          $ref: '#/components/schemas/SchemaType'
      required:
        - id
        - subject
        - version
        - schema
        - compatibilityLevel
        - schemaType

    NewSchemaSubject:
      type: object
      description: should be set for creating/updating schema subject
      properties:
        subject:
          type: string
        schema:
          type: string
        schemaType:
          $ref: '#/components/schemas/SchemaType'
          description: upon updating a schema, the type of an existing schema can't be changed
      required:
        - subject
        - schema
        - schemaType

    CompatibilityLevel:
      type: object
      properties:
        compatibility:
          type: string
          enum:
            - BACKWARD
            - BACKWARD_TRANSITIVE
            - FORWARD
            - FORWARD_TRANSITIVE
            - FULL
            - FULL_TRANSITIVE
            - NONE
      required:
        - compatibility

    SchemaType:
      type: string
      description: upon updating a schema, the type of an existing schema can't be changed
      enum:
        - AVRO
        - JSON
        - PROTOBUF

    CompatibilityCheckResponse:
      type: object
      properties:
        isCompatible:
          type: boolean
      required:
        - isCompatible

    SchemaSubjectsResponse:
      type: object
      properties:
        pageCount:
          type: integer
        schemas:
          type: array
          items:
            $ref: '#/components/schemas/SchemaSubject'

    Connect:
      type: object
      properties:
        name:
          type: string
        address:
          type: string
      required:
        - name

    ConnectorConfig:
      type: object
      additionalProperties:
        type: object

    TaskId:
      type: object
      properties:
        connector:
          type: string
        task:
          type: integer

    Task:
      type: object
      properties:
        id:
          $ref: '#/components/schemas/TaskId'
        status:
          $ref: '#/components/schemas/TaskStatus'
        config:
          $ref: '#/components/schemas/ConnectorConfig'
      required:
        - status

    NewConnector:
      type: object
      properties:
        name:
          type: string
        config:
          $ref: '#/components/schemas/ConnectorConfig'
      required:
        - name
        - config

    Connector:
      allOf:
        - $ref: '#/components/schemas/NewConnector'
        - type: object
          properties:
            tasks:
              type: array
              items:
                $ref: '#/components/schemas/TaskId'
            type:
              $ref: '#/components/schemas/ConnectorType'
            status:
              $ref: '#/components/schemas/ConnectorStatus'
            connect:
              type: string
          required:
            - type
            - status
            - connect

    ConnectorType:
      type: string
      enum:
        - SOURCE
        - SINK

    ConsumerGroupOffsetsReset:
      type: object
      properties:
        topic:
          type: string
        resetType:
          $ref: '#/components/schemas/ConsumerGroupOffsetsResetType'
        partitions:
          type: array
          items:
            type: integer
          description: list of target partitions, all partitions will be used if it is not set or empty
        resetToTimestamp:
          type: integer
          format: int64
          description: should be set if resetType is TIMESTAMP
        partitionsOffsets:
          type: array
          items:
            $ref: '#/components/schemas/PartitionOffset'
          description: List of partition offsets to reset to, should be set when resetType is OFFSET
      required:
        - topic
        - resetType

    PartitionOffset:
      type: object
      properties:
        partition:
          type: integer
        offset:
          type: integer
          format: int64
      required:
        - partition

    ConsumerGroupOffsetsResetType:
      type: string
      enum:
        - EARLIEST
        - LATEST
        - TIMESTAMP
        - OFFSET

    TaskStatus:
      type: object
      properties:
        id:
          type: integer
        state:
          $ref: '#/components/schemas/ConnectorTaskStatus'
        worker_id:
          type: string
        trace:
          type: string
      required:
        - id
        - state
        - worker_id

    ConnectorStatus:
      type: object
      properties:
        state:
          $ref: '#/components/schemas/ConnectorState'
        worker_id:
          type: string
      required:
        - state

    ConnectorTaskStatus:
      type: string
      enum:
        - RUNNING
        - FAILED
        - PAUSED
        - RESTARTING
        - UNASSIGNED

    ConnectorState:
      type: string
      enum:
        - RUNNING
        - FAILED
        - PAUSED
        - UNASSIGNED
        - TASK_FAILED

    ConnectorAction:
      type: string
      enum:
        - RESTART
        - RESTART_ALL_TASKS
        - RESTART_FAILED_TASKS
        - PAUSE
        - RESUME

    TaskAction:
      type: string
      enum:
        - restart

    ConnectorPlugin:
      type: object
      properties:
        class:
          type: string

    ConnectorPluginConfigDefinition:
      type: object
      properties:
        name:
          type: string
        type:
          type: string
          enum:
            - BOOLEAN
            - CLASS
            - DOUBLE
            - INT
            - LIST
            - LONG
            - PASSWORD
            - SHORT
            - STRING
        required:
          type: boolean
        default_value:
          type: string
        importance:
          type: string
          enum:
            - LOW
            - MEDIUM
            - HIGH
        documentation:
          type: string
        group:
          type: string
        width:
          type: string
          enum:
            - SHORT
            - MEDIUM
            - LONG
            - NONE
        display_name:
          type: string
        dependents:
          type: array
          items:
            type: string
        order:
          type: integer

    ConnectorPluginConfigValue:
      type: object
      properties:
        name:
          type: string
        value:
          type: string
        recommended_values:
          type: array
          items:
            type: string
        errors:
          type: array
          items:
            type: string
        visible:
          type: boolean

    ConnectorPluginConfig:
      type: object
      properties:
        definition:
          $ref: '#/components/schemas/ConnectorPluginConfigDefinition'
        value:
          $ref: '#/components/schemas/ConnectorPluginConfigValue'

    ConnectorPluginConfigValidationResponse:
      type: object
      properties:
        name:
          type: string
        error_count:
          type: integer
        groups:
          type: array
          items:
            type: string
        configs:
          type: array
          items:
            $ref: '#/components/schemas/ConnectorPluginConfig'

    KsqlCommandV2:
      type: object
      properties:
        ksql:
          type: string
        streamsProperties:
          type: object
          additionalProperties:
            type: string
      required:
        - ksql

    KsqlCommandV2Response:
      type: object
      properties:
        pipeId:
          type: string
      required:
        - pipeId

    KsqlTableDescription:
      type: object
      properties:
        name:
          type: string
        topic:
          type: string
        keyFormat:
          type: string
        valueFormat:
          type: string
        isWindowed:
          type: boolean

    KsqlStreamDescription:
      type: object
      properties:
        name:
          type: string
        topic:
          type: string
        keyFormat:
          type: string
        valueFormat:
          type: string

    KsqlResponse:
      type: object
      properties:
        table:
          $ref: '#/components/schemas/KsqlTableResponse'

    KsqlTableResponse:
      type: object
      properties:
        header:
          type: string
        columnNames:
          type: array
          items:
            type: string
        values:
          type: array
          items:
            type: array
            items:
              type: object

    FullConnectorInfo:
      type: object
      properties:
        connect:
          type: string
        name:
          type: string
        connector_class:
          type: string
        type:
          $ref: '#/components/schemas/ConnectorType'
        topics:
          type: array
          items:
            type: string
        status:
          $ref: '#/components/schemas/ConnectorStatus'
        tasks_count:
          type: integer
        failed_tasks_count:
          type: integer
      required:
        - name
        - connect
        - status

    PartitionsIncrease:
      type: object
      properties:
        totalPartitionsCount:
          type: integer
          minimum: 1
      required:
        - totalPartitionsCount

    PartitionsIncreaseResponse:
      type: object
      properties:
        totalPartitionsCount:
          type: integer
        topicName:
          type: string
      required:
        - totalPartitionsCount
        - topicName

    ReplicationFactorChange:
      type: object
      properties:
        totalReplicationFactor:
          type: integer
      required:
        - totalReplicationFactor

    ReplicationFactorChangeResponse:
      type: object
      properties:
        totalReplicationFactor:
          type: integer
        topicName:
          type: string
      required:
        - totalReplicationFactor
        - topicName

    BrokerConfigItem:
      type: object
      properties:
        value:
          type: string

    BrokerConfig:
      type: object
      properties:
        name:
          type: string
        value:
          type: string
        source:
          $ref: '#/components/schemas/ConfigSource'
        isSensitive:
          type: boolean
        isReadOnly:
          type: boolean
        synonyms:
          type: array
          items:
            $ref: '#/components/schemas/ConfigSynonym'
      required:
        - name
        - value
        - source
        - isSensitive
        - isReadOnly

    ConfigSource:
      type: string
      enum:
        - DYNAMIC_TOPIC_CONFIG
        - DYNAMIC_BROKER_LOGGER_CONFIG
        - DYNAMIC_BROKER_CONFIG
        - DYNAMIC_DEFAULT_BROKER_CONFIG
        - STATIC_BROKER_CONFIG
        - DEFAULT_CONFIG
        - UNKNOWN

    ConfigSynonym:
      type: object
      properties:
        name:
          type: string
        value:
          type: string
        source:
          $ref: '#/components/schemas/ConfigSource'

    CleanUpPolicy:
      type: string
      enum:
        - DELETE
        - COMPACT
        - COMPACT_DELETE
        - UNKNOWN

    UserPermission:
      type: object
      properties:
        clusters:
          type: array
          items:
            type: string
        resource:
          type: string
          enum:
            - CLUSTERCONFIG
            - TOPIC
            - CONSUMER
            - SCHEMA
            - CONNECT
            - KSQL
        value:
          type: string
        actions:
          type: array
          items:
            $ref: '#/components/schemas/Action'
      required:
        - clusters
        - resource
        - actions

    Action:
      type: string
      enum:
        - VIEW
        - EDIT
        - CREATE
        - DELETE
        - RESET_OFFSETS
        - EXECUTE
        - MODIFY_GLOBAL_COMPATIBILITY
        - ANALYSIS_VIEW
        - ANALYSIS_RUN
        - MESSAGES_READ
        - MESSAGES_PRODUCE
        - MESSAGES_DELETE<|MERGE_RESOLUTION|>--- conflicted
+++ resolved
@@ -1743,28 +1743,33 @@
               schema:
                 $ref: '#/components/schemas/TimeStampFormat'
 
-<<<<<<< HEAD
+  /api/info/timestampformat/iso:
+    get:
+      tags:
+        - TimeStampFormat
+      summary: get system default datetime format (in ISO format, for JS)
+      operationId: getTimeStampFormatISO
+      responses:
+        200:
+          description: OK
+          content:
+            application/json:
+              schema:
+                $ref: '#/components/schemas/TimeStampFormat'
+
+
   /api/access/permissions:
     get:
       tags:
         - Access
       summary: get user permissions
       operationId: getPermissions
-=======
-  /api/info/timestampformat/iso:
-    get:
-      tags:
-        - TimeStampFormat
-      summary: get system default datetime format (in ISO format, for JS)
-      operationId: getTimeStampFormatISO
->>>>>>> 9f5d9126
-      responses:
-        200:
-          description: OK
-          content:
-            application/json:
-              schema:
-<<<<<<< HEAD
+      responses:
+        200:
+          description: OK
+          content:
+            application/json:
+              schema:
                 type: array
                 items:
                   $ref: '#/components/schemas/UserPermission'
@@ -1788,9 +1793,6 @@
       responses:
         200:
           description: OK
-=======
-                $ref: '#/components/schemas/TimeStampFormat'
->>>>>>> 9f5d9126
 
 components:
   schemas:
