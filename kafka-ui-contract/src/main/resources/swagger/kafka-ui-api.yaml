--- conflicted
+++ resolved
@@ -3451,12 +3451,6 @@
             kafka:
               type: object
               properties:
-<<<<<<< HEAD
-                adminClientTimeout:
-                  type: integer
-                internalTopicPrefix:
-                  type: string
-=======
                 polling:
                   type: object
                   properties:
@@ -3466,7 +3460,10 @@
                       type: integer
                     noDataEmptyPolls:
                       type: integer
->>>>>>> bd6394cb
+                adminClientTimeout:
+                  type: integer
+                internalTopicPrefix:
+                  type: string
                 clusters:
                   type: array
                   items:
