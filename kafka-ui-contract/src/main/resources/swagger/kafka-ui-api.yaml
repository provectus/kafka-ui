--- conflicted
+++ resolved
@@ -1729,7 +1729,6 @@
                 $ref: '#/components/schemas/PartitionsIncreaseResponse'
         404:
           description: Not found
-<<<<<<< HEAD
 
   /api/clusters/{clusterName}/acls:
     get:
@@ -1834,22 +1833,6 @@
           description: OK
         404:
           description: Acl not found
-
-  /api/info/timestampformat:
-    get:
-      tags:
-        - TimeStampFormat
-      summary: get system default datetime format
-      operationId: getTimeStampFormat
-      responses:
-        200:
-          description: OK
-          content:
-            application/json:
-              schema:
-                $ref: '#/components/schemas/TimeStampFormat'
-=======
->>>>>>> 5d311896
 
   /api/authorization:
     get:
@@ -3264,50 +3247,6 @@
         - COMPACT_DELETE
         - UNKNOWN
 
-<<<<<<< HEAD
-    KafkaAcl:
-      type: object
-      required: [resourceType, resourceName, namePatternType, principal, host, operation, permission]
-      properties:
-        resourceType:
-          type: string
-          enum:
-            - TOPIC
-            - GROUP
-            - CLUSTER
-            - TRANSACTIONAL_ID
-            - DELEGATION_TOPIC
-        resourceName:
-          type: string # "*" if acl can be applied to any resource of given type
-        namePatternType:
-          type: string
-          enum:
-            - LITERAL
-            - PREFIXED
-        principal:
-          type: string
-        host:
-          type: string  # "*" if acl can be applied to any resource of given type
-        operation:
-          type: string
-          enum:
-            - ALL # Cluster, Topic, Group
-            - READ  # Topic, Group
-            - WRITE # Topic, TransactionalId
-            - CREATE # Cluster, Topic
-            - DELETE  # Topic, Group
-            - ALTER  # Cluster, Topic,
-            - DESCRIBE # Cluster, Topic, Group, TransactionalId, DelegationToken
-            - CLUSTER_ACTION # Cluster
-            - DESCRIBE_CONFIGS # Cluster, Topic
-            - ALTER_CONFIGS   # Cluster, Topic
-            - IDEMPOTENT_WRITE # -
-        permission:
-          type: string
-          enum:
-            - ALLOW
-            - DENY
-=======
     AuthenticationInfo:
       type: object
       properties:
@@ -3377,4 +3316,46 @@
         - SCHEMA
         - CONNECT
         - KSQL
->>>>>>> 5d311896
+
+    KafkaAcl:
+      type: object
+      required: [resourceType, resourceName, namePatternType, principal, host, operation, permission]
+      properties:
+        resourceType:
+          type: string
+          enum:
+            - TOPIC
+            - GROUP
+            - CLUSTER
+            - TRANSACTIONAL_ID
+            - DELEGATION_TOPIC
+        resourceName:
+          type: string # "*" if acl can be applied to any resource of given type
+        namePatternType:
+          type: string
+          enum:
+            - LITERAL
+            - PREFIXED
+        principal:
+          type: string
+        host:
+          type: string  # "*" if acl can be applied to any resource of given type
+        operation:
+          type: string
+          enum:
+            - ALL # Cluster, Topic, Group
+            - READ  # Topic, Group
+            - WRITE # Topic, TransactionalId
+            - CREATE # Cluster, Topic
+            - DELETE  # Topic, Group
+            - ALTER  # Cluster, Topic,
+            - DESCRIBE # Cluster, Topic, Group, TransactionalId, DelegationToken
+            - CLUSTER_ACTION # Cluster
+            - DESCRIBE_CONFIGS # Cluster, Topic
+            - ALTER_CONFIGS   # Cluster, Topic
+            - IDEMPOTENT_WRITE # -
+        permission:
+          type: string
+          enum:
+            - ALLOW
+            - DENY