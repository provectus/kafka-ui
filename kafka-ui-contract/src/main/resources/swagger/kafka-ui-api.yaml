openapi: 3.0.0
info:
  description: Api Documentation
  version: 0.1.0
  title: Api Documentation
  termsOfService: urn:tos
  contact: {}
  license:
    name: Apache 2.0
    url: http://www.apache.org/licenses/LICENSE-2.0
tags:
  - name: /api/clusters
  - name: /api/clusters/connects
servers:
  - url: /localhost

paths:
  /api/clusters:
    get:
      tags:
        - Clusters
      summary: getClusters
      operationId: getClusters
      responses:
        200:
          description: OK
          content:
            application/json:
              schema:
                type: array
                items:
                  $ref: '#/components/schemas/Cluster'


  /api/clusters/{clusterName}/cache:
    post:
      tags:
        - Clusters
      summary: updateClusterInfo
      operationId: updateClusterInfo
      parameters:
        - name: clusterName
          in: path
          required: true
          schema:
            type: string
      responses:
        200:
          description: OK
          content:
            application/json:
              schema:
                $ref: '#/components/schemas/Cluster'
        404:
          description: Not found


  /api/clusters/{clusterName}/brokers:
    get:
      tags:
        - Brokers
      summary: getBrokers
      operationId: getBrokers
      parameters:
        - name: clusterName
          in: path
          required: true
          schema:
            type: string
      responses:
        200:
          description: OK
          content:
            application/json:
              schema:
                type: array
                items:
                  $ref: '#/components/schemas/Broker'

  /api/clusters/{clusterName}/metrics:
    get:
      tags:
        - Clusters
      summary: getClusterMetrics
      operationId: getClusterMetrics
      parameters:
        - name: clusterName
          in: path
          required: true
          schema:
            type: string
      responses:
        200:
          description: OK
          content:
            application/json:
              schema:
                $ref: '#/components/schemas/ClusterMetrics'

  /api/clusters/{clusterName}/stats:
    get:
      tags:
        - Clusters
      summary: getClusterStats
      operationId: getClusterStats
      parameters:
        - name: clusterName
          in: path
          required: true
          schema:
            type: string
      responses:
        200:
          description: OK
          content:
            application/json:
              schema:
                $ref: '#/components/schemas/ClusterStats'

  /api/clusters/{clusterName}/brokers/{id}/metrics:
    get:
      tags:
        - Brokers
      summary: getBrokersMetrics
      operationId: getBrokersMetrics
      parameters:
        - name: clusterName
          in: path
          required: true
          schema:
            type: string
        - name: id
          in: path
          required: true
          schema:
            type: integer
      responses:
        200:
          description: OK
          content:
            application/json:
              schema:
                $ref: '#/components/schemas/BrokerMetrics'

  /api/clusters/{clusterName}/topics:
    get:
      tags:
        - Topics
      summary: getTopics
      operationId: getTopics
      parameters:
        - name: clusterName
          in: path
          required: true
          schema:
            type: string
        - name: page
          in: query
          required: false
          schema:
            type: integer
        - name: perPage
          in: query
          required: false
          schema:
            type: integer
        - name: showInternal
          in: query
          required: false
          schema:
            type: boolean
        - name: search
          in: query
          required: false
          schema:
            type: string
        - name: orderBy
          in: query
          required: false
          schema:
            $ref: '#/components/schemas/TopicColumnsToSort'
      responses:
        200:
          description: OK
          content:
            application/json:
              schema:
                $ref: '#/components/schemas/TopicsResponse'
    post:
      tags:
        - Topics
      summary: createTopic
      operationId: createTopic
      parameters:
        - name: clusterName
          in: path
          required: true
          schema:
            type: string
      requestBody:
        content:
          application/json:
            schema:
              $ref: '#/components/schemas/TopicCreation'
      responses:
        201:
          description: Created
          content:
            application/json:
              schema:
                $ref: '#/components/schemas/Topic'

  /api/clusters/{clusterName}/topics/{topicName}:
    get:
      tags:
        - Topics
      summary: getTopicDetails
      operationId: getTopicDetails
      parameters:
        - name: clusterName
          in: path
          required: true
          schema:
            type: string
        - name: topicName
          in: path
          required: true
          schema:
            type: string
      responses:
        200:
          description: OK
          content:
            application/json:
              schema:
                $ref: '#/components/schemas/TopicDetails'
    patch:
      tags:
        - Topics
      summary: updateTopic
      operationId: updateTopic
      parameters:
        - name: clusterName
          in: path
          required: true
          schema:
            type: string
        - name: topicName
          in: path
          required: true
          schema:
            type: string
      requestBody:
        content:
          application/json:
            schema:
              $ref: '#/components/schemas/TopicUpdate'
      responses:
        200:
          description: Updated
          content:
            application/json:
              schema:
                $ref: '#/components/schemas/Topic'
    delete:
      tags:
        - Topics
      summary: deleteTopic
      operationId: deleteTopic
      parameters:
        - name: clusterName
          in: path
          required: true
          schema:
            type: string
        - name: topicName
          in: path
          required: true
          schema:
            type: string
      responses:
        200:
          description: OK
        404:
          description: Not found

  /api/clusters/{clusterName}/topics/{topicName}/config:
    get:
      tags:
        - Topics
      summary: getTopicConfigs
      operationId: getTopicConfigs
      parameters:
        - name: clusterName
          in: path
          required: true
          schema:
            type: string
        - name: topicName
          in: path
          required: true
          schema:
            type: string
      responses:
        200:
          description: OK
          content:
            application/json:
              schema:
                type: array
                items:
                  $ref: '#/components/schemas/TopicConfig'

  /api/clusters/{clusterName}/topics/{topicName}/replications:
    patch:
      tags:
        - Topics
      summary: changeReplicationFactor
      operationId: changeReplicationFactor
      parameters:
        - name: clusterName
          in: path
          required: true
          schema:
            type: string
        - name: topicName
          in: path
          required: true
          schema:
            type: string
      requestBody:
        content:
          application/json:
            schema:
              $ref: '#/components/schemas/ReplicationFactorChange'
      responses:
        200:
          description: OK
          content:
            application/json:
              schema:
                $ref: '#/components/schemas/ReplicationFactorChangeResponse'
        404:
          description: Not found

  /api/clusters/{clusterName}/topics/{topicName}/messages:
    get:
      tags:
        - Messages
      summary: getTopicMessages
      operationId: getTopicMessages
      parameters:
        - name: clusterName
          in: path
          required: true
          schema:
            type: string
        - name: topicName
          in: path
          required: true
          schema:
            type: string
        - name: seekType
          in: query
          schema:
            $ref: "#/components/schemas/SeekType"
        - name: seekTo
          in: query
          schema:
            type: array
            items:
              type: string
          description: The format is [partition]::[offset] for specifying offsets or [partition]::[timestamp in millis] for specifying timestamps
        - name: limit
          in: query
          schema:
            type: integer
        - name: q
          in: query
          schema:
            type: string
        - name: seekDirection
          in: query
          schema:
            $ref: "#/components/schemas/SeekDirection"
      responses:
        200:
          description: OK
          content:
            application/json:
              schema:
                type: array
                items:
                  $ref: '#/components/schemas/TopicMessage'
    delete:
      tags:
        - Messages
      summary: deleteTopicMessages
      operationId: deleteTopicMessages
      parameters:
        - name: clusterName
          in: path
          required: true
          schema:
            type: string
        - name: topicName
          in: path
          required: true
          schema:
            type: string
        - name: partitions
          in: query
          required: false
          schema:
            type: array
            items:
              type: integer
      responses:
        200:
          description: OK
        404:
          description: Not found
    post:
      tags:
        - Messages
      summary: sendTopicMessages
      operationId: sendTopicMessages
      parameters:
        - name: clusterName
          in: path
          required: true
          schema:
            type: string
        - name: topicName
          in: path
          required: true
          schema:
            type: string
      requestBody:
        content:
          application/json:
            schema:
              $ref: '#/components/schemas/CreateTopicMessage'
      responses:
        200:
          description: OK
        404:
          description: Not found

  /api/clusters/{clusterName}/topics/{topicName}/messages/schema:
    get:
      tags:
        - Messages
      summary: getTopicSchema
      operationId: getTopicSchema
      parameters:
        - name: clusterName
          in: path
          required: true
          schema:
            type: string
        - name: topicName
          in: path
          required: true
          schema:
            type: string
      responses:
        200:
          description: OK
          content:
            application/json:
              schema:
                $ref: '#/components/schemas/TopicMessageSchema'

  /api/clusters/{clusterName}/topics/{topicName}/consumer-groups:
    get:
      tags:
        - Consumer Groups
      summary: get Consumer Groups By Topics
      operationId: getTopicConsumerGroups
      parameters:
        - name: clusterName
          in: path
          required: true
          schema:
            type: string
        - name: topicName
          in: path
          required: true
          schema:
            type: string
      responses:
        200:
          description: OK
          content:
            application/json:
              schema:
                type: array
                items:
                  $ref: '#/components/schemas/ConsumerGroup'


  /api/clusters/{clusterName}/consumer-groups/{id}:
    get:
      tags:
        - Consumer Groups
      summary: get Consumer Group By Id
      operationId: getConsumerGroup
      parameters:
        - name: clusterName
          in: path
          required: true
          schema:
            type: string
        - name: id
          in: path
          required: true
          schema:
            type: string
      responses:
        200:
          description: OK
          content:
            application/json:
              schema:
                $ref: '#/components/schemas/ConsumerGroupDetails'

    delete:
      tags:
        - Consumer Groups
      summary: Delete Consumer Group by ID
      operationId: deleteConsumerGroup
      parameters:
        - name: clusterName
          in: path
          required: true
          schema:
            type: string
        - name: id
          in: path
          required: true
          schema:
            type: string
      responses:
        200:
          description: OK

  /api/clusters/{clusterName}/consumer-groups:
    get:
      tags:
        - Consumer Groups
      summary: get all ConsumerGroups
      operationId: getConsumerGroups
      parameters:
        - name: clusterName
          in: path
          required: true
          schema:
            type: string
      responses:
        200:
          description: OK
          content:
            application/json:
              schema:
                type: array
                items:
                  $ref: '#/components/schemas/ConsumerGroup'

  /api/clusters/{clusterName}/consumer-groups/{id}/offsets:
    post:
      tags:
        - Consumer Groups
      summary: resets consumer group offsets
      operationId: resetConsumerGroupOffsets
      parameters:
        - name: clusterName
          in: path
          required: true
          schema:
            type: string
        - name: id
          in: path
          required: true
          schema:
            type: string
      requestBody:
        content:
          application/json:
            schema:
              $ref: '#/components/schemas/ConsumerGroupOffsetsReset'
      responses:
        200:
          description: OK

  /api/clusters/{clusterName}/schemas:
    post:
      tags:
        - Schemas
      summary: create a new subject schema
      operationId: createNewSchema
      parameters:
        - name: clusterName
          in: path
          required: true
          schema:
            type: string
      requestBody:
        content:
          application/json:
            schema:
              $ref: '#/components/schemas/NewSchemaSubject'
      responses:
        200:
          description: Ok
          content:
            application/json:
              schema:
                $ref: '#/components/schemas/SchemaSubject'
        400:
          description: Bad request
        409:
          description: Duplicate schema
        422:
          description: Invalid parameters
    get:
      tags:
        - Schemas
      summary: get all schemas of latest version from Schema Registry service
      operationId: getSchemas
      parameters:
        - name: clusterName
          in: path
          required: true
          schema:
            type: string
      responses:
        200:
          description: OK
          content:
            application/json:
              schema:
                type: array
                items:
                  $ref: '#/components/schemas/SchemaSubject'

  /api/clusters/{clusterName}/schemas/{subject}:
    delete:
      tags:
        - Schemas
      summary: delete schema from Schema Registry service
      operationId: deleteSchema
      parameters:
        - name: clusterName
          in: path
          required: true
          schema:
            type: string
        - name: subject
          in: path
          required: true
          schema:
            type: string
      responses:
        200:
          description: OK
        404:
          description: Not found

  /api/clusters/{clusterName}/schemas/{subject}/versions:
    get:
      tags:
        - Schemas
      summary: get all version of subject from Schema Registry service
      operationId: getAllVersionsBySubject
      parameters:
        - name: clusterName
          in: path
          required: true
          schema:
            type: string
        - name: subject
          in: path
          required: true
          schema:
            type: string
      responses:
        200:
          description: OK
          content:
            application/json:
              schema:
                type: array
                items:
                  $ref: '#/components/schemas/SchemaSubject'

  /api/clusters/{clusterName}/schemas/{subject}/latest:
    get:
      tags:
        - Schemas
      summary: get the latest schema from Schema Registry service
      operationId: getLatestSchema
      parameters:
        - name: clusterName
          in: path
          required: true
          schema:
            type: string
        - name: subject
          in: path
          required: true
          schema:
            type: string
      responses:
        200:
          description: OK
          content:
            application/json:
              schema:
                $ref: '#/components/schemas/SchemaSubject'
    delete:
      tags:
        - Schemas
      summary: delete the latest schema from schema registry
      operationId: deleteLatestSchema
      parameters:
        - name: clusterName
          in: path
          required: true
          schema:
            type: string
        - name: subject
          in: path
          required: true
          schema:
            type: string
      responses:
        200:
          description: OK
        404:
          description: Not found


  /api/clusters/{clusterName}/schemas/{subject}/versions/{version}:
    get:
      tags:
        - Schemas
      summary: get schema by version from Schema Registry service
      operationId: getSchemaByVersion
      parameters:
        - name: clusterName
          in: path
          required: true
          schema:
            type: string
        - name: subject
          in: path
          required: true
          schema:
            type: string
        - name: version
          in: path
          required: true
          schema:
            type: integer
      responses:
        200:
          description: OK
          content:
            application/json:
              schema:
                $ref: '#/components/schemas/SchemaSubject'
    delete:
      tags:
        - Schemas
      summary: delete schema by version from schema registry
      operationId: deleteSchemaByVersion
      parameters:
        - name: clusterName
          in: path
          required: true
          schema:
            type: string
        - name: subject
          in: path
          required: true
          schema:
            type: string
        - name: version
          in: path
          required: true
          schema:
            type: integer
      responses:
        200:
          description: OK
        404:
          description: Not found

  /api/clusters/{clusterName}/schemas/compatibility:
    get:
      tags:
        - Schemas
      summary: Get global schema compatibility level
      operationId: getGlobalSchemaCompatibilityLevel
      parameters:
        - name: clusterName
          in: path
          required: true
          schema:
            type: string
      responses:
        200:
          description: OK
          content:
            application/json:
              schema:
                $ref: '#/components/schemas/CompatibilityLevel'
    put:
      tags:
        - Schemas
      summary: Update compatibility level globally
      operationId: updateGlobalSchemaCompatibilityLevel
      parameters:
        - name: clusterName
          in: path
          required: true
          schema:
            type: string
      requestBody:
        content:
          application/json:
            schema:
              $ref: '#/components/schemas/CompatibilityLevel'
      responses:
        200:
          description: OK
        404:
          description: Not Found

  /api/clusters/{clusterName}/schemas/{subject}/compatibility:
    put:
      tags:
        - Schemas
      summary: Update compatibility level for specific schema.
      operationId: updateSchemaCompatibilityLevel
      parameters:
        - name: clusterName
          in: path
          required: true
          schema:
            type: string
        - name: subject
          in: path
          required: true
          schema:
            type: string
      requestBody:
        content:
          application/json:
            schema:
              $ref: '#/components/schemas/CompatibilityLevel'
      responses:
        200:
          description: OK
        404:
          description: Not Found

  /api/clusters/{clusterName}/schemas/{subject}/check:
    post:
      tags:
        - Schemas
      summary: Check compatibility of the schema.
      operationId: checkSchemaCompatibility
      parameters:
        - name: clusterName
          in: path
          required: true
          schema:
            type: string
        - name: subject
          in: path
          required: true
          schema:
            type: string
      requestBody:
        content:
          application/json:
            schema:
              $ref: '#/components/schemas/NewSchemaSubject'
      responses:
        200:
          description: OK
          content:
            application/json:
              schema:
                $ref: '#/components/schemas/CompatibilityCheckResponse'
        404:
          description: Not Found

  /api/clusters/{clusterName}/connects:
    get:
      tags:
        - Kafka Connect
      summary: get all kafka connect instances
      operationId: getConnects
      parameters:
        - name: clusterName
          in: path
          required: true
          schema:
            type: string
      responses:
        200:
          description: OK
          content:
            application/json:
              schema:
                type: array
                items:
                  $ref: '#/components/schemas/Connect'

  /api/clusters/{clusterName}/connectors:
    get:
      tags:
        - Kafka Connect
      summary: get all kafka connectors
      operationId: getAllConnectors
      parameters:
        - name: clusterName
          in: path
          required: true
          schema:
            type: string
      responses:
        200:
          description: OK
          content:
            application/json:
              schema:
                type: array
                items:
                  $ref: '#/components/schemas/FullConnectorInfo'

  /api/clusters/{clusterName}/connects/{connectName}/connectors:
    get:
      tags:
        - Kafka Connect
      summary: get connectors for provided kafka connect instance
      operationId: getConnectors
      parameters:
        - name: clusterName
          in: path
          required: true
          schema:
            type: string
        - name: connectName
          in: path
          required: true
          schema:
            type: string
      responses:
        200:
          description: OK
          content:
            application/json:
              schema:
                type: array
                items:
                  type: string
    post:
      tags:
        - Kafka Connect
      summary: create new connector
      operationId: createConnector
      parameters:
        - name: clusterName
          in: path
          required: true
          schema:
            type: string
        - name: connectName
          in: path
          required: true
          schema:
            type: string
      requestBody:
        content:
          application/json:
            schema:
              $ref: '#/components/schemas/NewConnector'
      responses:
        200:
          description: OK
          content:
            application/json:
              schema:
                $ref: '#/components/schemas/Connector'
        409:
          description: rebalance is in progress

  /api/clusters/{clusterName}/connects/{connectName}/connectors/{connectorName}:
    get:
      tags:
        - Kafka Connect
      summary: get information about the connector
      operationId: getConnector
      parameters:
        - name: clusterName
          in: path
          required: true
          schema:
            type: string
        - name: connectName
          in: path
          required: true
          schema:
            type: string
        - name: connectorName
          in: path
          required: true
          schema:
            type: string
      responses:
        200:
          description: OK
          content:
            application/json:
              schema:
                $ref: '#/components/schemas/Connector'
    delete:
      tags:
        - Kafka Connect
      summary: delete connector
      operationId: deleteConnector
      parameters:
        - name: clusterName
          in: path
          required: true
          schema:
            type: string
        - name: connectName
          in: path
          required: true
          schema:
            type: string
        - name: connectorName
          in: path
          required: true
          schema:
            type: string
      responses:
        200:
          description: OK
        409:
          description: rebalance is in progress

  /api/clusters/{clusterName}/connects/{connectName}/connectors/{connectorName}/action/{action}:
    post:
      tags:
        - Kafka Connect
      summary: update connector state (restart, pause or resume)
      operationId: updateConnectorState
      parameters:
        - name: clusterName
          in: path
          required: true
          schema:
            type: string
        - name: connectName
          in: path
          required: true
          schema:
            type: string
        - name: connectorName
          in: path
          required: true
          schema:
            type: string
        - name: action
          in: path
          required: true
          schema:
            $ref: '#/components/schemas/ConnectorAction'
      responses:
        200:
          description: OK
        409:
          description: rebalance is in progress

  /api/clusters/{clusterName}/connects/{connectName}/connectors/{connectorName}/config:
    get:
      tags:
        - Kafka Connect
      summary: get connector configuration
      operationId: getConnectorConfig
      parameters:
        - name: clusterName
          in: path
          required: true
          schema:
            type: string
        - name: connectName
          in: path
          required: true
          schema:
            type: string
        - name: connectorName
          in: path
          required: true
          schema:
            type: string
      responses:
        200:
          description: OK
          content:
            application/json:
              schema:
                $ref: '#/components/schemas/ConnectorConfig'
    put:
      tags:
        - Kafka Connect
      summary: update or create connector with provided config
      operationId: setConnectorConfig
      parameters:
        - name: clusterName
          in: path
          required: true
          schema:
            type: string
        - name: connectName
          in: path
          required: true
          schema:
            type: string
        - name: connectorName
          in: path
          required: true
          schema:
            type: string
      requestBody:
        content:
          application/json:
            schema:
              $ref: '#/components/schemas/ConnectorConfig'
      responses:
        200:
          description: OK
          content:
            application/json:
              schema:
                $ref: '#/components/schemas/Connector'
        409:
          description: rebalance is in progress

  /api/clusters/{clusterName}/connects/{connectName}/connectors/{connectorName}/tasks:
    get:
      tags:
        - Kafka Connect
      summary: get connector tasks
      operationId: getConnectorTasks
      parameters:
        - name: clusterName
          in: path
          required: true
          schema:
            type: string
        - name: connectName
          in: path
          required: true
          schema:
            type: string
        - name: connectorName
          in: path
          required: true
          schema:
            type: string
      responses:
        200:
          description: OK
          content:
            application/json:
              schema:
                type: array
                items:
                  $ref: '#/components/schemas/Task'

  /api/clusters/{clusterName}/connects/{connectName}/connectors/{connectorName}/tasks/{taskId}/action/restart:
    post:
      tags:
        - Kafka Connect
      summary: restart connector task
      operationId: restartConnectorTask
      parameters:
        - name: clusterName
          in: path
          required: true
          schema:
            type: string
        - name: connectName
          in: path
          required: true
          schema:
            type: string
        - name: connectorName
          in: path
          required: true
          schema:
            type: string
        - name: taskId
          in: path
          required: true
          schema:
            type: integer
      responses:
        200:
          description: OK

  /api/clusters/{clusterName}/connects/{connectName}/plugins:
    get:
      tags:
        - Kafka Connect
      summary: get connector plugins
      operationId: getConnectorPlugins
      parameters:
        - name: clusterName
          in: path
          required: true
          schema:
            type: string
        - name: connectName
          in: path
          required: true
          schema:
            type: string
      responses:
        200:
          description: OK
          content:
            application/json:
              schema:
                type: array
                items:
                  $ref: '#/components/schemas/ConnectorPlugin'

  /api/clusters/{clusterName}/connects/{connectName}/plugins/{pluginName}/config/validate:
    put:
      tags:
        - Kafka Connect
      summary: validate connector plugin configuration
      operationId: validateConnectorPluginConfig
      parameters:
        - name: clusterName
          in: path
          required: true
          schema:
            type: string
        - name: connectName
          in: path
          required: true
          schema:
            type: string
        - name: pluginName
          in: path
          required: true
          schema:
            type: string
      requestBody:
        content:
          application/json:
            schema:
              $ref: '#/components/schemas/ConnectorConfig'
      responses:
        200:
          description: OK
          content:
            application/json:
              schema:
                $ref: '#/components/schemas/ConnectorPluginConfigValidationResponse'

  /api/clusters/{clusterName}/topics/{topicName}/partitions:
    patch:
      tags:
        - Topics
      summary: increaseTopicPartitions
      operationId: increaseTopicPartitions
      parameters:
        - name: clusterName
          in: path
          required: true
          schema:
            type: string
        - name: topicName
          in: path
          required: true
          schema:
            type: string
      requestBody:
        content:
          application/json:
            schema:
              $ref: '#/components/schemas/PartitionsIncrease'
      responses:
        200:
          description: OK
          content:
            application/json:
              schema:
                $ref: '#/components/schemas/PartitionsIncreaseResponse'
        404:
          description: Not found

  /api/clusters/{clusterName}/streamtopology/{applicationId}:
    get:
      tags:
        - StreamTopology
      summary: get stream topology
      operationId: getStreamTopology
      parameters:
        - name: clusterName
          in: path
          required: true
          schema:
            type: string
        - name: applicationId
          in: path
          required: true
          schema:
            type: integer
      responses:
        200:
          description: OK
          content:
            application/json:
              schema:
                $ref: '#/components/schemas/ProcessorTopology'

components:
  schemas:
    ErrorResponse:
      description: Error object that will be returned with 4XX and 5XX HTTP statuses
      type: object
      properties:
        code:
          type: integer
          description: Internal error code (can be used for message formatting & localization on UI)
        message:
          type: string
          description: Error message
        timestamp:
          type: number
          description: Response unix timestamp in ms
        requestId:
          type: string
          description: Unique server-defined request id for convenient debugging
        fieldsErrors:
          type: array
          items:
            $ref: '#/components/schemas/FieldError'

    FieldError:
      type: object
      properties:
        fieldName:
          type: string
          description: Name of field that violated format
        restrictions:
          description: Field format violations description (ex. ["size must be between 0 and 20", "must be a well-formed email address"])
          type: array
          items:
            type: string

    Cluster:
      type: object
      properties:
        name:
          type: string
        defaultCluster:
          type: boolean
        status:
          $ref: '#/components/schemas/ServerStatus'
        brokerCount:
          type: integer
        onlinePartitionCount:
          type: integer
        topicCount:
          type: integer
        bytesInPerSec:
          type: number
        bytesOutPerSec:
          type: number
        readOnly:
          type: boolean
        version:
          type: string
        features:
          type: array
          items:
            type: string
            enum:
              - SCHEMA_REGISTRY
              - KAFKA_CONNECT
      required:
        - id
        - name
        - status

    ServerStatus:
      type: string
      enum:
        - online
        - offline

    ClusterMetrics:
      type: object
      properties:
        items:
          type: array
          items:
            $ref: '#/components/schemas/Metric'

    ClusterStats:
      type: object
      properties:
        brokerCount:
          type: integer
        zooKeeperStatus:
          type: integer
        activeControllers:
          type: integer
        onlinePartitionCount:
          type: integer
        offlinePartitionCount:
          type: integer
        inSyncReplicasCount:
          type: integer
        outOfSyncReplicasCount:
          type: integer
        underReplicatedPartitionCount:
          type: integer
        diskUsage:
          type: array
          items:
            $ref: '#/components/schemas/BrokerDiskUsage'

    BrokerDiskUsage:
      type: object
      properties:
        brokerId:
          type: integer
        segmentSize:
          type: integer
          format: int64
        segmentCount:
          type: integer
      required:
        - brokerId

    BrokerMetrics:
      type: object
      properties:
        segmentSize:
          type: integer
          format: int64
        segmentCount:
          type: integer
        metrics:
          type: array
          items:
            $ref: '#/components/schemas/Metric'

    TopicsResponse:
      type: object
      properties:
        pageCount:
          type: integer
        topics:
          type: array
          items:
            $ref: '#/components/schemas/Topic'

    TopicColumnsToSort:
      type: string
      enum:
        - NAME
        - OUT_OF_SYNC_REPLICAS
        - TOTAL_PARTITIONS
        - REPLICATION_FACTOR

    Topic:
      type: object
      properties:
        name:
          type: string
        internal:
          type: boolean
        partitionCount:
          type: integer
        replicationFactor:
          type: integer
        replicas:
          type: integer
        inSyncReplicas:
          type: integer
        segmentSize:
          type: integer
          format: int64
        segmentCount:
          type: integer
        underReplicatedPartitions:
          type: integer
        partitions:
          type: array
          items:
            $ref: "#/components/schemas/Partition"
      required:
        - name

    Replica:
      type: object
      properties:
        broker:
          type: integer
        leader:
          type: boolean
        inSync:
          type: boolean

    TopicDetails:
      type: object
      properties:
        name:
          type: string
        internal:
          type: boolean
        partitions:
          type: array
          items:
            $ref: "#/components/schemas/Partition"
        partitionCount:
          type: integer
        replicationFactor:
          type: integer
        replicas:
          type: integer
        inSyncReplicas:
          type: integer
        bytesInPerSec:
          type: number
        bytesOutPerSec:
          type: number
        segmentSize:
          type: integer
        segmentCount:
          type: integer
        underReplicatedPartitions:
          type: integer
      required:
        - name

    TopicConfig:
      type: object
      properties:
        name:
          type: string
        value:
          type: string
        defaultValue:
          type: string
      required:
        - name

    TopicCreation:
      type: object
      properties:
        name:
          type: string
        partitions:
          type: integer
        replicationFactor:
          type: integer
        configs:
          type: object
          additionalProperties:
            type: string
      required:
        - name
        - partitions
        - replicationFactor

    TopicUpdate:
      type: object
      properties:
        configs:
          type: object
          additionalProperties:
            type: string
      required:
        - configs

    Broker:
      type: object
      properties:
        id:
          type: integer
        host:
          type: string
      required:
        - id

    ConsumerGroupState:
      type: string
      enum:
        - UNKNOWN
        - PREPARING_REBALANCE
        - COMPLETING_REBALANCE
        - STABLE
        - DEAD
        - EMPTY

    ConsumerGroup:
      type: object
      properties:
        groupId:
          type: string
        members:
          type: integer
        topics:
          type: integer
        simple:
          type: boolean
        partitionAssignor:
          type: string
        state:
          $ref: "#/components/schemas/ConsumerGroupState"
        coordinator:
          $ref: "#/components/schemas/Broker"
        messagesBehind:
          type: integer
          format: int64
      required:
        - groupId

    CreateTopicMessage:
      type: object
      properties:
        partition:
          type: integer
        key:
          type: string
        headers:
          type: object
          additionalProperties:
            type: string
        content:
          type: string

    TopicMessageSchema:
      type: object
      properties:
        key:
          $ref: "#/components/schemas/MessageSchema"
        value:
          $ref: "#/components/schemas/MessageSchema"
      required:
        - key
        - value

    MessageSchema:
      type: object
      properties:
        name:
          type: string
        source:
          type: string
          enum:
            - SOURCE_SCHEMA_REGISTRY
            - SOURCE_PROTO_FILE
            - SOURCE_UNKNOWN
        schema:
          type: string
      required:
        - name
        - source
        - schema

    TopicMessage:
      type: object
      properties:
        partition:
          type: integer
        offset:
          type: integer
          format: int64
        timestamp:
          type: string
          format: date-time
        timestampType:
          type: string
          enum:
            - NO_TIMESTAMP_TYPE
            - CREATE_TIME
            - LOG_APPEND_TIME
        key:
          type: string
        headers:
          type: object
          additionalProperties:
            type: string
        content:
          type: string
      required:
        - partition
        - offset
        - timestamp

    SeekType:
      type: string
      enum:
        - BEGINNING
        - OFFSET
        - TIMESTAMP

    SeekDirection:
      type: string
      enum:
        - FORWARD
        - BACKWARD
      default: FORWARD

    Partition:
      type: object
      properties:
        partition:
          type: integer
        leader:
          type: integer
        replicas:
          type: array
          items:
            $ref: '#/components/schemas/Replica'
        offsetMax:
          type: integer
          format: int64
        offsetMin:
          type: integer
          format: int64
      required:
        - topic
        - partition
        - offsetMax
        - offsetMin

    ConsumerGroupTopicPartition:
      type: object
      properties:
        topic:
          type: string
        partition:
          type: integer
        currentOffset:
          type: integer
          format: int64
        endOffset:
          type: integer
          format: int64
        messagesBehind:
          type: integer
          format: int64
        consumerId:
          type: string
        host:
          type: string
      required:
        - topic
        - partition


    ConsumerGroupDetails:
      allOf:
        - $ref: '#/components/schemas/ConsumerGroup'
        - type: object
          properties:
            partitions:
              type: array
              items:
                $ref: '#/components/schemas/ConsumerGroupTopicPartition'

    Metric:
      type: object
      properties:
        name:
          type: string
        canonicalName:
          type: string
        params:
          type: string
          additionalProperties:
            type: string
        value:
          type: string
          additionalProperties:
            type: number

    SchemaSubject:
      type: object
      properties:
        subject:
          type: string
        version:
          type: string
        id:
          type: integer
        schema:
          type: string
        compatibilityLevel:
          type: string
        schemaType:
          $ref: '#/components/schemas/SchemaType'
      required:
        - id
        - subject
        - version
        - schema
        - compatibilityLevel
        - schemaType

    NewSchemaSubject:
      type: object
      properties:
        subject:
          type: string
        schema:
          type: string
        schemaType:
          $ref: '#/components/schemas/SchemaType'
      required:
        - subject
        - schema
        - schemaType

    CompatibilityLevel:
      type: object
      properties:
        compatibility:
          type: string
          enum:
            - BACKWARD
            - BACKWARD_TRANSITIVE
            - FORWARD
            - FORWARD_TRANSITIVE
            - FULL
            - FULL_TRANSITIVE
            - NONE
      required:
        - compatibility

    SchemaType:
      type: string
      enum:
        - AVRO
        - JSON
        - PROTOBUF

    CompatibilityCheckResponse:
      type: object
      properties:
        isCompatible:
          type: boolean
      required:
        - isCompatible

    Connect:
      type: object
      properties:
        name:
          type: string
        address:
          type: string
      required:
        - name

    ConnectorConfig:
      type: object
      additionalProperties:
        type: object

    TaskId:
      type: object
      properties:
        connector:
          type: string
        task:
          type: integer

    Task:
      type: object
      properties:
        id:
          $ref: '#/components/schemas/TaskId'
        status:
          $ref: '#/components/schemas/TaskStatus'
        config:
          $ref: '#/components/schemas/ConnectorConfig'
      required:
        - status

    NewConnector:
      type: object
      properties:
        name:
          type: string
        config:
          $ref: '#/components/schemas/ConnectorConfig'
      required:
        - name
        - config

    Connector:
      allOf:
        - $ref: '#/components/schemas/NewConnector'
        - type: object
          properties:
            tasks:
              type: array
              items:
                $ref: '#/components/schemas/TaskId'
            type:
              $ref: '#/components/schemas/ConnectorType'
            status:
              $ref: '#/components/schemas/ConnectorStatus'
            connect:
              type: string
          required:
            - type
            - status
            - connect

    ConnectorType:
      type: string
      enum:
        - SOURCE
        - SINK

    ConsumerGroupOffsetsReset:
      type: object
      properties:
        topic:
          type: string
        resetType:
          $ref: '#/components/schemas/ConsumerGroupOffsetsResetType'
        partitions:
          type: array
          items:
            type: integer
          description: list of target partitions, all partitions will be used if it is not set or empty
        resetToTimestamp:
          type: integer
          format: int64
          description: should be set if resetType is TIMESTAMP
        partitionsOffsets:
          type: array
          items:
            $ref: '#/components/schemas/PartitionOffset'
          description: List of partition offsets to reset to, should be set when resetType is OFFSET
      required:
        - topic
        - resetType

    PartitionOffset:
      type: object
      properties:
        partition:
          type: integer
        offset:
          type: integer
          format: int64
      required:
        - partition
        - offset

    ConsumerGroupOffsetsResetType:
      type: string
      enum:
        - EARLIEST
        - LATEST
        - TIMESTAMP
        - OFFSET

    TaskStatus:
      type: object
      properties:
        id:
          type: integer
        state:
          $ref: '#/components/schemas/ConnectorTaskStatus'
        worker_id:
          type: string
        trace:
          type: string
      required:
        - id
        - state
        - worker_id

    ConnectorStatus:
      type: object
      properties:
        state:
          $ref: '#/components/schemas/ConnectorTaskStatus'
        worker_id:
          type: string
      required:
        - state

    ConnectorTaskStatus:
      type: string
      enum:
        - RUNNING
        - FAILED
        - PAUSED
        - UNASSIGNED

    ConnectorAction:
      type: string
      enum:
        - RESTART
        - PAUSE
        - RESUME

    TaskAction:
      type: string
      enum:
        - restart

    ConnectorPlugin:
      type: object
      properties:
        class:
          type: string

    ConnectorPluginConfigDefinition:
      type: object
      properties:
        name:
          type: string
        type:
          type: string
          enum:
            - BOOLEAN
            - CLASS
            - DOUBLE
            - INT
            - LIST
            - LONG
            - PASSWORD
            - SHORT
            - STRING
        required:
          type: boolean
        default_value:
          type: string
        importance:
          type: string
          enum:
            - LOW
            - MEDIUM
            - HIGH
        documentation:
          type: string
        group:
          type: string
        width:
          type: string
          enum:
            - SHORT
            - MEDIUM
            - LONG
            - NONE
        display_name:
          type: string
        dependents:
          type: array
          items:
            type: string
        order:
          type: integer

    ConnectorPluginConfigValue:
      type: object
      properties:
        name:
          type: string
        value:
          type: string
        recommended_values:
          type: array
          items:
            type: string
        errors:
          type: array
          items:
            type: string
        visible:
          type: boolean

    ConnectorPluginConfig:
      type: object
      properties:
        definition:
          $ref: '#/components/schemas/ConnectorPluginConfigDefinition'
        value:
          $ref: '#/components/schemas/ConnectorPluginConfigValue'

    ConnectorPluginConfigValidationResponse:
      type: object
      properties:
        name:
          type: string
        error_count:
          type: integer
        groups:
          type: array
          items:
            type: string
        configs:
          type: array
          items:
            $ref: '#/components/schemas/ConnectorPluginConfig'

    FullConnectorInfo:
      type: object
      properties:
        connect:
          type: string
        name:
          type: string
        connector_class:
          type: string
        type:
          $ref: '#/components/schemas/ConnectorType'
        topics:
          type: array
          items:
            type: string
        status:
          $ref: '#/components/schemas/ConnectorStatus'
        tasks_count:
          type: integer
        failed_tasks_count:
          type: integer
      required:
        - name
        - connect
        - status

    PartitionsIncrease:
      type: object
      properties:
        totalPartitionsCount:
          type: integer
          minimum: 1
      required:
        - totalPartitionsCount

    PartitionsIncreaseResponse:
      type: object
      properties:
        totalPartitionsCount:
          type: integer
        topicName:
          type: string
      required:
        - totalPartitionsCount
        - topicName

<<<<<<< HEAD
    TopologyNodeType:
      type: string
      enum:
        - TOPIC
        - SOURCE_PROCESSOR
        - PROCESSOR
        - SINK_PROCESSOR
        - SUB_TOPOLOGY

    GraphNode:
      type: object
      properties:
        name:
          type: string
        type:
          $ref: '#/components/schemas/TopologyNodeType'

    TopicNode:
      allOf:
        - $ref: '#/components/schemas/GraphNode'
        - type: object
          properties:
            inputMessagesNumber:
              type: integer
            outputMessagesNumber:
              type: integer
            lag:
              type: integer

    ProcessorNode:
      allOf:
        - $ref: '#/components/schemas/GraphNode'
        - type: object
          properties:
            stores:
              type: array
              items:
                type: string

    SourceProcessorNode:
      allOf:
        - $ref: '#/components/schemas/GraphNode'
        - type: object
          properties:
            topics:
              type: array
              items:
                type: string

    SinkProcessorNode:
      allOf:
        - $ref: '#/components/schemas/GraphNode'
        - type: object
          properties:
            topic:
              type: string

    TopologyGraph:
      type: object
      properties:
        adjacency:
          type: object
          additionalProperties:
            type: array
            items:
              type: string
        nodes:
          additionalProperties:
            $ref: '#/components/schemas/GraphNode'

    SubTopologyNode:
      allOf:
        - $ref: '#/components/schemas/GraphNode'
        - type: object
          properties:
            subTopology:
              $ref: '#/components/schemas/TopologyGraph'

    ProcessorTopology:
      type: object
      properties:
        processorsNumber:
          type: integer
        topicsNumber:
          type: integer
        topology:
          $ref: '#/components/schemas/TopologyGraph'
=======
    ReplicationFactorChange:
      type: object
      properties:
        totalReplicationFactor:
          type: integer
          minimum: 1
      required:
        - totalReplicationFactor

    ReplicationFactorChangeResponse:
      type: object
      properties:
        totalReplicationFactor:
          type: integer
        topicName:
          type: string
      required:
        - totalReplicationFactor
        - topicName
>>>>>>> 13463fe9
<|MERGE_RESOLUTION|>--- conflicted
+++ resolved
@@ -2174,7 +2174,26 @@
         - totalPartitionsCount
         - topicName
 
-<<<<<<< HEAD
+    ReplicationFactorChange:
+      type: object
+      properties:
+        totalReplicationFactor:
+          type: integer
+          minimum: 1
+      required:
+        - totalReplicationFactor
+
+    ReplicationFactorChangeResponse:
+      type: object
+      properties:
+        totalReplicationFactor:
+          type: integer
+        topicName:
+          type: string
+      required:
+        - totalReplicationFactor
+        - topicName
+
     TopologyNodeType:
       type: string
       enum:
@@ -2261,25 +2280,4 @@
         topicsNumber:
           type: integer
         topology:
-          $ref: '#/components/schemas/TopologyGraph'
-=======
-    ReplicationFactorChange:
-      type: object
-      properties:
-        totalReplicationFactor:
-          type: integer
-          minimum: 1
-      required:
-        - totalReplicationFactor
-
-    ReplicationFactorChangeResponse:
-      type: object
-      properties:
-        totalReplicationFactor:
-          type: integer
-        topicName:
-          type: string
-      required:
-        - totalReplicationFactor
-        - topicName
->>>>>>> 13463fe9
+          $ref: '#/components/schemas/TopologyGraph'