openapi: 3.0.0
info:
  description: Api Documentation
  version: 0.1.0
  title: Api Documentation
  termsOfService: urn:tos
  contact: {}
  license:
    name: Apache 2.0
    url: http://www.apache.org/licenses/LICENSE-2.0
tags:
  - name: /api/clusters
servers:
  - url: /localhost

paths:
  /api/clusters:
    get:
      tags:
        - /api/clusters
      summary: getClusters
      operationId: getClusters
      responses:
        200:
          description: OK
          content:
            application/json:
              schema:
                type: array
                items:
                  $ref: '#/components/schemas/Cluster'

  /api/clusters/{clusterName}/brokers:
    get:
      tags:
        - /api/clusters
      summary: getBrokers
      operationId: getBrokers
      parameters:
        - name: clusterName
          in: path
          required: true
          schema:
            type: string
      responses:
        200:
          description: OK
          content:
            application/json:
              schema:
                type: array
                items:
                  $ref: '#/components/schemas/Broker'

  /api/clusters/{clusterName}/metrics/broker:
    get:
      tags:
        - /api/clusters
      summary: getBrokersMetrics
      operationId: getBrokersMetrics
      parameters:
        - name: clusterName
          in: path
          required: true
          schema:
            type: string
      responses:
        200:
          description: OK
          content:
            application/json:
              schema:
                $ref: '#/components/schemas/BrokersMetrics'

  /api/clusters/{clusterName}/topics:
    get:
      tags:
        - /api/clusters
      summary: getTopics
      operationId: getTopics
      parameters:
        - name: clusterName
          in: path
          required: true
          schema:
            type: string
      responses:
        200:
          description: OK
          content:
            application/json:
              schema:
                type: array
                items:
                  $ref: '#/components/schemas/Topic'
    post:
      tags:
        - /api/clusters
      summary: createTopic
      operationId: createTopic
      parameters:
        - name: clusterName
          in: path
          required: true
          schema:
            type: string
      requestBody:
        content:
          application/json:
            schema:
              $ref: '#/components/schemas/TopicFormData'
      responses:
        201:
          description: Created
          content:
            application/json:
              schema:
                $ref: '#/components/schemas/Topic'

  /api/clusters/{clusterName}/topics/{topicName}:
    get:
      tags:
        - /api/clusters
      summary: getTopicDetails
      operationId: getTopicDetails
      parameters:
        - name: clusterName
          in: path
          required: true
          schema:
            type: string
        - name: topicName
          in: path
          required: true
          schema:
            type: string
      responses:
        200:
          description: OK
          content:
            application/json:
              schema:
                $ref: '#/components/schemas/TopicDetails'

  /api/clusters/{clusterName}/topics/{topicName}/config:
    get:
      tags:
        - /api/clusters
      summary: getTopicConfigs
      operationId: getTopicConfigs
      parameters:
        - name: clusterName
          in: path
          required: true
          schema:
            type: string
        - name: topicName
          in: path
          required: true
          schema:
            type: string
      responses:
        200:
          description: OK
          content:
            application/json:
              schema:
                type: array
                items:
                  $ref: '#/components/schemas/TopicConfig'

<<<<<<< HEAD
  /api/clusters/{clusterName}/consumer-groups/{id}:
=======
  /api/clusters/{clusterName}/topics/{topicName}/messages:
    get:
      tags:
        - /api/clusters
      summary: getTopicMessages
      operationId: getTopicMessages
      parameters:
        - name: clusterName
          in: path
          required: true
          schema:
            type: string
        - name: topicName
          in: path
          required: true
          schema:
            type: string
        - name: partition
          in: query
          schema:
            type: integer
        - name: offset
          in: query
          schema:
            type: integer
            format: int64
        - name: timestamp
          in: query
          schema:
            type: string
            format: date-time
      responses:
        200:
          description: OK
          content:
            application/json:
              schema:
                type: array
                items:
                  $ref: '#/components/schemas/TopicMessage'

  /api/clusters/{clusterName}/consumerGroups:
>>>>>>> a0b4b6e1
    get:
      tags:
        - /api/clusters
      summary: get Consumer Group By Id
      operationId: getConsumerGroup
      parameters:
        - name: clusterName
          in: path
          required: true
          schema:
            type: string
        - name: id
          in: path
          required: true
          schema:
            type: string
      responses:
        200:
          description: OK
          content:
            application/json:
              schema:
                $ref: '#/components/schemas/ConsumerGroupDetails'

  /api/clusters/{clusterName}/consumerGroups:
    get:
      tags:
        - /api/clusters
      summary: get all ConsumerGroups
      operationId: getConsumerGroups
      parameters:
        - name: clusterName
          in: path
          required: true
          schema:
            type: string
      responses:
        200:
          description: OK
          content:
            application/json:
              schema:
                type: array
                items:
                  $ref: '#/components/schemas/ConsumerGroup'

components:
  schemas:
    Cluster:
      type: object
      properties:
        name:
          type: string
        defaultCluster:
          type: boolean
        status:
          $ref: '#/components/schemas/ServerStatus'
        brokerCount:
          type: integer
        onlinePartitionCount:
          type: integer
        topicCount:
          type: integer
        bytesInPerSec:
          type: integer
        bytesOutPerSec:
          type: integer
      required:
        - id
        - name
        - status

    ServerStatus:
      type: string
      enum:
        - online
        - offline

    BrokersMetrics:
      type: object
      properties:
        zooKeeperStatus:
          type: integer
        activeControllers:
          type: integer
        uncleanLeaderElectionCount:
          type: integer
        underReplicatedPartitionCount:
          type: integer
        offlinePartitionCount:
          type: integer
        inSyncReplicasCount:
          type: integer
        outOfSyncReplicasCount:
          type: integer

    Topic:
      type: object
      properties:
        name:
          type: string
        internal:
          type: boolean
        partitions:
          type: array
          items:
            $ref: '#/components/schemas/Partition'

    Partition:
      type: object
      properties:
        partition:
          type: integer
        leader:
          type: integer
        replicas:
          type: array
          items:
            $ref: '#/components/schemas/Replica'

    Replica:
      type: object
      properties:
        broker:
          type: integer
        leader:
          type: boolean
        inSync:
          type: boolean

    TopicDetails:
      type: object
      properties:
        partitionCount:
          type: integer
        replicationFactor:
          type: integer
        replicas:
          type: integer
        inSyncReplicas:
          type: integer
        bytesInPerSec:
          type: integer
        segmentSize:
          type: integer
        segmentCount:
          type: integer
        underReplicatedPartitions:
          type: integer

    TopicConfig:
      type: object
      properties:
        name:
          type: string
        value:
          type: string
        defaultValue:
          type: string

    TopicFormData:
      type: object
      properties:
        name:
          type: string
        partitions:
          type: integer
        replicationFactor:
          type: integer
        configs:
          type: object
          additionalProperties:
            type: string

    Broker:
      type: object
      properties:
        id:
          type: string

    ConsumerGroup:
      type: object
      properties:
        clusterId:
          type: string
        consumerGroupId:
          type: string
        numConsumers:
          type: integer
        numTopics:
<<<<<<< HEAD
          type: integer

    TopicPartitionDto:
      type: object
      properties:
        topic:
          type: string
        partition:
          type: integer
      required:
        - topic
        - partition

    ConsumerTopicPartitionDetail:
      type: object
      properties:
        consumerId:
          type: string
        topic:
          type: string
        partition:
          type: integer
        currentOffset:
          type: long
        endOffset:
          type: long
        messagesBehind:
          type: long

    ConsumerGroupDetails:
      type: object
      properties:
        consumerGroupId:
          type: string
        consumers:
          type: array
          items:
            $ref: '#/components/schemas/ConsumerTopicPartitionDetail'
=======
            type: integer

    TopicMessage:
      type: object
      properties:
        partition:
          type: integer
        offset:
          type: integer
          format: int64
        timestamp:
          type: string
          format: date-time
        timestampType:
          type: string
          enum:
            - NO_TIMESTAMP_TYPE
            - CREATE_TIME
            - LOG_APPEND_TIME
        key:
          type: string
        headers:
          type: object
          additionalProperties:
            type: string
        content:
          type: string
      required:
        - partition
        - offset
        - timestamp
>>>>>>> a0b4b6e1
<|MERGE_RESOLUTION|>--- conflicted
+++ resolved
@@ -169,9 +169,6 @@
                 items:
                   $ref: '#/components/schemas/TopicConfig'
 
-<<<<<<< HEAD
-  /api/clusters/{clusterName}/consumer-groups/{id}:
-=======
   /api/clusters/{clusterName}/topics/{topicName}/messages:
     get:
       tags:
@@ -214,37 +211,11 @@
                   $ref: '#/components/schemas/TopicMessage'
 
   /api/clusters/{clusterName}/consumerGroups:
->>>>>>> a0b4b6e1
-    get:
-      tags:
-        - /api/clusters
-      summary: get Consumer Group By Id
+    get:
+      tags:
+        - /api/clusters
+      summary: getConsumerGroup
       operationId: getConsumerGroup
-      parameters:
-        - name: clusterName
-          in: path
-          required: true
-          schema:
-            type: string
-        - name: id
-          in: path
-          required: true
-          schema:
-            type: string
-      responses:
-        200:
-          description: OK
-          content:
-            application/json:
-              schema:
-                $ref: '#/components/schemas/ConsumerGroupDetails'
-
-  /api/clusters/{clusterName}/consumerGroups:
-    get:
-      tags:
-        - /api/clusters
-      summary: get all ConsumerGroups
-      operationId: getConsumerGroups
       parameters:
         - name: clusterName
           in: path
@@ -401,50 +372,10 @@
         clusterId:
           type: string
         consumerGroupId:
-          type: string
+            type: string
         numConsumers:
-          type: integer
+            type: integer
         numTopics:
-<<<<<<< HEAD
-          type: integer
-
-    TopicPartitionDto:
-      type: object
-      properties:
-        topic:
-          type: string
-        partition:
-          type: integer
-      required:
-        - topic
-        - partition
-
-    ConsumerTopicPartitionDetail:
-      type: object
-      properties:
-        consumerId:
-          type: string
-        topic:
-          type: string
-        partition:
-          type: integer
-        currentOffset:
-          type: long
-        endOffset:
-          type: long
-        messagesBehind:
-          type: long
-
-    ConsumerGroupDetails:
-      type: object
-      properties:
-        consumerGroupId:
-          type: string
-        consumers:
-          type: array
-          items:
-            $ref: '#/components/schemas/ConsumerTopicPartitionDetail'
-=======
             type: integer
 
     TopicMessage:
@@ -475,5 +406,4 @@
       required:
         - partition
         - offset
-        - timestamp
->>>>>>> a0b4b6e1
+        - timestamp